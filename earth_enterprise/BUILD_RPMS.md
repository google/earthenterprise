# Installing via Package Managers

This document describes how to build and install Open GEE packages (i.e. RPMs,
and later, DEBs).  Packages should be built on the same platform that they are
installed on to avoid library errors.  This document assumes the development
system of the target platform is already set up and ready to build Open GEE.

Currently only building RPM packages are supported.  To begin creating Open Gee
RPMs requires a normal Open GEE build environment which can be setup by
following the existing [build instructions](https://github.com/google/earthenterprise/wiki/Build-Instructions),
such as those already found in **BUILD.md**.  The build environment can be
tested by building **stage_install** before attempting to create RPMs.  The
```install_server.sh``` or ```install_fusion.sh``` scripts should **NOT** be
used.

## Prerequisites

The RPMs are built using Gradle, and Gradle requires Java.  On Ubuntu (16.04)
<<<<<<< HEAD
the JDK can be installed with ```apt-get install default-jdk rpm```.  The
minimum requirement is Java 7 JDK.  Building RPMs on Ubuntu is not supported.
To create RPM's that will install on CentOS or RHEL 6 requires building the
RPM's on the target platform.

To build RPMS on CentOS or RHEL requires installing the JDK with ```yum install
=======
the jdk can be installed with ```apt-get install default-jdk rpm```.  The
minimum requirement is Java 7 JDK.  It is possible to build RPMs on Ubuntu, and
therefore test the build process itself there, but the resulting RPMs cannot be
installed anywhere.  To create RPM's that will install on CentOS or RHEL 6
requires building the RPM's on those same platforms.

To build RPMS on CentOS or RHEL requires installing the jdk with ```yum install
>>>>>>> 4ec1a581
java-1.7.0-openjdk-devel```.  There are no other special prerequisites, as the
SCons build target pulls down osPackage and dependencies as needed before
creating RPMs.

## Creating RPMs

A new SCons target was added to make RPMs, **package_install**, that can be run
from the *earth_enterprise* subdirectory.  This can be used after
**stage_install** to verify the build, as it uses the stage install directory.
This will setup the stage install directory, install Gradle if needed, and
then uses Gradle to generate RPMs.  The RPMs are created in the
*rpms/build/distributions* subdirectory.  A typical invocation for building
release RPMs might be ```scons -j8 release=1 package_install```.  All other
files related to RPM generation are found in the *rpms* sub-directory as
well. Scripts for pre/post install operations are found under the related
package directory in *rpms*, and common templates for package script generation
is found in *rpms/shared*.

Currently a separate RPM is created for **opengee-postgis**, and a common RPM
for all other third party dependencies called **opengee-common**.  These are
required installs.  A separate RPM is also produced for **opengee-server** and
**opengee-fusion**, which can then each be installed and used independently,
much like the ```install_server.sh``` and ```install_fusion.sh``` scripts
allowed Open GEE Fusion and Server to be separately installed when building out
of the Git repo checkout directly.

## Installing RPMs

After the SCons **package_install** target completes the rpm command can
install and test the RPMs created on CentOS or RHEL.  To do this, change to the
*rpms/build/distributions* directory.  Use ```sudo rpm -Uhv
opengee-postgis-*.rpm``` and ```sudo rpm -Uhv opengee-common-*.rpm``` to get
the base dependencies installed, in that order.  Afterward use ```sudo rpm -Uhv
opengee-fusion-*.rpm```, and then ```sudo rpm -Uhv opengee-server-*.rpm``` to
install and test the RPM packaged Open GEE Fusion and Server.

Yum can also be used to install opengee RPM files, and will also automatically
install required system dependencies.  However, since the opengee packages are
not in a repository, using ```sudo yum install opengee-server-*.rpm``` or
```sudo yum install opengee-fusion-*.rpm``` will not automatically install
**opengee-common** or **opengee-postgis**, and yum will refuse to install if
they are not already installed.  All the rpm packages could be also installed
together using ```sudo yum install *.rpm``` in the `rpms/build/distributions`
directory.

The RPMs install Open GEE to the same */opt/google* path that the non-package
based install scripts did.  If Open GEE is already installed from the Git
sources manually, the ```uninstall_fusion.sh``` and ```uninstall_server.sh```
scripts can first be run before installing the RPM packages. While the RPMs
should be able to migrate an existing manual install of Open GEE with the
packaged version, backup any data before attempting such a migration.

## Removing RPMs
<<<<<<< HEAD

=======
>>>>>>> 4ec1a581
Removing RPMs can be performed using ```yum remove```.  To remove all all
opengee packages, use ```sudo yum remove opengee-postgis``` as all other
opengee packages depend on it, and this will automatically remove
**opengee-common**, **opengee-server**, and **opengee-fusion** if they are also
installed. Either ```sudo yum remove opengee-server``` or ```sudo yum remove
opengee-fusion``` can be used to selectively remove server or fusion.  The
```uninstall_server.sh``` and ```uninstall_fusion.sh``` scripts should **NOT**
be used while RPM Open GEE packages are installed.

While it is possible to migrate from a manual install of Open GEE to a RPM one,
converting an RPM install of Open GEE back to a manual install is not safe.
This is because the RPM packaging system may remove key directories and files
when the associated Open GEE packages are removed.  Backups should be made
of any critical data before attempting this.<|MERGE_RESOLUTION|>--- conflicted
+++ resolved
@@ -7,7 +7,8 @@
 
 Currently only building RPM packages are supported.  To begin creating Open Gee
 RPMs requires a normal Open GEE build environment which can be setup by
-following the existing [build instructions](https://github.com/google/earthenterprise/wiki/Build-Instructions),
+following the existing
+[build instructions](https://github.com/google/earthenterprise/wiki/Build-Instructions),
 such as those already found in **BUILD.md**.  The build environment can be
 tested by building **stage_install** before attempting to create RPMs.  The
 ```install_server.sh``` or ```install_fusion.sh``` scripts should **NOT** be
@@ -16,22 +17,12 @@
 ## Prerequisites
 
 The RPMs are built using Gradle, and Gradle requires Java.  On Ubuntu (16.04)
-<<<<<<< HEAD
 the JDK can be installed with ```apt-get install default-jdk rpm```.  The
 minimum requirement is Java 7 JDK.  Building RPMs on Ubuntu is not supported.
 To create RPM's that will install on CentOS or RHEL 6 requires building the
 RPM's on the target platform.
 
 To build RPMS on CentOS or RHEL requires installing the JDK with ```yum install
-=======
-the jdk can be installed with ```apt-get install default-jdk rpm```.  The
-minimum requirement is Java 7 JDK.  It is possible to build RPMs on Ubuntu, and
-therefore test the build process itself there, but the resulting RPMs cannot be
-installed anywhere.  To create RPM's that will install on CentOS or RHEL 6
-requires building the RPM's on those same platforms.
-
-To build RPMS on CentOS or RHEL requires installing the jdk with ```yum install
->>>>>>> 4ec1a581
 java-1.7.0-openjdk-devel```.  There are no other special prerequisites, as the
 SCons build target pulls down osPackage and dependencies as needed before
 creating RPMs.
@@ -85,10 +76,6 @@
 packaged version, backup any data before attempting such a migration.
 
 ## Removing RPMs
-<<<<<<< HEAD
-
-=======
->>>>>>> 4ec1a581
 Removing RPMs can be performed using ```yum remove```.  To remove all all
 opengee packages, use ```sudo yum remove opengee-postgis``` as all other
 opengee packages depend on it, and this will automatically remove
