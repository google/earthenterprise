--- conflicted
+++ resolved
@@ -1,13 +1,3 @@
-<<<<<<< HEAD
-# Upgrading Earth Enterprise Fusion and Server to version 5.3.6
-
-Upgrading to GEE 5.3.6 is supported from Earth Enterprise 5.2.x and above versions.
-
-Do NOT uninstall GEE 5.2.x. We recommend that you upgrade GEE 5.2.x by simply
-installing GEE 5.3.6. Installing GEE 5.3.6 on top of GEE 5.2.x will ensure that
-your PostgreSQL databases are backed up and upgraded correctly to the new
-PostgreSQL version used by GEE 5.3.6
-=======
 # Upgrading Earth Enterprise Fusion and Server to version 5.3.7
 
 Upgrading to GEE 5.3.7 is supported from Earth Enterprise 5.2.x and above versions.
@@ -16,7 +6,6 @@
 installing GEE 5.3.7. Installing GEE 5.3.7 on top of GEE 5.2.x will ensure that
 your PostgreSQL databases are backed up and upgraded correctly to the new
 PostgreSQL version used by GEE 5.3.7
->>>>>>> 8395fb1b
 
 Upgrade is supported using either scripts or RPMs:
 
@@ -36,11 +25,7 @@
 ## Upgrading with RPM packages (Red Hat and CentOS only)
 
 Alternatively, instead of using scripts, on Red Hat and CentOS, you can upgrade
-<<<<<<< HEAD
-GEE 5.2.x to GEE 5.3.6 using [RPM packages](https://github.com/google/earthenterprise/blob/master/earth_enterprise/BUILD_RPMS.md).
-=======
 GEE 5.2.x to GEE 5.3.7 using [RPM packages](https://github.com/google/earthenterprise/blob/master/earth_enterprise/BUILD_RPMS.md).
->>>>>>> 8395fb1b
 
 Upgrading from any previous version installed via RPM:
 
@@ -67,15 +52,9 @@
 
 Uninstall is NOT recommended before upgrading.
 
-<<<<<<< HEAD
-If you decide that you want to uninstall GEE 5.2.0 before installing GEE 5.3.6,
-first make sure to backup your PostgreSQL databases. Please keep in mind that
-the database backup, made by 5.2.0, would not be compatible with GEE 5.3.6
-=======
 If you decide that you want to uninstall GEE 5.2.0 before installing GEE 5.3.7,
 first make sure to backup your PostgreSQL databases. Please keep in mind that
 the database backup, made by 5.2.0, would not be compatible with GEE 5.3.7
->>>>>>> 8395fb1b
 PostgreSQL databases.
 
     * Create a backup folder: `mkdir -p /tmp/MyBackupFolder`
