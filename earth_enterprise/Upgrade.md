<<<<<<< HEAD
# Upgrading Earth Enterprise Fusion and Server to version 5.2.4

Upgrading to GEE 5.2.4 is supported from Earth Enterprise 5.2.x versions.

Do NOT uninstall GEE 5.2.x. We recommend that you upgrade GEE 5.2.x by simply
installing GEE 5.2.4. Installing GEE 5.2.4 on top of GEE 5.2.x will ensure that
your PostgreSQL databases are backed up and upgraded correctly to the new
PostgreSQL version used by GEE 5.2.4
=======
# Upgrading Earth Enterprise Fusion and Server to version 5.2.3

Upgrading to GEE 5.2.3 is supported from Earth Enterprise versions 5.2.0, 5.2.1, and 5.2.2.

Do NOT uninstall GEE 5.2.x. We recommend that you upgrade GEE 5.2.x by simply installing GEE 5.2.3. Installing GEE 5.2.3 on top of GEE 5.2.x will ensure that your PostgreSQL databases are backed up and upgraded correctly to the new PostgreSQL version introduced in GEE 5.2.1 (now part of 5.2.2 and 5.2.3). 
>>>>>>> 87ae476d

Upgrade is supported using either scripts or RPMs:

## Upgrading with scripts

1. Build the installer from source by following the instructions here:
   [InstallFusion or Earth Server](https://github.com/google/earthenterprise/wiki/Install-Fusion-or-Earth-Server).

2. After building the installer, run the scripts to install fusion and earth server:

    ```bash
    cd earth_enterprise/src/installer
    sudo ./install_fusion.sh
    sudo ./install_server.sh
    ```

<<<<<<< HEAD
## Upgrading with RPM packages (Red Hat and CentOS only)

Alternatively, instead of using scripts, on Red Hat and CentOS, you can upgrade
GEE 5.2.x to GEE 5.2.4 using [RPM packages](https://github.com/google/earthenterprise/blob/master/earth_enterprise/BUILD_RPMS.md).
=======
## Upgrading with RPM packages (Redhat and CentOS only)
Alternatively, instead of using scripts, on Redhat and Centos, you can upgrade GEE 5.2.0, 5.2.1, or 5.2.2 to GEE 5.2.3 using [RPM packages](https://github.com/google/earthenterprise/blob/master/earth_enterprise/BUILD_RPMS.md).
>>>>>>> 87ae476d

Upgrading from any previous version installed via RPM:

1. Install the RPM like normal (e.g. `sudo yum install opengee-*.rpm`) and the
   RPM will take care of the upgrade for you.

2. If your assetroot is not the default value (/gevol/assets), run the commands
   below with your assetroot and publishroot directory paths:

    ```bash
    assetroot=/path/to/assetroot
    publishroot=/path/to/publishroot

    sudo service gefusion stop ; sudo service geserver stop
    sudo /opt/google/bin/geupgradeassetroot --assetroot $assetroot
    sudo /opt/google/bin/geselectassetroot --assetroot $assetroot
    sudo /opt/google/bin/geconfigurepublishroot --path=$publishroot
    sudo service geserver start; sudo service gefusion start
    ```

    NOTE: these commands will not cause your assets to be rebuilt.

## Uninstall notes

Uninstall is NOT recommended before upgrading.

<<<<<<< HEAD
If you decide that you want to uninstall GEE 5.2.0 before installing GEE 5.2.4,
first make sure to backup your PostgreSQL databases. Please keep in mind that
the database backup, made by 5.2.0, would not be compatible with GEE 5.2.4
PostgreSQL databases.
=======
If you decide that you want to uninstall GEE 5.2.0 before installing GEE 5.2.3, first make sure to backup your PostgreSQL databases. Please keep in mind that the database backup, made by 5.2.0, would not be compatible with GEE 5.2.3 PostgreSQL databases.
>>>>>>> 87ae476d

    * Create a backup folder: `mkdir -p /tmp/MyBackupFolder`
    * Make `gepguser` owner of the created folder: `chown gepguser /tmp/MyBackupFolder`
    * Dump PostGreSQL databases using '/opt/google/bin/geresetpgdb' script. This
      script needs to be run under user `gepguser`. This can be achieved by
      switching to user `gepguser` then executing:
      `/opt/google/bin/geresetpgdb backup /tmp/MyBackupFolder`

## Database push compatibility between versions

GEE Server versions 5.2.x are compatible, meaning you can push databases from
any 5.2.x version of GEE Fusion to any 5.2.x version of GEE Server. This
compatibility extends to the disconnected send feature (see gedisconnectedsend
command documentation for more information).<|MERGE_RESOLUTION|>--- conflicted
+++ resolved
@@ -1,4 +1,3 @@
-<<<<<<< HEAD
 # Upgrading Earth Enterprise Fusion and Server to version 5.2.4
 
 Upgrading to GEE 5.2.4 is supported from Earth Enterprise 5.2.x versions.
@@ -7,13 +6,6 @@
 installing GEE 5.2.4. Installing GEE 5.2.4 on top of GEE 5.2.x will ensure that
 your PostgreSQL databases are backed up and upgraded correctly to the new
 PostgreSQL version used by GEE 5.2.4
-=======
-# Upgrading Earth Enterprise Fusion and Server to version 5.2.3
-
-Upgrading to GEE 5.2.3 is supported from Earth Enterprise versions 5.2.0, 5.2.1, and 5.2.2.
-
-Do NOT uninstall GEE 5.2.x. We recommend that you upgrade GEE 5.2.x by simply installing GEE 5.2.3. Installing GEE 5.2.3 on top of GEE 5.2.x will ensure that your PostgreSQL databases are backed up and upgraded correctly to the new PostgreSQL version introduced in GEE 5.2.1 (now part of 5.2.2 and 5.2.3). 
->>>>>>> 87ae476d
 
 Upgrade is supported using either scripts or RPMs:
 
@@ -30,15 +22,10 @@
     sudo ./install_server.sh
     ```
 
-<<<<<<< HEAD
 ## Upgrading with RPM packages (Red Hat and CentOS only)
 
 Alternatively, instead of using scripts, on Red Hat and CentOS, you can upgrade
 GEE 5.2.x to GEE 5.2.4 using [RPM packages](https://github.com/google/earthenterprise/blob/master/earth_enterprise/BUILD_RPMS.md).
-=======
-## Upgrading with RPM packages (Redhat and CentOS only)
-Alternatively, instead of using scripts, on Redhat and Centos, you can upgrade GEE 5.2.0, 5.2.1, or 5.2.2 to GEE 5.2.3 using [RPM packages](https://github.com/google/earthenterprise/blob/master/earth_enterprise/BUILD_RPMS.md).
->>>>>>> 87ae476d
 
 Upgrading from any previous version installed via RPM:
 
@@ -65,14 +52,10 @@
 
 Uninstall is NOT recommended before upgrading.
 
-<<<<<<< HEAD
 If you decide that you want to uninstall GEE 5.2.0 before installing GEE 5.2.4,
 first make sure to backup your PostgreSQL databases. Please keep in mind that
 the database backup, made by 5.2.0, would not be compatible with GEE 5.2.4
 PostgreSQL databases.
-=======
-If you decide that you want to uninstall GEE 5.2.0 before installing GEE 5.2.3, first make sure to backup your PostgreSQL databases. Please keep in mind that the database backup, made by 5.2.0, would not be compatible with GEE 5.2.3 PostgreSQL databases.
->>>>>>> 87ae476d
 
     * Create a backup folder: `mkdir -p /tmp/MyBackupFolder`
     * Make `gepguser` owner of the created folder: `chown gepguser /tmp/MyBackupFolder`
