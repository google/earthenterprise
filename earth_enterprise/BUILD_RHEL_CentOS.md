--- conflicted
+++ resolved
@@ -2,11 +2,7 @@
 
 ## Enable Additional Repositories
 
-<<<<<<< HEAD
 Specific Yum repositories need to be enabled for different distributions to
-=======
-Specific yum repositories need to be enabled for different distributions to
->>>>>>> 4ec1a581
 install the required development tools.
 
 ### CentOS 7
@@ -53,11 +49,7 @@
 sudo yum install -y git
 ```
 
-<<<<<<< HEAD
 Alternatively, install the latest version from the IUS repository (recommended).
-=======
-Alternatively, install the latest version from the IUS repo (recommended).
->>>>>>> 4ec1a581
 See the [Getting Started](https://ius.io/GettingStarted/) page to find the RPM
 URL for your system. Use this URL below:
 
@@ -119,15 +111,8 @@
 prerequisites will be missing and the build will fail.
 
 ### CentOS 7 and RHEL 7
-<<<<<<< HEAD
-
-Execute:
-
-```bash
-=======
 Execute: 
 ```
->>>>>>> 4ec1a581
 sudo yum install -y scons perl-Perl4-CoreLibs xorg-x11-server-devel \
   python-devel perl-Alien-Packages openssl-devel libxml2-devel \
   libXinerama-devel libXft-devel libXrandr-devel libXcursor-devel gdbm-devel \
@@ -138,20 +123,6 @@
 ```
 
 ### CentOS 6 and RHEL 6
-<<<<<<< HEAD
-
-Execute:
-
-```bash
-sudo yum install -y scons perl-Perl4-CoreLibs xorg-x11-server-devel \
-  python-devel perl-Alien-Packages openssl-devel libxml2-devel \
-  libXinerama-devel libXft-devel libXrandr-devel libXcursor-devel gdbm-devel \
-  libmng-devel libcap-devel libpng-devel libXmu-devel freeglut-devel \
-  zlib-devel libX11-devel bison-devel openjpeg-devel openjpeg2-devel \
-  geos-devel proj-devel ogdi-devel giflib-devel xerces-c xerces-c-devel \
-  cmake rpm-build rsync shunit2
-```
-=======
 Execute:
 
 ```bash
@@ -166,17 +137,12 @@
 
 If you encounter an error about git dependency conflicts, consider 
 experimenting with the `--skip-broken` parameter.
->>>>>>> 4ec1a581
 
 ## GTest 1.8
 
 ### CentOS 7 and RHEL 7
 
-<<<<<<< HEAD
 GTest is included in the EPEL and RHEL Extra Repositories. Install the RPM with:
-=======
-gtest is included in EPEL and RHEL Extra Repositories. Install the RPM:
->>>>>>> 4ec1a581
 
 ```bash
 yum install -y gtest-devel
@@ -188,11 +154,7 @@
 RPM for RHEL6. This build process also depends on GCC 4.8, as does
 the rest of the GEE build process.
 
-<<<<<<< HEAD
 To clone this Git repository and build the RPM on RHEL6, execute the following:
-=======
-To clone this git repo and build the RPM on RHEL6, execute the following:
->>>>>>> 4ec1a581
 
 ```bash
 mkdir -p ~/opengee/rpm-build/
@@ -204,13 +166,8 @@
 ./bin/build.sh --use-docker=no
 ```
 
-<<<<<<< HEAD
 __NOTE:__ The GTest RPM can be built on other Linux systems using Docker. Simply
 execute `build.sh` without the `--use-docker=no` argument. See the [README.md](https://github.com/thermopylae/gtest-devtoolset-rpm) for more details.
-=======
-__NOTE:__ The gtest RPM can be built on other linux systems using docker. Simply
-execute `build.sh` without the `--no-docker` argument. See the [README.md](https://github.com/thermopylae/gtest-devtoolset-rpm) for more details.
->>>>>>> 4ec1a581
 
 Install the RPM:
 
