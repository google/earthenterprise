# GEE Build Setup for CentOS 6, CentOS 7, RHEL 6, and RHEL 7

## Enable Additional Repositories

Specific Yum repositories need to be enabled for different distributions to
install the required development tools.

### CentOS 7

```bash
sudo yum install epel-release
```

### RHEL 7

```bash
sudo yum install https://dl.fedoraproject.org/pub/epel/epel-release-latest-7.noarch.rpm
```

### CentOS 6

```bash
wget http://people.centos.org/tru/devtools-2/devtools-2.repo -O /etc/yum.repos.d/devtools-2.repo
sudo yum install -y epel-release
```

### RHEL 6

__NOTE:__ The EPEL URL below assumes that your RHEL 6 installation has
the latest updates.

```bash
# For RHEL 6 Workstation:
sudo subscription-manager repos --enable=rhel-x86_64-workstation-dts-2

# For RHEL 6 Server:
sudo subscription-manager repos --enable=rhel-server-dts2-6-rpms

# For all RHEL 6 Editions:
sudo subscription-manager repos --enable=rhel-6-server-optional-rpms
sudo yum install https://dl.fedoraproject.org/pub/epel/epel-release-latest-6.noarch.rpm
```

## Install Git

Install the system default version:

```bash
sudo yum install -y git
```

Alternatively, install the latest version from the IUS repository (recommended).
See the [Getting Started](https://ius.io/GettingStarted/) page to find the RPM
URL for your system. Use this URL below:

```bash
sudo yum install -y wget
cd /tmp

# CentOS 7
wget https://centos7.iuscommunity.org/ius-release.rpm
sudo yum install -y ius-release.rpm
sudo yum install -y git2u-all
```

## Install Git LFS

Execute the following commands:

```bash
curl -s https://packagecloud.io/install/repositories/github/git-lfs/script.rpm.sh \
  | sudo bash
sudo yum install git-lfs
```

## GCC 4.8

### CentOS 7 and RHEL 7

```bash
yum install ant bzip2 doxygen gcc-c++ patch python-argparse python-setuptools \
  swig tar
```

### CentOS 6

```bash
yum install -y devtoolset-2-gcc devtoolset-2-binutils devtoolset-2-toolchain devtoolset-2-gcc-gfortran
```

### RHEL 6

```bash
sudo yum install -y devtoolset-2-gcc devtoolset-2-binutils \
  devtoolset-2-toolchain devtoolset-2-gcc-c++ devtoolset-2-gcc-gfortran
```

The GCC 4.8 installation will be located in the `/opt/rh/devtoolset-2/root/usr/bin/` directory.

The GEE build scripts will detect this compiler automatically. However, if you
wish to switch the environment to use GCC 4.8 in a shell, execute:

```bash
source /opt/rh/devtoolset-2/enable
```

## Install additional packages

__NOTE:__ If you are upgrading from GEE 5.1.3 or earlier, you must run this step
_after_ uninstalling older versions of GEE. Otherwise, some of the
prerequisites will be missing and the build will fail.

### CentOS 7 and RHEL 7

Execute:

```bash
sudo yum install -y scons perl-Perl4-CoreLibs xorg-x11-server-devel \
  python-devel perl-Alien-Packages openssl-devel libxml2-devel \
  libXinerama-devel libXft-devel libXrandr-devel libXcursor-devel gdbm-devel \
  libmng-devel libcap-devel libpng12-devel libXmu-devel freeglut-devel \
  zlib-devel libX11-devel bison-devel openjpeg-devel openjpeg2-devel \
  geos-devel proj-devel ogdi-devel giflib-devel xerces-c xerces-c-devel \
<<<<<<< HEAD
  cmake rpm-build rpmrebuild rsync
=======
  cmake rpm-build rsync GitPython
>>>>>>> bc9c1a5e
```

### CentOS 6 and RHEL 6
Execute:

```bash
sudo yum install -y scons perl-Perl4-CoreLibs xorg-x11-server-devel \
  python-devel perl-Alien-Packages openssl-devel libxml2-devel \
  libXinerama-devel libXft-devel libXrandr-devel libXcursor-devel gdbm-devel \
  libmng-devel libcap-devel libpng-devel libXmu-devel freeglut-devel \
  zlib-devel libX11-devel bison-devel openjpeg-devel openjpeg2-devel \
  geos-devel proj-devel ogdi-devel giflib-devel xerces-c xerces-c-devel \
<<<<<<< HEAD
  cmake rpm-build rpmrebuild rsync shunit2
=======
  cmake rpm-build rsync shunit2 GitPython
>>>>>>> bc9c1a5e
```

If you encounter an error about git dependency conflicts, consider 
experimenting with the `--skip-broken` parameter.

## GTest 1.8

### CentOS 7 and RHEL 7

GTest is included in the EPEL and RHEL Extra Repositories. Install the RPM with:

```bash
yum install -y gtest-devel
```

### CentOS 6 and RHEL 6

You will need to compile, package, and install an updated version of GTest as an
RPM for RHEL6. This build process also depends on GCC 4.8, as does
the rest of the GEE build process.

To clone this Git repository and build the RPM on RHEL6, execute the following:

```bash
mkdir -p ~/opengee/rpm-build/
cd ~/opengee/rpm-build/

git clone https://github.com/thermopylae/gtest-devtoolset-rpm.git

cd gtest-devtoolset-rpm/
./bin/build.sh --use-docker=no
```

__NOTE:__ The GTest RPM can be built on other Linux systems using Docker. Simply
execute `build.sh` without the `--use-docker=no` argument. See the [README.md](https://github.com/thermopylae/gtest-devtoolset-rpm) for more details.

Install the RPM:

```bash
sudo yum install -y ./build/RPMS/x86_64/gtest-devtoolset2-1.8.0-1.x86_64.rpm
```
## shunit2

shunit2 is used for unit testing shell scripts in the GEE repository.
It is currently used only for testing package-building scripts.

### CentOS 7 and RHEL 7

The EPEL repositories for RHEL and CentOS 7 do not include shunit2.
If you want to run these tests on one of these platforms, you must install
shunit2 from the EPEL repositories for RHEL and CentOS 6.
To do so run the following:

```bash
sudo yum install -y http://download-ib01.fedoraproject.org/pub/epel/6/x86_64/Packages/s/shunit2-2.1.6-3.el6.noarch.rpm
```

### CentOS 6 and RHEL 6

shunit2 was installed in a previous step.<|MERGE_RESOLUTION|>--- conflicted
+++ resolved
@@ -121,11 +121,7 @@
   libmng-devel libcap-devel libpng12-devel libXmu-devel freeglut-devel \
   zlib-devel libX11-devel bison-devel openjpeg-devel openjpeg2-devel \
   geos-devel proj-devel ogdi-devel giflib-devel xerces-c xerces-c-devel \
-<<<<<<< HEAD
-  cmake rpm-build rpmrebuild rsync
-=======
-  cmake rpm-build rsync GitPython
->>>>>>> bc9c1a5e
+  cmake GitPython rpm-build rpmrebuild rsync
 ```
 
 ### CentOS 6 and RHEL 6
@@ -138,11 +134,7 @@
   libmng-devel libcap-devel libpng-devel libXmu-devel freeglut-devel \
   zlib-devel libX11-devel bison-devel openjpeg-devel openjpeg2-devel \
   geos-devel proj-devel ogdi-devel giflib-devel xerces-c xerces-c-devel \
-<<<<<<< HEAD
-  cmake rpm-build rpmrebuild rsync shunit2
-=======
-  cmake rpm-build rsync shunit2 GitPython
->>>>>>> bc9c1a5e
+  cmake GitPython rpm-build rpmrebuild rsync shunit2
 ```
 
 If you encounter an error about git dependency conflicts, consider 
