# GEE Build Setup for CentOS 6, CentOS 7, RHEL 6, and RHEL 7

## Enable Additional Repositories

Specific Yum repositories need to be enabled for different distributions to
install the required development tools.

### CentOS 7

```bash
sudo yum install -y epel-release
```

### RHEL 7

```bash
# Setup subscriptions for non-AWS RHEL 7
sudo subscription-manager repos --enable=rhel-7-server-optional-rpms

# For RHEL 7 in AWS
sudo yum-config-manager --enable rhel-7-server-rhui-optional-rpms

# For all RHEL 7
sudo yum install -y https://dl.fedoraproject.org/pub/epel/epel-release-latest-7.noarch.rpm

```

### CentOS 6

```bash
sudo curl -o /etc/yum.repos.d/devtools-2.repo https://people.centos.org/tru/devtools-2/devtools-2.repo
sudo yum install -y epel-release ius-release
```

### RHEL 6

__NOTE:__ The EPEL URL below assumes that your RHEL 6 installation has
the latest updates.

__NOTE:__ Installing devtoolset-2 on RHEL6 in AWS requires a RedHat
subscription.

```bash
# For RHEL 6 Workstation:
sudo subscription-manager repos --enable=rhel-x86_64-workstation-dts-2

# For RHEL 6 Server:
sudo subscription-manager repos --enable=rhel-server-dts2-6-rpms

# For All RHEL 6
sudo subscription-manager repos --enable=rhel-6-server-optional-rpms
sudo yum install -y https://dl.fedoraproject.org/pub/epel/epel-release-latest-6.noarch.rpm


```

## Install Git

It's recommended to install a recent version of Git from the [IUS repositories](https://ius.io),
but the older RedHat or Centos packages can also be used.

```bash
# To install Git 2.16 on RHEL 6 and Centos 6
sudo yum install -y https://repo.ius.io/ius-release-el6.rpm
sudo yum install -y git216


# To install Git 2.16 on RHEL 7 and CentOS 7
sudo yum install -y https://repo.ius.io/ius-release-el7.rpm
sudo yum install -y git216

# To install the system default version:
sudo yum install -y git
```

## Install Git LFS

OpenGEE uses Git LFS to store large binary files.  To install Git LFS, use the following commands:

```bash
curl -s https://packagecloud.io/install/repositories/github/git-lfs/script.rpm.sh \
  | sudo bash
sudo yum install -y git-lfs
```

## GCC 4.8

For all versions of CentOS and RHEL, install the standard development/build tools:

```bash
sudo yum install -y ant bzip2 doxygen gcc-c++ patch swig tar \
                    python python-argparse python-lxml python-setuptools
```

<<<<<<< HEAD
### EL6

```bash
sudo yum install -y ant bzip2 doxygen gcc-c++ patch swig tar \
                    python27 python-argparse python27-lxml python27-setuptools
```

=======
>>>>>>> 5ad520a6
For CentOS 6 and RHEL 6, also install the devtoolset toolchain.

### CentOS 6 and RHEL 6

```bash
sudo yum install -y devtoolset-2-gcc devtoolset-2-binutils devtoolset-2-toolchain
```

The GCC 4.8 installation will be located in the `/opt/rh/devtoolset-2/root/usr/bin/` directory.

The GEE build scripts will detect this compiler automatically. However, if you
wish to switch the environment to use GCC 4.8 in a shell, execute:

```bash
source /opt/rh/devtoolset-2/enable
```

## Install additional packages

__NOTE:__ If you are upgrading from GEE 5.1.3 or earlier, you must run this step
_after_ uninstalling older versions of GEE. Otherwise, some of the
prerequisites will be missing and the build will fail.

### CentOS 7 and RHEL 7

Execute:

```bash
sudo yum install -y \
  bison-devel boost-devel cmake daemonize freeglut-devel \
  gdbm-devel geos-devel giflib-devel GitPython \
  libcap-devel libmng-devel libpng12-devel libX11-devel libXcursor-devel \
  libXft-devel libXinerama-devel libxml2-devel libXmu-devel libXrandr-devel \
  ogdi-devel openjpeg-devel openjpeg2-devel openssl-devel \
  perl-Alien-Packages perl-Perl4-CoreLibs proj-devel python-devel \
  rpm-build rpmrebuild rsync scons \
  xerces-c xerces-c-devel xorg-x11-server-devel yaml-cpp-devel zlib-devel
```

### CentOS 6 and RHEL 6
Execute:

```bash
sudo yum install -y \
  bison-devel boost-devel cmake daemonize freeglut-devel \
  gdbm-devel geos-devel gettext giflib-devel \
  libcap-devel libmng-devel libpng-devel libX11-devel libXcursor-devel \
  libXft-devel libXinerama-devel libxml2-devel libXmu-devel libXrandr-devel \
  ogdi-devel openjpeg-devel openjpeg2-devel openssl-devel pcre pcre-devel \
<<<<<<< HEAD
  proj-devel python-devel python27-devel python-unittest2 \
=======
  perl-Alien-Packages perl-Perl4-CoreLibs proj-devel python-devel python27 \
  python27-pip python27-devel python27-lxml python27-setuptools python-unittest2 \
>>>>>>> 5ad520a6
  rpm-build rpmrebuild rsync scons shunit2 \
  xerces-c xerces-c-devel xorg-x11-server-devel yaml-cpp-devel zlib-devel
```

If you encounter an error about git dependency conflicts, consider 
experimenting with the `--skip-broken` parameter.

## GTest 1.8

### CentOS 7 and RHEL 7

GTest is included in the EPEL and RHEL Extra Repositories. Install the RPM with:

```bash
sudo yum install -y gtest-devel
```

### CentOS 6 and RHEL 6

You will need to compile, package, and install an updated version of GTest as an
RPM for RHEL6. This build process also depends on GCC 4.8, as does
the rest of the GEE build process.

To clone this Git repository and build the RPM on RHEL6, execute the following:

```bash
sudo yum install -y wget
mkdir -p ~/opengee/rpm-build/
cd ~/opengee/rpm-build/

git clone https://github.com/thermopylae/gtest-devtoolset-rpm.git

cd gtest-devtoolset-rpm/
./bin/build.sh --use-docker=no
```

__NOTE:__ The GTest RPM can be built on other Linux systems using Docker. Simply
execute `build.sh` without the `--use-docker=no` argument. See the [README.md](https://github.com/thermopylae/gtest-devtoolset-rpm) for more details.

Install the RPM:

```bash
sudo yum install -y ./build/RPMS/x86_64/gtest-devtoolset2-1.8.0-1.x86_64.rpm
```
## shunit2

shunit2 is used for unit testing shell scripts in the GEE repository.
It is currently used only for testing package-building scripts.

### CentOS 7 and RHEL 7

The EPEL repositories for RHEL and CentOS 7 do not include shunit2.
If you want to run these tests on one of these platforms, you must install
shunit2 from the EPEL repositories for RHEL and CentOS 6.
To do so run the following:

```bash
sudo yum install -y http://download-ib01.fedoraproject.org/pub/epel/6/x86_64/Packages/s/shunit2-2.1.6-3.el6.noarch.rpm
```

### CentOS 6 and RHEL 6

shunit2 was installed in a previous step.

<<<<<<< HEAD
=======
## Install Python 2.7 Packages

### CentOS 7 and RHEL 7

Python 2.7 is installed as a system default, so no additional packages are needed.

### CentOS 6 and RHEL 6

```bash
sudo pip2.7 install gitpython
```

>>>>>>> 5ad520a6
### Building on fips-enabled machines

In some circumstances on stig-ed machines, where md5 cryptography is used, fips will prevent OpenGee from being built. When trying to build, a message similar to the following will be displayed 

```bash
$ python2.7 /usr/bin/scons -j4 internal=1 build
scons: Reading SConscript files ... 
scons: done reading SConscript files.
scons: Building targets ... 
scons: *** [build] ValueError : error:060800A3:digital envelope routines:EVP_DigestInit_ex:disabled for fips
scons: building terminated because of errors.
```

## prerequisites

* grub2
* openssl 1.0.1+

# Disabling fips

Before beginning, make sure that fips is indeed enabled. 1 - enabled, 0 - disabled
```bash
$ sudo cat /proc/sys/crypto/fips_enabled
1
```

First remove all dracut-fips packages
```bash
$ sudo yum remove -y dracut-fips*
```

It is recommended that initramfs is backed up
```bash
$ sudo cp -p /boot/initramfs-$(uname -r).img /boot/initramfs-$(uname -r).backup
```
Then, recreate a new initramfs file

```bash
$ sudo dracut -f
```

Now, disable ``fips=1`` from the kernel command line. Do this, by modifying command line of the current kernel in ``grub.cfg``. This is done by adding the option ``fips=0`` to the `GRUB_CMDLINE_LINUX` line in ``/etc/default/grub`` e.g.

``GRUB_CMDLINE_LINUX="console=tty0 crashkernel=auto console=ttyS0,115200"``

Would become

``GRUB_CMDLINE_LINUX="console=tty0 crashkernel=auto console=ttyS0,115200 fips=0"``

Now, after making the change to ``/etc/default/grub``, rebuild ``grub.cfg``

```bash
$ sudo grub2-mkconfig -o /boot/grub2/grub.cfg
```

On UEFI machines, this would be done by:

```bash
$ sudogrub2-mkconfig -o /boot/efi/EFI/<redhat or centos>/grub.cfg
```

Reboot the system and then verify that fips has been disabled

```bash
$ cat /proc/sys/crypto/fips_enabled
0
```

# Enabling fips

First, check that fips is supported

```bash
$ openssl version
OpenSSL 1.0.2k-fips  26 Jan 2017
```
This should be 1.0.1 and above

Then, check that fips is disabled

```bash
$ cat /proc/sys/crypto/fips_enabled
0
```

It is recommended that `df -h` and `blkid` are backed up

```bash
$ blkid > /var/tmp/blkid_bkp.bak
$ df -h > /var/tmp/df_bkp.bak
```

Now, make sure that `PRELINKING` is disabled in `/etc/sysconfig/prelink`. In other words, make sure that `PRELINKING=no` exists in the aforementioned file.

Then, make fips active on the kernel

```bash
$ sudo yum -y install dracut-fips-aesni dracut-fips
```

It is recommended that the current initramfs is backed up

```bash
$ sudo cp -p /boot/initramfs-$(uname -r).img /boot/initramfs-$(uname -r).backup
```

At this point, recreate the initramfs file

```bash
$ sudo dracut -f
```

Make sure that the `GRUB_CMDLINE_LINUX` line in `/etc/default/grib.cfg` contains `fips=1`

Rebuild grub.cfg

```bash
$ sudo grub2-mkconfig -o /boot/grub2/grub.cfg
```

On UEFI machines, this would be done in the following manner

```bash
$ grub2-mkconfig -o /boot/efi/EFI/redhat/grub.cfg
```

Reboot and then confirm that fips has been enabled

```bash
$ cat /proc/sys/crypto/fips_enabled
1
```
<|MERGE_RESOLUTION|>--- conflicted
+++ resolved
@@ -85,6 +85,8 @@
 
 ## GCC 4.8
 
+
+### RHEL 7 And Centos 7
 For all versions of CentOS and RHEL, install the standard development/build tools:
 
 ```bash
@@ -92,19 +94,14 @@
                     python python-argparse python-lxml python-setuptools
 ```
 
-<<<<<<< HEAD
-### EL6
+### For RHEL6 and Centos 6
 
 ```bash
 sudo yum install -y ant bzip2 doxygen gcc-c++ patch swig tar \
                     python27 python-argparse python27-lxml python27-setuptools
 ```
 
-=======
->>>>>>> 5ad520a6
-For CentOS 6 and RHEL 6, also install the devtoolset toolchain.
-
-### CentOS 6 and RHEL 6
+Also install the devtoolset toolchain.
 
 ```bash
 sudo yum install -y devtoolset-2-gcc devtoolset-2-binutils devtoolset-2-toolchain
@@ -151,12 +148,8 @@
   libcap-devel libmng-devel libpng-devel libX11-devel libXcursor-devel \
   libXft-devel libXinerama-devel libxml2-devel libXmu-devel libXrandr-devel \
   ogdi-devel openjpeg-devel openjpeg2-devel openssl-devel pcre pcre-devel \
-<<<<<<< HEAD
-  proj-devel python-devel python27-devel python-unittest2 \
-=======
-  perl-Alien-Packages perl-Perl4-CoreLibs proj-devel python-devel python27 \
+  proj-devel python27 \
   python27-pip python27-devel python27-lxml python27-setuptools python-unittest2 \
->>>>>>> 5ad520a6
   rpm-build rpmrebuild rsync scons shunit2 \
   xerces-c xerces-c-devel xorg-x11-server-devel yaml-cpp-devel zlib-devel
 ```
@@ -221,8 +214,7 @@
 
 shunit2 was installed in a previous step.
 
-<<<<<<< HEAD
-=======
+
 ## Install Python 2.7 Packages
 
 ### CentOS 7 and RHEL 7
@@ -235,7 +227,6 @@
 sudo pip2.7 install gitpython
 ```
 
->>>>>>> 5ad520a6
 ### Building on fips-enabled machines
 
 In some circumstances on stig-ed machines, where md5 cryptography is used, fips will prevent OpenGee from being built. When trying to build, a message similar to the following will be displayed 
