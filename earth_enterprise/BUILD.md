--- conflicted
+++ resolved
@@ -6,11 +6,7 @@
 Building is currently supported for 64-bit versions of Ubuntu 16.04 LTS,
 RHEL 6, RHEL 7, CentOS 6, and CentOS 7.
 
-<<<<<<< HEAD
-## GEE 5.3.2.1 Build Prerequisites (all platforms)
-=======
 ## GEE 5.3.3 Build Prerequisites (all platforms)
->>>>>>> f2e28c82
 
 1. Setup required Tools and Dependencies:
 
