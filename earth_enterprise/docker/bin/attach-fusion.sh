#! /bin/bash

# This script launches the Fusion UI client in a running Open GEE Docker
# container.

# Set these variables before running this script to override the
# default values below:

<<<<<<< HEAD
# Set this to the OS distribution you want to run inside the Docker container.
# (Choose from the couple of available ones.)  You don't need to set this, if
# you are going to override the IMAGE_TAG variable.
: ${OS_DISTRIBUTION:="ubuntu-14"}

: ${STAGE_1_NAME:="clean-clone"}

if [ "$STAGE_1_NAME" == "clean-clone" ]; then
    CLONE_SUFFIX=""
else
    CLONE_SUFFIX="-$STAGE_1_NAME"
fi

# Set this to the name of the Open GEE Docker image to seach for containers
# running that image:
: ${IMAGE_TAG:="opengee-experimental-${OS_DISTRIBUTION}${CLONE_SUFFIX}"}

=======
>>>>>>> ffde4f34
# Set this to the ID of a running container to skip searching by image tag,
# or, if you have more than one container running the Open GEE Docker image:
: ${CONTAINER_ID:=""}

# Set `IMAGE_TAG` to the name of the Open GEE Docker image to seach for
# containers running that image.  You don't have to set this, if you set
# `CONTAINER_ID`.
if [ -z "$IMAGE_TAG" ]; then
    if [ -n "$(docker images -q "opengee-experimental")" ]; then
        IMAGE_TAG="opengee-experimental"
    else
        IMAGE_TAG="thermopylae/opengee-experimental"
    fi
fi



SELF_NAME=$(basename "$0")

function echo_container_id()
{
    # `docker ps --filter "ancestor=. . ."` is currently broken, so we grep.
    docker ps --no-trunc=true | grep -E "^[a-zA-Z0-9]+\\s+$(printf '%q' "$IMAGE_TAG")[[:space:]:]" |
    while read -r id_field _; do
        if [ -n "$CONTAINER_ID" ]; then
            echo "$SELF_NAME: Multiple instances of the GEE image found. " >&2
            echo "Please, set the CONTAINER_ID variable to specify a container." >&2
            exit 1
        fi
        CONTAINER_ID="$id_field"
        echo "$id_field"
    done
}

if [ -z "$CONTAINER_ID" ]; then
    # Find the ID of the container derived from the GEE Docker image.
    CONTAINER_ID=$(echo_container_id)
    [ "$?" != "0" ] && exit 1
    if [ -z "$CONTAINER_ID" ]; then
        echo "$SELF_NAME: Couldn't find container for image with tag $IMAGE_TAG." >&2
        exit 1
    fi
fi

echo "Executing in container $CONTAINER_ID."

docker exec -ti "$CONTAINER_ID" "/root/opengee/bin/start-fusion.sh" <|MERGE_RESOLUTION|>--- conflicted
+++ resolved
@@ -6,7 +6,6 @@
 # Set these variables before running this script to override the
 # default values below:
 
-<<<<<<< HEAD
 # Set this to the OS distribution you want to run inside the Docker container.
 # (Choose from the couple of available ones.)  You don't need to set this, if
 # you are going to override the IMAGE_TAG variable.
@@ -24,8 +23,6 @@
 # running that image:
 : ${IMAGE_TAG:="opengee-experimental-${OS_DISTRIBUTION}${CLONE_SUFFIX}"}
 
-=======
->>>>>>> ffde4f34
 # Set this to the ID of a running container to skip searching by image tag,
 # or, if you have more than one container running the Open GEE Docker image:
 : ${CONTAINER_ID:=""}
