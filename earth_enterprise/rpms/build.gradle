--- conflicted
+++ resolved
@@ -81,57 +81,31 @@
     scons_option = "internal=1"
 }
 
-<<<<<<< HEAD
-=======
-//  define a group name for user facing packaging tasks
-def PACKAGE_GROUP = 'Packaging'
-
-// Build the actual file to be used
-def gee_long_version_txt = "${stagedInstall_path}/gee_long_version.txt"
-
->>>>>>> 28edd563
 def rpmPlatformString = org.opengee.os.Platform.rpmPlatformString
 
 // Get the version of OpenGEE we're building:
 def gee_long_version_txt = "${stagedInstall_path}/gee_long_version.txt"
 def openGeeVersionFile = new File( gee_long_version_txt )
 
-<<<<<<< HEAD
-if (!openGeeVersionFile.exists()) {
-    gee_long_version_txt = "${src_dir}/NATIVE-REL-x86_64/gee_long_version.txt"
-    openGeeVersionFile = new File( gee_long_version_txt )
-}
-
-// Call scons to create the file 'gee_long_version.txt'
-// The actual parameter used by scons is based on the parameter
-// passing into Gradlew
-if ( !openGeeVersionFile.exists() ) {
-    GeeCommandLine.expand(
-      ["/usr/bin/scons", "release=1", gee_long_version_txt ],
-      "Runing `scons` to produce <${gee_long_version_txt}> failed!",
-      null, // Use default environment variables.
-      new File( src_dir )
-    )
-}
-
-def openGeeVersion =
-    openGeeVersionFile.readLines().
-    collect {
-        // Strip comments:
-        def commentIndex = it.indexOf('#')
-
-        commentIndex < 0 ? it : it.substring(0, commentIndex)
-    }.
-    collect { it.trim() }. // Trim whitespace.
-    findAll { !it.isEmpty() }. // Skip empty lines.
-    findResult {
-        it // The first string that remains is the version string.
-    }.
-    replaceAll(/-.*release/, '').
-    replaceAll('-', '.')
-
-=======
->>>>>>> 28edd563
+def getVersionFromOpenGeeVersionFile(file) {
+    return file.readLines().
+        collect {
+            // Strip comments:
+            def commentIndex = it.indexOf('#')
+
+            commentIndex < 0 ? it : it.substring(0, commentIndex)
+        }.
+        collect { it.trim() }. // Trim whitespace.
+        findAll { !it.isEmpty() }. // Skip empty lines.
+        findResult {
+            it // The first string that remains is the version string.
+        }.
+        replaceAll(/-.*release/, '').
+        replaceAll('-', '.')
+}
+
+
+
 def stagedInstallDir = new File(stagedInstall_path)
 def stagedInstallDir_common = new File(stagedInstallDir, 'common')
 def stagedInstallDir_common_opt = new File(stagedInstallDir, 'common/opt')
@@ -201,7 +175,6 @@
     return rpmCapabilityMap.containsKey(it) ? rpmCapabilityMap[it] : it
 }
 
-<<<<<<< HEAD
 def copySpecExpandTemplates = { copySpec, templateVariablesMap, templateSuffix = '.template' ->
     def stringStripSuffix = { value, suffix ->
         return value.substring(0, value.length() - suffix.length())
@@ -254,10 +227,7 @@
 
 
 
-=======
->>>>>>> 28edd563
 ospackage {
-    version = "<version unset>"
     release = "1.${rpmPlatformString}"
     distribution = rpmPlatformString
     packager = 'gee-oss@googlegroups.com'
@@ -272,21 +242,7 @@
         if ( !openGeeVersionFile.exists() ) { // src_dir
             throw new GradleException("Missing version file '${openGeeVersionFile}'.")
         }
-        ospackage.version =
-            openGeeVersionFile.readLines().
-            collect {
-                // Strip comments:
-                def commentIndex = it.indexOf('#')
-
-                commentIndex < 0 ? it : it.substring(0, commentIndex)
-            }.
-            collect { it.trim() }. // Trim whitespace.
-            findAll { !it.isEmpty() }. // Skip empty lines.
-            findResult {
-                it // The first string that remains is the version string.
-            }.
-            replaceAll(/-.*release/, '').
-            replaceAll('-', '.')
+        ospackage.version = getVersionFromOpenGeeVersionFile(openGeeVersionFile)
     }
 }
 
@@ -318,6 +274,8 @@
 }
 
 task openGeePostGisRpm(type: GeeRpm, dependsOn: [setGeeVersion]) {
+    mustRunAfter stageOpenGeeInstall
+
     doFirst {
         requires('opengee-common', ospackage.version, GREATER | EQUAL)
     }
@@ -348,6 +306,11 @@
 }
 
 task openGeePostGisDeb(type: GeeDeb) {
+    mustRunAfter stageOpenGeeInstall
+
+    doFirst {
+        requires('opengee-common', ospackage.version, GREATER | EQUAL)
+    }
     packageName = openGeePostGisRpm.packageName
     release = '1'
     version = openGeePostGisRpm.version
@@ -360,8 +323,6 @@
     url = openGeePostGisRpm.url
     type = BINARY
 
-    requires('opengee-common', openGeeVersion, GREATER | EQUAL)
-
     from (stagedInstallDir_postgis_opt) {
         into new File(packageInstallRootDir, 'opt')
     }
@@ -377,9 +338,6 @@
 if (project.hasProperty('buildOpenGee')) {
     openGeePostGisRpm.dependsOn stageOpenGeeInstall
     openGeePostGisDeb.dependsOn stageOpenGeeInstall
-}
-else {
-    openGeePostGisRpm.mustRunAfter stageOpenGeeInstall
 }
 
 // Expands the `gevars.sh.template` and any other templates so they can be
@@ -389,43 +347,18 @@
     from file('shared')
     into file('build/shared')
 
-<<<<<<< HEAD
     copySpecExpandTemplates(delegate,
         [
-            'openGeeVersion': openGeeVersion
+            'openGeeVersion': ospackage.version
         ])
 }
-=======
-    def templateSuffix = '.template'
-    def stringStripSuffix = { value, suffix ->
-        return value.substring(0, value.length() - suffix.length())
-    }
-
-    eachFile {
-        if (it.getSourceName().endsWith(templateSuffix)) {
-            it.setName(stringStripSuffix(
-                it.getSourceName(), templateSuffix))
-
-            def templateDir = it.file.parent
-
-            def templateVariables = [
-                'openGeeVersion': ospackage.version
-            ]
-
-            def expandTemplate = { text_or_file ->
-                def engine = new groovy.text.SimpleTemplateEngine()
-                def template = engine.createTemplate(text_or_file).make(templateVariables)
-
-                return template.toString()
-            }
->>>>>>> 28edd563
 
 task openGeeCommonInitScripts(type: Copy, dependsOn: openGeeSharedFiles) {
     from(file('opengee-common')) {
         include '*'
 
         copySpecExpandTemplates(delegate, [
-                'openGeeVersion': openGeeVersion,
+                'openGeeVersion': ospackage.version,
                 'project': project
             ])
     }
@@ -433,15 +366,13 @@
     into "${buildDir}/opengee-common"
 }
 
-<<<<<<< HEAD
-task openGeeCommonRpm(type: GeeRpm, dependsOn: openGeeCommonInitScripts) {
-=======
-task openGeeCommonRpm(type: GeeRpm, dependsOn: [openGeeSharedFiles, setGeeVersion]) {
+task openGeeCommonRpm(type: GeeRpm, dependsOn: [openGeeCommonInitScripts, setGeeVersion]) {
+    mustRunAfter stageOpenGeeInstall
+
     doFirst{
         println "Setting version for GEE common RPM to ${ospackage.version}"
         version = ospackage.version
     }
->>>>>>> 28edd563
     packageName = 'opengee-common'
     release = "1.${rpmPlatformString}"
     user = 'root'
@@ -530,27 +461,15 @@
     }
 }
 
-if (project.hasProperty('buildOpenGee')) {
-    openGeeCommonRpm.dependsOn stageOpenGeeInstall
-}
-else {
-    openGeeCommonRpm.mustRunAfter stageOpenGeeInstall
-}
-
-<<<<<<< HEAD
-task openGeeCommonDeb (type: GeeDeb, dependsOn: openGeeCommonInitScripts) {
-    packageName = openGeeCommonRpm.packageName
-    release = '1'
-    version = openGeeVersion
-=======
-task openGeeCommonDeb (type: GeeDeb, dependsOn: [openGeeSharedFiles, setGeeVersion]) {
+task openGeeCommonDeb (type: GeeDeb, dependsOn: [openGeeCommonInitScripts, setGeeVersion]) {
+    mustRunAfter stageOpenGeeInstall
+
     doFirst {
         println "Setting version for GEE common DEB to ${ospackage.version}"
         version = ospackage.version
     }
     packageName = openGeeCommonRpm.packageName
-    release = openGeeCommonRpm.release
->>>>>>> 28edd563
+    release = '1'
     user = openGeeCommonRpm.user
     permissionGroup = openGeeCommonRpm.permissionGroup
     packageGroup = 'misc'
@@ -602,19 +521,16 @@
 }
 
 if (project.hasProperty('buildOpenGee')) {
+    openGeeCommonRpm.dependsOn stageOpenGeeInstall
     openGeeCommonDeb.dependsOn stageOpenGeeInstall
 }
-else {
-    openGeeCommonDeb.mustRunAfter stageOpenGeeInstall
-}
-
-<<<<<<< HEAD
+
 task openGeeServerInitScripts(type: Copy, dependsOn: openGeeSharedFiles) {
     from(file('opengee-server')) {
         include '*'
 
         copySpecExpandTemplates(delegate, [
-                'openGeeVersion': openGeeVersion,
+                'openGeeVersion': ospackage.version,
                 'stagedInstallDir_server_opt': stagedInstallDir_server_opt,
                 'project': project
             ])
@@ -623,16 +539,15 @@
     into "${buildDir}/opengee-server"
 }
 
-task openGeeServerRpm(type: GeeRpm, dependsOn: openGeeServerInitScripts) {
-=======
-task openGeeServerRpm (type: GeeRpm, dependsOn: [openGeeSharedFiles, setGeeVersion]) {
+task openGeeServerRpm(type: GeeRpm, dependsOn: [openGeeServerInitScripts, setGeeVersion]) {
+    mustRunAfter stageOpenGeeInstall
+
     doFirst{
         println "Setting version for GEE server RPM to ${ospackage.version}"
         version = ospackage.version
         requires('opengee-common', ospackage.version, GREATER | EQUAL)
         requiresPre('opengee-common', ospackage.version, GREATER | EQUAL)
     }
->>>>>>> 28edd563
     packageName = 'opengee-server'
     release = "1.${rpmPlatformString}"
     user = 'root'
@@ -730,11 +645,16 @@
     link('/opt/google/gehttpd/htdocs/shared_assets/docs', '/opt/google/share/doc')
 }
 
-<<<<<<< HEAD
-task openGeeServerDeb (type: GeeDeb, dependsOn: openGeeServerInitScripts) {
+task openGeeServerDeb (type: GeeDeb, dependsOn: [openGeeServerInitScripts, setGeeVersion]) {
+    mustRunAfter stageOpenGeeInstall
+
+    doFirst {
+        println "Setting version for GEE server DEB to ${ospackage.version}"
+        version = ospackage.version
+        requires('opengee-common', ospackage.version, GREATER | EQUAL)
+    }
     packageName = openGeeServerRpm.packageName
     release = '1'
-    version = openGeeVersion
     user = openGeeServerRpm.user
     permissionGroup = openGeeServerRpm.permissionGroup
     packageGroup = 'misc'
@@ -746,22 +666,6 @@
     requires('opengee-postgis', '2.3.4', GREATER | EQUAL)
     conflicts('opengee-postgis', '2.0', LESS )
     conflicts('opengee-postgis', '2.4', GREATER | EQUAL)
-    requires('opengee-common', openGeeVersion, GREATER | EQUAL)
-=======
-if (project.hasProperty('buildOpenGee')) {
-    openGeeServerRpm.dependsOn stageOpenGeeInstall
-}
-else {
-    openGeeServerRpm.mustRunAfter stageOpenGeeInstall
-}
-
-task openGeeServerDeb (type: Deb, dependsOn: [setGeeVersion]) {
-    doFirst {
-        println "Setting version for GEE server DEB to ${ospackage.version}"
-        requires('opengee-common', ospackage.version, GREATER | EQUAL)
-    }
-    packageName = 'opengee-server'
->>>>>>> 28edd563
 
     requires('python-pil')
 
@@ -837,12 +741,18 @@
     link('/opt/google/gehttpd/htdocs/shared_assets/docs', '/opt/google/share/doc')
 }
 
+if (project.hasProperty('buildOpenGee')) {
+    openGeeServerRpm.dependsOn stageOpenGeeInstall
+    openGeeServerDeb.dependsOn stageOpenGeeInstall
+}
+
+
 task openGeeFusionInitScripts(type: Copy, dependsOn: openGeeSharedFiles) {
     from(file('opengee-fusion')) {
         include '*'
 
         copySpecExpandTemplates(delegate, [
-                'openGeeVersion': openGeeVersion,
+                'openGeeVersion': ospackage.version,
                 'project': project
             ])
     }
@@ -850,23 +760,15 @@
     into "${buildDir}/opengee-fusion"
 }
 
-<<<<<<< HEAD
-task openGeeFusionRpm (type: GeeRpm, dependsOn: openGeeFusionInitScripts) {
-=======
-if (project.hasProperty('buildOpenGee')) {
-    openGeeServerDeb.dependsOn stageOpenGeeInstall
-}
-else {
-    openGeeServerDeb.mustRunAfter stageOpenGeeInstall
-}
-
-task openGeeFusionRpm (type: GeeRpm, dependsOn: [openGeeSharedFiles, setGeeVersion]) {
+
+task openGeeFusionRpm (type: GeeRpm, dependsOn: [openGeeFusionInitScripts, setGeeVersion]) {
+    mustRunAfter stageOpenGeeInstall
+
     doFirst{
         println "Setting version for GEE fusion RPM to ${ospackage.version}"
         version = ospackage.version
         requires('opengee-common', ospackage.version, GREATER | EQUAL)
     }
->>>>>>> 28edd563
     packageName = 'opengee-fusion'
     release = "1.${rpmPlatformString}"
     user = 'root'
@@ -886,13 +788,7 @@
     autoFindRequires = true
 
     requires('proj-devel') /* This dependency is not being picked up automatically by GeeRpm task */
-<<<<<<< HEAD
-    requires('opengee-common', openGeeVersion, GREATER | EQUAL)
-
     requires('/etc/rc.d/init.d/functions')
-=======
-
->>>>>>> 28edd563
     requiresCommands(
         packageSharedCommands +
         [
@@ -939,45 +835,9 @@
     from(file('opengee-fusion/install')) {
         into packageInstallRootDir
 
-<<<<<<< HEAD
         copySpecExpandTemplates(delegate, [
-                'openGeeVersion': openGeeVersion
+                'openGeeVersion': ospackage.version
             ])
-=======
-        def templateSuffix = '.template'
-        def stringStripSuffix = { value, suffix ->
-            return value.substring(0, value.length() - suffix.length())
-        }
-
-        eachFile {
-            if (it.getSourceName().endsWith(templateSuffix)) {
-                it.setName(stringStripSuffix(
-                    it.getSourceName(), templateSuffix))
-
-                def templateDir = it.file.parent
-
-                def templateVariables = [
-                    'openGeeVersion': ospackage.version
-                ]
-
-                def expandTemplate = { text_or_file ->
-                    def engine = new groovy.text.SimpleTemplateEngine()
-                    def template = engine.createTemplate(text_or_file).make(templateVariables)
-
-                    return template.toString()
-                }
-
-                templateVariables.put(
-                    'expandTemplateFile',
-                    { relative_path ->
-                        expandTemplate(new File(new File(templateDir), relative_path))
-                    },
-                )
-
-                it.expand(templateVariables.clone())
-            }
-        }
->>>>>>> 28edd563
     }
 
     // Create links
@@ -987,11 +847,16 @@
     link('/opt/google/gehttpd/htdocs/shared_assets/docs', '/opt/google/share/doc')
 }
 
-<<<<<<< HEAD
 task openGeeFusionDeb (type: GeeDeb, dependsOn: openGeeFusionInitScripts) {
+    mustRunAfter stageOpenGeeInstall
+
+    doFirst{
+        println "Setting version for GEE fusion DEB to ${ospackage.version}"
+        version = ospackage.version
+        requires('opengee-common', ospackage.version, GREATER | EQUAL)
+    }
     packageName = openGeeFusionRpm.packageName
     release = '1'
-    version = openGeeVersion
     user = openGeeFusionRpm.user
     permissionGroup = openGeeFusionRpm.permissionGroup
     packageGroup = 'misc'
@@ -1003,22 +868,6 @@
 
     requires('dpkg')
     requires('lsb-base')
-    requires('opengee-common', openGeeVersion, GREATER | EQUAL)
-=======
-if (project.hasProperty('buildOpenGee')) {
-    openGeeFusionRpm.dependsOn stageOpenGeeInstall
-}
-else {
-    openGeeFusionRpm.mustRunAfter stageOpenGeeInstall
-}
-
-task openGeeFusionDeb (type: Deb, dependsOn: [setGeeVersion]) {
-    doFirst{
-        println "Setting version for GEE fusion DEB to ${ospackage.version}"
-        requires('opengee-common', ospackage.version, GREATER | EQUAL)
-    }
-    packageName = 'opengee-fusion'
->>>>>>> 28edd563
 
 
     // Specify a single file for each install script.  Otherwise, OSPackage
@@ -1059,7 +908,7 @@
         into packageInstallRootDir
 
         copySpecExpandTemplates(delegate, [
-                'openGeeVersion': openGeeVersion
+                'openGeeVersion': ospackage.version
             ])
     }
 
@@ -1071,11 +920,10 @@
 }
 
 if (project.hasProperty('buildOpenGee')) {
+    openGeeFusionRpm.dependsOn stageOpenGeeInstall
     openGeeFusionDeb.dependsOn stageOpenGeeInstall
 }
-else {
-    openGeeFusionDeb.mustRunAfter stageOpenGeeInstall
-}
+
 
 task openGeeRpms(
     dependsOn: [
@@ -1089,10 +937,10 @@
         'openGeePostGisDeb'
     ])
 
-task osPackage(dependsOn: org.opengee.os.Platform.osId == 'ubuntu' ? openGeeDebs : openGeeRpms)
-
-osPackage.group = PACKAGE_GROUP
-osPackage.description = "Build packages from staged install based on current OS"
+task osPackage(dependsOn: org.opengee.os.Platform.osId == 'ubuntu' ? openGeeDebs : openGeeRpms) {
+    group = 'Packaging'
+    description = "Build ${org.opengee.os.Platform.osId == 'ubuntu' ? 'Deb' : 'RPM'} packages from on OpenGEE staged install."
+}
 
 // Mostly for documentation purposes.  You need to comment out the rest of the
 // Gradle file to run this task:
