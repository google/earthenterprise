--- conflicted
+++ resolved
@@ -41,43 +41,7 @@
 
 apply plugin: "nebula.ospackage"
 
-<<<<<<< HEAD
-def osId = null
-def osVersionId = null
-
-if (new File('/etc/os-release').exists()) {
-    new File('/etc/os-release').readLines().each {
-        if (it.startsWith('ID=')) {
-            osId = it.substring('ID='.length())
-            if (osId.startsWith('"') && osId.endsWith('"')) {
-                osId = osId.substring(1, osId.length() - 1)
-            }
-        } else if (it.startsWith('VERSION_ID=')) {
-            osVersionId = it.substring('VERSION_ID='.length())
-            if (osVersionId.startsWith('"') && osVersionId.endsWith('"')) {
-                osVersionId = osVersionId.substring(1, osVersionId.length() - 1)
-            }
-            // Only keep the major version number:
-            osVersionId = osVersionId.find(/[0-9]+/)
-        }
-    }
-} else if (new File('/etc/system-release-cpe').exists()) {
-    def osReleaseComponents = new File('/etc/system-release-cpe').text.split(':')
-    // The extract only the number from version strings like '6server':
-    osId = osReleaseComponents[2]
-    osVersionId = osReleaseComponents[4].find(/[0-9]+/)
-}
-
-def packagePlatformId = osId in ['centos', 'redhat', 'rhel'] ? 'el' : osId
-
-
-// A string identifying OS platform and major version:
-//  (E.g., to distinguish between a RHEL 6 and RHEL 7 package.)
-def aId = osVersionId.split('.')
-def packagePlatformString = "${packagePlatformId}${osVersionId}"
-=======
 def rpmPlatformString = com.tsciences.os.Platform.rpmPlatformString
->>>>>>> fef65210
 
 def openGeeVersion =
     new File(project.projectDir, '../src/fusion_version.txt').readLines().
@@ -164,11 +128,7 @@
 
 task openGeePostGisRpm(type: TstRpm) {
     packageName = 'opengee-postgis'
-<<<<<<< HEAD
-    release = "1.${packagePlatformString}"
-=======
     release = "1.${rpmPlatformString}"
->>>>>>> fef65210
     version = '1.5.8'
     user = 'root'
     permissionGroup = 'root'
@@ -234,11 +194,7 @@
 
 task openGeeCommonRpm(type: TstRpm, dependsOn: openGeeSharedFiles) {
     packageName = 'opengee-common'
-<<<<<<< HEAD
-    release = "1.${packagePlatformString}"
-=======
     release = "1.${rpmPlatformString}"
->>>>>>> fef65210
     version = openGeeVersion
     user = 'root'
     permissionGroup = 'root'
@@ -341,11 +297,7 @@
 task openGeeServerRpm (type: TstRpm, dependsOn: openGeeSharedFiles) {
     requires('opengee-common', openGeeVersion, GREATER | EQUAL)
     packageName = 'opengee-server'
-<<<<<<< HEAD
-    release = "1.${packagePlatformString}"
-=======
     release = "1.${rpmPlatformString}"
->>>>>>> fef65210
     version = openGeeVersion
     user = 'root'
     permissionGroup = 'root'
@@ -427,11 +379,7 @@
 
 task openGeeFusionRpm (type: TstRpm, dependsOn: openGeeSharedFiles) {
     packageName = 'opengee-fusion'
-<<<<<<< HEAD
-    release = "1.${packagePlatformString}"
-=======
     release = "1.${rpmPlatformString}"
->>>>>>> fef65210
     version = openGeeVersion
     user = 'root'
     permissionGroup = 'root'
