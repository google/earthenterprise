// Copyright 2017 the Open GEE Contributors
//
// Licensed under the Apache License, Version 2.0 (the "License");
// you may not use this file except in compliance with the License.
// You may obtain a copy of the License at
//
//     http://www.apache.org/licenses/LICENSE-2.0
//
// Unless required by applicable law or agreed to in writing, software
// distributed under the License is distributed on an "AS IS" BASIS,
// WITHOUT WARRANTIES OR CONDITIONS OF ANY KIND, either express or implied.
// See the License for the specific language governing permissions and
// limitations under the License.
//
// Command-line parameters:
//
//     ./gradlew -PbuildOpenGee:
// Compile and install Open GEE in a temporary directory before packaging.
// If you don't specify `-PbuildOpenGee` on the Gradle command line, no
// compilation, or installation are run.  In that case, you must ensure the
// main scons "stage_install" target has been called before building packages.
// This Scons target copies build artifacts, binaries and documents into the
// /tmp/fusion_os_install path.
//
// See documentation on the osPackage plugin here:
//
// https://github.com/nebula-plugins/gradle-ospackage-plugin


buildscript {
    repositories {
        jcenter()
    }

    dependencies {
        // OSPackage 4.4.0, 4.4.1, 4.4.2, 4.5.0, 4.5.1 produce RPMs that fail
        // to install on Cent OS 6, so we use the older version:
        classpath 'com.netflix.nebula:gradle-ospackage-plugin:4.3.0'
    }
}

apply plugin: "nebula.ospackage"

def rpmPlatformString = org.opengee.os.Platform.rpmPlatformString

def stagedInstall_path = '/tmp/fusion_os_install'
if (new File('build.properties').exists()) {
    def props = new Properties()
    new File('build.properties').withInputStream {
        props.load(it)
    }
    if(props["staged"]) {
        stagedInstall_path = props["staged"]
    }
}

def openGeeVersion =
    new File(stagedInstall_path, 'gee_long_version.txt').readLines().
    collect {
        // Strip comments:
        def commentIndex = it.indexOf('#')

        commentIndex < 0 ? it : it.substring(0, commentIndex)        
    }.
    collect { it.trim() }. // Trim whitespace.
    findAll { !it.isEmpty() }. // Skip empty lines.
    findResult {
        it // The first string that remains is the version string.
<<<<<<< HEAD
    }.
    replaceAll(/-.*release/, '').
    replaceAll('-', '.')
=======
    }

def stagedInstall_path =
    project.hasProperty('stageInstallPath') ?
        project.stageInstallPath :
        (project.hasProperty('buildOpenGee') ?
            "${buildDir.getAbsolutePath()}/install" :
            '/tmp/fusion_os_install')
if (new File('build.properties').exists()) {
    def props = new Properties()
    new File('build.properties').withInputStream {
        props.load(it)
    }
    if (props["staged"]) {
        stagedInstall_path = props["staged"]
    }
}
>>>>>>> 9c7ffb7e

def stagedInstallDir = new File(stagedInstall_path)
def stagedInstallDir_common = new File(stagedInstallDir, 'common')
def stagedInstallDir_common_opt = new File(stagedInstallDir, 'common/opt')
def stagedInstallDir_common_user_magic =
    new File(stagedInstallDir, 'common/user_magic')
def stagedInstallDir_manual = new File(stagedInstallDir, 'manual')
def stagedInstallDir_server_opt = new File(stagedInstallDir, 'server/opt')
def stagedInstallDir_server_etc = new File(stagedInstallDir, 'server/etc')
def stagedInstallDir_server_apachesupport =
    new File(stagedInstallDir, 'server/AppacheSupport/')
def stagedInstallDir_server_searchexample =
    new File(stagedInstallDir, 'searchexample/opt/google/share/searchexample')
def stagedInstallDir_server_geplaces =
    new File(stagedInstallDir, 'geplaces/opt/google/share/geplaces')
def stagedInstallDir_server_user_magic =
    new File(stagedInstallDir, 'server/user_magic')
def stagedInstallDir_fusion = new File(stagedInstallDir, 'fusion')
def packageInstallRootDir = new File('/')

def postGisInstallDir = new File(
        project.projectDir,
        '../src/NATIVE-REL-x86_64/third_party/postgis/install'
    ).getAbsolutePath()

def postGisInstallDir_opt = new File(postGisInstallDir, 'opt')

// Commands used in install-utils.sh:
def packageSharedCommands = ['bash', 'flock', 'sed', 'xmllint']



ospackage {
    version = openGeeVersion
    release = "1.${rpmPlatformString}"
    distribution = rpmPlatformString
    packager = 'gee-oss@googlegroups.com'
    vendor = 'The OpenGEE Contributors'
    arch = X86_64
    os = LINUX
}


// Build packages for all platforms by default:
defaultTasks 'osPackage'

task compileOpenGee(type: Exec) {
    workingDir = '..'
    commandLine('scons', '-j8', 'release=1', 'build')
}

task stageOpenGeeInstall(type: Exec, dependsOn: 'compileOpenGee') {
    workingDir = '..'

    // The scons `stage_install` task doesn't work correctly with
    // "installdir=${build_install_dir.getAbsolutePath()}", so we
    // overwrite whatever is in the default stage install directory:
    commandLine(
        'scons', '-j8', 'release=1', 'stage_install',
        "installdir=${stagedInstallDir}")
}

task openGeePostGisRpm(type: GeeRpm) {
    packageName = 'opengee-postgis'
    release = "1.${rpmPlatformString}"
    version = '1.5.8'
    user = 'root'
    permissionGroup = 'root'
    packageGroup = 'Application/Productivity'
    summary = 'Post GIS extension for Postgre SQL server used by Open GEE'
    packageDescription = 'Post GIS extension for Postgre SQL server used by Open GEE.'
    license = 'GPLv2'
    url = 'https://github.com/google/earthenterprise/tree/master/earth_enterprise/third_party/postgis'
    type = BINARY
    autoFindProvides = true
    autoFindRequires = true

    from (postGisInstallDir_opt) {
        into new File(packageInstallRootDir, 'opt')
    }

    from (new File(stagedInstallDir_server_opt, 'google/lib')) {
        // Include libpq, since it's used by postgis command-line utilities:
        include 'libpq.*'

        into new File(packageInstallRootDir, 'opt/google/lib')
    }
}

if (project.hasProperty('buildOpenGee')) {
    openGeePostGisRpm.dependsOn stageOpenGeeInstall
}

// Expands the `gevars.sh.template` and any other templates so they can be
// used in the `common` package, and prefixed to install scripts for all the
// various packages.
task openGeeSharedFiles(type: Copy) {
    from file('shared')
    into file('build/shared')

    def templateSuffix = '.template'
    def stringStripSuffix = { value, suffix ->
        return value.substring(0, value.length() - suffix.length())
    }

    eachFile {
        if (it.getSourceName().endsWith(templateSuffix)) {
            it.setName(stringStripSuffix(
                it.getSourceName(), templateSuffix))

            def templateDir = it.file.parent

            def templateVariables = [
                'openGeeVersion': openGeeVersion
            ]

            def expandTemplate = { text_or_file ->
                def engine = new groovy.text.SimpleTemplateEngine()
                def template = engine.createTemplate(text_or_file).make(templateVariables)

                return template.toString()
            }

            templateVariables.put(
                'expandTemplateFile',
                { relative_path ->
                    expandTemplate(new File(new File(templateDir), relative_path))
                },
            )

            it.expand(templateVariables.clone())
        }
    }
}

task openGeeCommonRpm(type: GeeRpm, dependsOn: openGeeSharedFiles) {
    packageName = 'opengee-common'
    release = "1.${rpmPlatformString}"
    version = openGeeVersion
    user = 'root'
    permissionGroup = 'root'
    packageGroup = 'Application/Productivity'
    summary = 'Third-party libraries bundled with Open GEE'
    packageDescription =
'''Currently this package includes:

* MesaLib: LGPL 2.1
* PIL (Python Imaging Library): Python Imaging Library 1.1.7
* Apache: Apache 2.0
* apr-util: Apache 2.0
* apr: Apache 2.0
* Firefox: MPL 1.1
* GDAL: MIT
* libcurl: MIT/X
* libjs: MPL 1.1
* mgrs: mgrs 1.1.0
* mm: mm 1.4.2
* mod_wsgi: Apache 2.0
* Open JPEG: Open JPEG BSD 2.1.2
* Open LDAP: OpenLDAP Public License 2.8
* Open SSL: Open SSL 1.0.2h
* PCRE: BSD
* Postgre SQL: BSD
* Psycopg2: Psycopg2 GPL 3+ v. 2.4.6
* Python: PSF 2
* Qt: GPL 2+, QPL 1
* Setup Tools: PSF 2 or ZPL
* Skia: Skia 5.1.2
* Tornado: Apache 2.0
'''
    license =
        'ASL 2.0 and ' +
        'BSD and ' +
        'GPLv2+ and ' +
        'Psycopg2 GPL 3+ and ' +
        'LGPLv2 and ' +
        'MIT and ' +
        'MPLv1.1 and ' +
        'PSF 2 and ' +
        'Python Imaging Library 1.1.7 and ' +
        'mgrs 1.1.0 and mm 1.4.2 and ' +
        'OpenLDAP and ' +
        'OpenSSL and ' +
        'Skia 5.1.2'
    type = BINARY
    autoFindProvides = true
    autoFindRequires = true

    requires('opengee-postgis', '1.5.8', GREATER | EQUAL)
    requires('chkconfig')
    requires('shadow-utils')
    requires('perl')
    requires('sudo')
    conflicts('opengee-postgis', '2.0', GREATER | EQUAL)

    requiresCommands(packageSharedCommands +
        ['cat', 'cut', 'getent', 'grep' ])
    
    /* Since some libraries (i.e., MrSid)  cannot be redistributed without a 
       license and are not packaged as an RPM, we need to filter these out from the
       automatic 'requires' dependency generation. */
    
    def filterCapabilities = ['libltidsdk.so()(64bit)']
    autoFindRequiresFilter = { 
        return filterCapabilities.contains(it.name) ? null : it 
    }

    // Prefix variable definitions to all install scripts:
    installUtils = file('build/shared/install-utils.sh')

    postInstall = file('opengee-common/post-install.sh')
    preUninstall = file('opengee-common/pre-uninstall.sh')

    from (file('build/shared/gevars.sh')) {
        into new File(packageInstallRootDir, 'etc/init.d')
    }

    from (stagedInstallDir_common_opt) {
        into new File(packageInstallRootDir, 'opt')
    }

    from (stagedInstallDir_common_user_magic) {
        into packageInstallRootDir
    }

    from(stagedInstallDir_manual) {
        into packageInstallRootDir
    }

    from(file('opengee-common/install')) {
        into packageInstallRootDir
    }
}

if (project.hasProperty('buildOpenGee')) {
    openGeeCommonRpm.dependsOn stageOpenGeeInstall
}


task openGeeCommonDeb (type: Deb) {
    packageName = 'opengee-common'

    from(stagedInstallDir_common) {
        into packageInstallRootDir
    }
    from(stagedInstallDir_manual) {
        into packageInstallRootDir
    }
}

task openGeeServerRpm (type: GeeRpm, dependsOn: openGeeSharedFiles) {
    requires('opengee-common', openGeeVersion, GREATER | EQUAL)
    packageName = 'opengee-server'
    release = "1.${rpmPlatformString}"
    version = openGeeVersion
    user = 'root'
    permissionGroup = 'root'
    packageGroup = 'Application/Productivity'
    summary = 'Open Google Earth Enterprise 3D globe and 2D map tile server'
    packageDescription =
        'OpenGEE Server Daemons (Apache, PostGRE SQL) and command-line tools.'
    license = 'ASL 2.0'
    url = 'https://github.com/google/earthenterprise'
    autoFindProvides = true
    autoFindRequires = true

    requires('opengee-common', openGeeVersion, GREATER | EQUAL)
    requiresPre('opengee-common', openGeeVersion, GREATER | EQUAL)

    requiresCommands(
        packageSharedCommands +
        [
            // Install script commands:
            'cat', 'chmod', 'chown', 'cut', 'find', 'getent', 'mkdir', 'python',
            'sed', 'su', 'sudo'
        ]
    )

    // Prefix variable definitions to all install scripts:
    installUtils = file('build/shared/install-utils.sh')

    preInstall = file('opengee-server/pre-install.sh')
    postInstall = file('opengee-server/post-install.sh')
    preUninstall = file('opengee-server/pre-uninstall.sh')
    postUninstall = file('opengee-server/post-uninstall.sh')

    directory('/opt/google/install', 0700)
    directory('/opt/google/gehttpd/logs', 0755)
    directory('/opt/google/etc', 0775)
    directory('/opt/google/run', 0775)
    directory('/opt/google/log', 0775)
    directory('/var/opt/google/run', 0775)
    directory('/var/opt/google/log', 0775)
    directory('/var/opt/google/pgsql', 0700)
    directory('/var/opt/google/pgsql/logs')
    
    from(stagedInstallDir_server_opt) {
        // libpq is in the opengee-postgis package:
        exclude 'google/lib/libpq.*'

        into new File(packageInstallRootDir, 'opt')
    }

    from(stagedInstallDir_server_etc) {
        into new File(packageInstallRootDir, 'etc')
    }

    from(stagedInstallDir_server_user_magic) {
        into packageInstallRootDir
    }

    from(stagedInstallDir_server_geplaces) {
	into new File(packageInstallRootDir, 'opt/google/share/geplaces')
    }

    from(stagedInstallDir_server_searchexample) {
        into new File(packageInstallRootDir, 'opt/google/share/searchexample')
    }

    from(stagedInstallDir_server_apachesupport) {
        into packageInstallRootDir
    }

    // Exclude files that go into the PostGIS RPM from this package:
    eachFile {
        if (new File(postGisInstallDir_opt, "../${it.path}").exists()) {
            it.exclude()
        }
    }
}

task openGeeServerDeb (type: Deb) {
    packageName = 'opengee-server'

    requires('opengee-common', openGeeVersion, GREATER | EQUAL)

    from(stagedInstallDir_server_etc) {
        into new File(packageInstallRootDir, 'etc')
    }

    from(stagedInstallDir_server_opt) {
        into new File(packageInstallRootDir, 'opt')
    }

    from(stagedInstallDir_server_apachesupport) {
        into packageInstallRootDir
    }
}

task openGeeFusionRpm (type: GeeRpm, dependsOn: openGeeSharedFiles) {
    packageName = 'opengee-fusion'
    release = "1.${rpmPlatformString}"
    version = openGeeVersion
    user = 'root'
    permissionGroup = 'root'
    packageGroup = 'Application/Productivity'
    summary = 'Open GEE Fusion UI and Command-line Utilities'
    packageDescription =
'''Command line utitiles and Qt UI for building Open GEE globes.

The utilities in this package allow Open GEE globe and map databases to be
built from raster, vector, and location properties data.
'''
    license = 'ASL 2.0'
    url = 'https://github.com/google/earthenterprise'
    type = BINARY
    autoFindProvides = true
    autoFindRequires = true

    requires('opengee-common', openGeeVersion, GREATER | EQUAL)

    requiresCommands(
        packageSharedCommands +
        [
            // Install script commands:
            'cat', 'chcon', 'chmod', 'chown', 'cut', 'df', 'dirname', 'expr',
            'find', 'getent', 'grep', 'hostname', 'mkdir', 'nproc',
            'tr'
        ]
    )

    // Prefix variable definitions to all install scripts:
    installUtils = file('build/shared/install-utils.sh')

    preInstall = file('opengee-fusion/pre-install.sh')
    postInstall = file('opengee-fusion/post-install.sh')
    preUninstall = file('opengee-fusion/pre-uninstall.sh')
    postUninstall = file('opengee-fusion/post-uninstall.sh')

    directory('/opt/google/share/tutorials', 0755)
    directory('/var/opt/google/run', 0775)
    directory('/var/opt/google/log', 0775)

    filesMatching(
        ['/etc/init.d/gefusion',
         '/etc/profile.d/ge-fusion.csh',
         '/etc/profile.d/ge-fusion.sh']
    ) {
        it.mode = 0755
    }

    from(stagedInstallDir_fusion) {
        into packageInstallRootDir
    }

    from(file('opengee-fusion/install')) {
        into packageInstallRootDir

        def templateSuffix = '.template'
        def stringStripSuffix = { value, suffix ->
            return value.substring(0, value.length() - suffix.length())
        }

        eachFile {
            if (it.getSourceName().endsWith(templateSuffix)) {
                it.setName(stringStripSuffix(
                    it.getSourceName(), templateSuffix))

                def templateDir = it.file.parent

                def templateVariables = [
                    'openGeeVersion': openGeeVersion
                ]

                def expandTemplate = { text_or_file ->
                    def engine = new groovy.text.SimpleTemplateEngine()
                    def template = engine.createTemplate(text_or_file).make(templateVariables)

                    return template.toString()
                }

                templateVariables.put(
                    'expandTemplateFile',
                    { relative_path ->
                        expandTemplate(new File(new File(templateDir), relative_path))
                    },
                )

                it.expand(templateVariables.clone())
            }
        }
    }
}

task openGeeFusionDeb (type: Deb) {
    packageName = 'opengee-fusion'
    requires('opengee-common', openGeeVersion, GREATER | EQUAL)

    from(stagedInstallDir_fusion) {
        into packageInstallRootDir
    }
}

task openGeeRpms(
    dependsOn: [
        'openGeeServerRpm', 'openGeeFusionRpm', 'openGeeCommonRpm',
        'openGeePostGisRpm'
    ])

task openGeeDebs(
    dependsOn: ['openGeeServerDeb', 'openGeeFusionDeb', 'openGeeCommonDeb'])

task osPackage(dependsOn: ['openGeeRpms', 'openGeeDebs'])

// Mostly for documentation purposes.  You need to comment out the rest of the
// Gradle file to run this task:
task wrapper(type: Wrapper) {
    gradleVersion = '4.2'
}<|MERGE_RESOLUTION|>--- conflicted
+++ resolved
@@ -42,36 +42,6 @@
 apply plugin: "nebula.ospackage"
 
 def rpmPlatformString = org.opengee.os.Platform.rpmPlatformString
-
-def stagedInstall_path = '/tmp/fusion_os_install'
-if (new File('build.properties').exists()) {
-    def props = new Properties()
-    new File('build.properties').withInputStream {
-        props.load(it)
-    }
-    if(props["staged"]) {
-        stagedInstall_path = props["staged"]
-    }
-}
-
-def openGeeVersion =
-    new File(stagedInstall_path, 'gee_long_version.txt').readLines().
-    collect {
-        // Strip comments:
-        def commentIndex = it.indexOf('#')
-
-        commentIndex < 0 ? it : it.substring(0, commentIndex)        
-    }.
-    collect { it.trim() }. // Trim whitespace.
-    findAll { !it.isEmpty() }. // Skip empty lines.
-    findResult {
-        it // The first string that remains is the version string.
-<<<<<<< HEAD
-    }.
-    replaceAll(/-.*release/, '').
-    replaceAll('-', '.')
-=======
-    }
 
 def stagedInstall_path =
     project.hasProperty('stageInstallPath') ?
@@ -88,7 +58,22 @@
         stagedInstall_path = props["staged"]
     }
 }
->>>>>>> 9c7ffb7e
+
+def openGeeVersion =
+    new File(stagedInstall_path, 'gee_long_version.txt').readLines().
+    collect {
+        // Strip comments:
+        def commentIndex = it.indexOf('#')
+
+        commentIndex < 0 ? it : it.substring(0, commentIndex)        
+    }.
+    collect { it.trim() }. // Trim whitespace.
+    findAll { !it.isEmpty() }. // Skip empty lines.
+    findResult {
+        it // The first string that remains is the version string.
+    }.
+    replaceAll(/-.*release/, '').
+    replaceAll('-', '.')
 
 def stagedInstallDir = new File(stagedInstall_path)
 def stagedInstallDir_common = new File(stagedInstallDir, 'common')
