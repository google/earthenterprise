// Copyright 2017 the Open GEE Contributors
//
// Licensed under the Apache License, Version 2.0 (the "License");
// you may not use this file except in compliance with the License.
// You may obtain a copy of the License at
//
//     http://www.apache.org/licenses/LICENSE-2.0
//
// Unless required by applicable law or agreed to in writing, software
// distributed under the License is distributed on an "AS IS" BASIS,
// WITHOUT WARRANTIES OR CONDITIONS OF ANY KIND, either express or implied.
// See the License for the specific language governing permissions and
// limitations under the License.
//
// Command-line parameters:
//
//     ./gradlew -PbuildOpenGee:
// Compile and install Open GEE in a temporary directory before packaging.
// If you don't specify `-PbuildOpenGee` on the Gradle command line, no
// compilation, or installation are run.  In that case, you must ensure the
// main scons "stage_install" target has been called before building packages.
// This Scons target copies build artifacts, binaries and documents into the
// /tmp/fusion_os_install path.
//
// See documentation on the osPackage plugin here:
//
// https://github.com/nebula-plugins/gradle-ospackage-plugin


buildscript {
    repositories {
        jcenter()
    }

    dependencies {
        // OSPackage 4.4.0, 4.4.1, 4.4.2, 4.5.0, 4.5.1 produce RPMs that fail
        // to install on Cent OS 6, so we use the older version:
        classpath 'com.netflix.nebula:gradle-ospackage-plugin:4.3.0'
    }
}

apply plugin: "nebula.ospackage"

def rpmPlatformString = org.opengee.os.Platform.rpmPlatformString

def stagedInstall_path =
    project.hasProperty('stageInstallPath') ?
        project.stageInstallPath :
        (project.hasProperty('buildOpenGee') ?
            "${buildDir.getAbsolutePath()}/install" :
            '/tmp/fusion_os_install')
if (new File('build.properties').exists()) {
    def props = new Properties()
    new File('build.properties').withInputStream {
        props.load(it)
    }
    if (props["staged"]) {
        stagedInstall_path = props["staged"]
    }
}

<<<<<<< HEAD
def stagedInstall_path = '/tmp/fusion_os_install'
if (new File('build.properties').exists()) {
    def props = new Properties()
    new File('build.properties').withInputStream {
        props.load(it)
    }
    if(props["staged"]) {
        stagedInstall_path = props["staged"]
    }
}
=======
def openGeeVersion =
    new File(stagedInstall_path, 'gee_long_version.txt').readLines().
    collect {
        // Strip comments:
        def commentIndex = it.indexOf('#')

        commentIndex < 0 ? it : it.substring(0, commentIndex)        
    }.
    collect { it.trim() }. // Trim whitespace.
    findAll { !it.isEmpty() }. // Skip empty lines.
    findResult {
        it // The first string that remains is the version string.
    }.
    replaceAll(/-.*release/, '').
    replaceAll('-', '.')
>>>>>>> f9a74fe2

def stagedInstallDir = new File(stagedInstall_path)
def stagedInstallDir_common = new File(stagedInstallDir, 'common')
def stagedInstallDir_common_opt = new File(stagedInstallDir, 'common/opt')
def stagedInstallDir_common_user_magic =
    new File(stagedInstallDir, 'common/user_magic')
def stagedInstallDir_manual = new File(stagedInstallDir, 'manual')
def stagedInstallDir_server_opt = new File(stagedInstallDir, 'server/opt')
def stagedInstallDir_server_etc = new File(stagedInstallDir, 'server/etc')
def stagedInstallDir_server_apachesupport =
    new File(stagedInstallDir, 'server/AppacheSupport/')
def stagedInstallDir_server_searchexample =
    new File(stagedInstallDir, 'searchexample/opt/google/share/searchexample')
def stagedInstallDir_server_geplaces =
    new File(stagedInstallDir, 'geplaces/opt/google/share/geplaces')
def stagedInstallDir_server_user_magic =
    new File(stagedInstallDir, 'server/user_magic')
def stagedInstallDir_server_version =
    new File(stagedInstallDir, 'server/opt/google/gehttpd/htdocs/earth/gee_long_version.txt')
def stagedInstallDir_fusion = new File(stagedInstallDir, 'fusion')
def packageInstallRootDir = new File('/')

def openGeeVersion =
    stagedInstallDir_server_version.readLines().
    collect {
        // Strip comments:
        def commentIndex = it.indexOf('#')

        commentIndex < 0 ? it : it.substring(0, commentIndex)        
    }.
    collect { it.trim() }. // Trim whitespace.
    findAll { !it.isEmpty() }. // Skip empty lines.
    findResult {
        // The first string that remains is the version string.
        it.replaceAll('-', '.') // Replace incompatible characters
    }

def postGisInstallDir = new File(
        project.projectDir,
        '../src/NATIVE-REL-x86_64/third_party/postgis/install'
    ).getAbsolutePath()

def postGisInstallDir_opt = new File(postGisInstallDir, 'opt')

// Commands used in install-utils.sh:
def packageSharedCommands = ['bash', 'flock', 'sed', 'xmllint']



ospackage {
    version = openGeeVersion
    release = "1.${rpmPlatformString}"
    distribution = rpmPlatformString
    packager = 'gee-oss@googlegroups.com'
    vendor = 'The OpenGEE Contributors'
    arch = X86_64
    os = LINUX
}


// Build packages for all platforms by default:
defaultTasks 'osPackage'

task compileOpenGee(type: Exec) {
    workingDir = '..'
    commandLine('scons', '-j8', 'release=1', 'build')
}

task stageOpenGeeInstall(type: Exec, dependsOn: 'compileOpenGee') {
    workingDir = '..'

    // The scons `stage_install` task doesn't work correctly with
    // "installdir=${build_install_dir.getAbsolutePath()}", so we
    // overwrite whatever is in the default stage install directory:
    commandLine(
        'scons', '-j8', 'release=1', 'stage_install',
        "installdir=${stagedInstallDir}")
}

task openGeePostGisRpm(type: GeeRpm) {
    packageName = 'opengee-postgis'
    release = "1.${rpmPlatformString}"
    version = '1.5.8'
    user = 'root'
    permissionGroup = 'root'
    packageGroup = 'Application/Productivity'
    summary = 'Post GIS extension for Postgre SQL server used by Open GEE'
    packageDescription = 'Post GIS extension for Postgre SQL server used by Open GEE.'
    license = 'GPLv2'
    url = 'https://github.com/google/earthenterprise/tree/master/earth_enterprise/third_party/postgis'
    type = BINARY
    autoFindProvides = true
    autoFindRequires = true

    from (postGisInstallDir_opt) {
        into new File(packageInstallRootDir, 'opt')
    }

    from (new File(stagedInstallDir_server_opt, 'google/lib')) {
        // Include libpq, since it's used by postgis command-line utilities:
        include 'libpq.*'

        into new File(packageInstallRootDir, 'opt/google/lib')
    }
}

if (project.hasProperty('buildOpenGee')) {
    openGeePostGisRpm.dependsOn stageOpenGeeInstall
}

// Expands the `gevars.sh.template` and any other templates so they can be
// used in the `common` package, and prefixed to install scripts for all the
// various packages.
task openGeeSharedFiles(type: Copy) {
    from file('shared')
    into file('build/shared')

    def templateSuffix = '.template'
    def stringStripSuffix = { value, suffix ->
        return value.substring(0, value.length() - suffix.length())
    }

    eachFile {
        if (it.getSourceName().endsWith(templateSuffix)) {
            it.setName(stringStripSuffix(
                it.getSourceName(), templateSuffix))

            def templateDir = it.file.parent

            def templateVariables = [
                'openGeeVersion': openGeeVersion
            ]

            def expandTemplate = { text_or_file ->
                def engine = new groovy.text.SimpleTemplateEngine()
                def template = engine.createTemplate(text_or_file).make(templateVariables)

                return template.toString()
            }

            templateVariables.put(
                'expandTemplateFile',
                { relative_path ->
                    expandTemplate(new File(new File(templateDir), relative_path))
                },
            )

            it.expand(templateVariables.clone())
        }
    }
}

task openGeeCommonRpm(type: GeeRpm, dependsOn: openGeeSharedFiles) {
    packageName = 'opengee-common'
    release = "1.${rpmPlatformString}"
    version = openGeeVersion
    user = 'root'
    permissionGroup = 'root'
    packageGroup = 'Application/Productivity'
    summary = 'Third-party libraries bundled with Open GEE'
    packageDescription =
'''Currently this package includes:

* MesaLib: LGPL 2.1
* PIL (Python Imaging Library): Python Imaging Library 1.1.7
* Apache: Apache 2.0
* apr-util: Apache 2.0
* apr: Apache 2.0
* Firefox: MPL 1.1
* GDAL: MIT
* libcurl: MIT/X
* libjs: MPL 1.1
* mgrs: mgrs 1.1.0
* mm: mm 1.4.2
* mod_wsgi: Apache 2.0
* Open JPEG: Open JPEG BSD 2.1.2
* Open LDAP: OpenLDAP Public License 2.8
* Open SSL: Open SSL 1.0.2h
* PCRE: BSD
* Postgre SQL: BSD
* Psycopg2: Psycopg2 GPL 3+ v. 2.4.6
* Python: PSF 2
* Qt: GPL 2+, QPL 1
* Setup Tools: PSF 2 or ZPL
* Skia: Skia 5.1.2
* Tornado: Apache 2.0
'''
    license =
        'ASL 2.0 and ' +
        'BSD and ' +
        'GPLv2+ and ' +
        'Psycopg2 GPL 3+ and ' +
        'LGPLv2 and ' +
        'MIT and ' +
        'MPLv1.1 and ' +
        'PSF 2 and ' +
        'Python Imaging Library 1.1.7 and ' +
        'mgrs 1.1.0 and mm 1.4.2 and ' +
        'OpenLDAP and ' +
        'OpenSSL and ' +
        'Skia 5.1.2'
    type = BINARY
    autoFindProvides = true
    autoFindRequires = true

    requires('opengee-postgis', '1.5.8', GREATER | EQUAL)
    requires('chkconfig')
    requires('shadow-utils')
    requires('perl')
    requires('sudo')
    conflicts('opengee-postgis', '2.0', GREATER | EQUAL)

    requiresCommands(packageSharedCommands +
        ['cat', 'cut', 'getent', 'grep' ])
    
    /* Since some libraries (i.e., MrSid)  cannot be redistributed without a 
       license and are not packaged as an RPM, we need to filter these out from the
       automatic 'requires' dependency generation. */
    
    def filterCapabilities = ['libltidsdk.so()(64bit)']
    autoFindRequiresFilter = { 
        return filterCapabilities.contains(it.name) ? null : it 
    }

    // Prefix variable definitions to all install scripts:
    installUtils = file('build/shared/install-utils.sh')

<<<<<<< HEAD
    postInstall = file('opengee-common/post-install.sh')
=======
    preInstall = file('opengee-common/pre-install.sh')
    postUninstall = file('opengee-common/post-uninstall.sh')
>>>>>>> f9a74fe2

    from (file('build/shared/gevars.sh')) {
        into new File(packageInstallRootDir, 'etc/init.d')
    }

    from (stagedInstallDir_common_opt) {
        into new File(packageInstallRootDir, 'opt')
    }

    from (stagedInstallDir_common_user_magic) {
        into packageInstallRootDir
    }

    from(stagedInstallDir_manual) {
        into packageInstallRootDir
    }

    from(file('opengee-common/install')) {
        into packageInstallRootDir
    }
}

if (project.hasProperty('buildOpenGee')) {
    openGeeCommonRpm.dependsOn stageOpenGeeInstall
}


task openGeeCommonDeb (type: Deb) {
    packageName = 'opengee-common'

    from(stagedInstallDir_common) {
        into packageInstallRootDir
    }
    from(stagedInstallDir_manual) {
        into packageInstallRootDir
    }
}

task openGeeServerRpm (type: GeeRpm, dependsOn: openGeeSharedFiles) {
    requires('opengee-common', openGeeVersion, GREATER | EQUAL)
    packageName = 'opengee-server'
    release = "1.${rpmPlatformString}"
    version = openGeeVersion
    user = 'root'
    permissionGroup = 'root'
    packageGroup = 'Application/Productivity'
    summary = 'Open Google Earth Enterprise 3D globe and 2D map tile server'
    packageDescription =
        'OpenGEE Server Daemons (Apache, PostGRE SQL) and command-line tools.'
    license = 'ASL 2.0'
    url = 'https://github.com/google/earthenterprise'
    autoFindProvides = true
    autoFindRequires = true

    requires('opengee-common', openGeeVersion, GREATER | EQUAL)
    requiresPre('opengee-common', openGeeVersion, GREATER | EQUAL)

    requiresCommands(
        packageSharedCommands +
        [
            // Install script commands:
            'cat', 'chmod', 'chown', 'cut', 'find', 'getent', 'mkdir', 'python',
            'sed', 'su', 'sudo'
        ]
    )

    // Prefix variable definitions to all install scripts:
    installUtils = file('build/shared/install-utils.sh')

    // Add geresetpgdb script:
    installUtils = file(new File(stagedInstallDir_server_opt, 'google/bin/gepgcommon'))

    preInstall = file('opengee-server/pre-install.sh')
    postInstall = file('opengee-server/post-install.sh')
    preUninstall = file('opengee-server/pre-uninstall.sh')

    directory('/opt/google/install', 0700)
    directory('/opt/google/gehttpd/logs', 0755)
    directory('/opt/google/etc', 0775)
    directory('/opt/google/run', 0775)
    directory('/opt/google/log', 0775)
    directory('/var/opt/google/run', 0775)
    directory('/var/opt/google/log', 0775)
    directory('/var/opt/google/pgsql', 0700)
    directory('/var/opt/google/pgsql/logs')
    
    from(stagedInstallDir_server_opt) {
        // libpq is in the opengee-postgis package:
        exclude 'google/lib/libpq.*'

        into new File(packageInstallRootDir, 'opt')
    }

    from(stagedInstallDir_server_etc) {
        into new File(packageInstallRootDir, 'etc')
    }

    from(stagedInstallDir_server_user_magic) {
        into packageInstallRootDir
    }

    from(stagedInstallDir_server_geplaces) {
	into new File(packageInstallRootDir, 'opt/google/share/geplaces')
    }

    from(stagedInstallDir_server_searchexample) {
        into new File(packageInstallRootDir, 'opt/google/share/searchexample')
    }

    from(stagedInstallDir_server_apachesupport) {
        into packageInstallRootDir
    }

    // Exclude files that go into the PostGIS RPM from this package:
    eachFile {
        if (new File(postGisInstallDir_opt, "../${it.path}").exists()) {
            it.exclude()
        }
    }
}

task openGeeServerDeb (type: Deb) {
    packageName = 'opengee-server'

    requires('opengee-common', openGeeVersion, GREATER | EQUAL)

    from(stagedInstallDir_server_etc) {
        into new File(packageInstallRootDir, 'etc')
    }

    from(stagedInstallDir_server_opt) {
        into new File(packageInstallRootDir, 'opt')
    }

    from(stagedInstallDir_server_apachesupport) {
        into packageInstallRootDir
    }
}

task openGeeFusionRpm (type: GeeRpm, dependsOn: openGeeSharedFiles) {
    packageName = 'opengee-fusion'
    release = "1.${rpmPlatformString}"
    version = openGeeVersion
    user = 'root'
    permissionGroup = 'root'
    packageGroup = 'Application/Productivity'
    summary = 'Open GEE Fusion UI and Command-line Utilities'
    packageDescription =
'''Command line utitiles and Qt UI for building Open GEE globes.

The utilities in this package allow Open GEE globe and map databases to be
built from raster, vector, and location properties data.
'''
    license = 'ASL 2.0'
    url = 'https://github.com/google/earthenterprise'
    type = BINARY
    autoFindProvides = true
    autoFindRequires = true

    requires('opengee-common', openGeeVersion, GREATER | EQUAL)

    requiresCommands(
        packageSharedCommands +
        [
            // Install script commands:
            'cat', 'chcon', 'chmod', 'chown', 'cut', 'df', 'dirname', 'expr',
            'find', 'getent', 'grep', 'hostname', 'mkdir', 'nproc',
            'tr'
        ]
    )

    // Prefix variable definitions to all install scripts:
    installUtils = file('build/shared/install-utils.sh')

    preInstall = file('opengee-fusion/pre-install.sh')
    postInstall = file('opengee-fusion/post-install.sh')
    preUninstall = file('opengee-fusion/pre-uninstall.sh')

    directory('/opt/google/share/tutorials', 0755)
    directory('/var/opt/google/run', 0775)
    directory('/var/opt/google/log', 0775)

    filesMatching(
        ['/etc/init.d/gefusion',
         '/etc/profile.d/ge-fusion.csh',
         '/etc/profile.d/ge-fusion.sh']
    ) {
        it.mode = 0755
    }

    from(stagedInstallDir_fusion) {
        into packageInstallRootDir
    }

    from(file('opengee-fusion/install')) {
        into packageInstallRootDir

        def templateSuffix = '.template'
        def stringStripSuffix = { value, suffix ->
            return value.substring(0, value.length() - suffix.length())
        }

        eachFile {
            if (it.getSourceName().endsWith(templateSuffix)) {
                it.setName(stringStripSuffix(
                    it.getSourceName(), templateSuffix))

                def templateDir = it.file.parent

                def templateVariables = [
                    'openGeeVersion': openGeeVersion
                ]

                def expandTemplate = { text_or_file ->
                    def engine = new groovy.text.SimpleTemplateEngine()
                    def template = engine.createTemplate(text_or_file).make(templateVariables)

                    return template.toString()
                }

                templateVariables.put(
                    'expandTemplateFile',
                    { relative_path ->
                        expandTemplate(new File(new File(templateDir), relative_path))
                    },
                )

                it.expand(templateVariables.clone())
            }
        }
    }
}

task openGeeFusionDeb (type: Deb) {
    packageName = 'opengee-fusion'
    requires('opengee-common', openGeeVersion, GREATER | EQUAL)

    from(stagedInstallDir_fusion) {
        into packageInstallRootDir
    }
}

task openGeeRpms(
    dependsOn: [
        'openGeeServerRpm', 'openGeeFusionRpm', 'openGeeCommonRpm',
        'openGeePostGisRpm'
    ])

task openGeeDebs(
    dependsOn: ['openGeeServerDeb', 'openGeeFusionDeb', 'openGeeCommonDeb'])

task osPackage(dependsOn: ['openGeeRpms', 'openGeeDebs'])

// Mostly for documentation purposes.  You need to comment out the rest of the
// Gradle file to run this task:
task wrapper(type: Wrapper) {
    gradleVersion = '4.2'
}<|MERGE_RESOLUTION|>--- conflicted
+++ resolved
@@ -59,18 +59,6 @@
     }
 }
 
-<<<<<<< HEAD
-def stagedInstall_path = '/tmp/fusion_os_install'
-if (new File('build.properties').exists()) {
-    def props = new Properties()
-    new File('build.properties').withInputStream {
-        props.load(it)
-    }
-    if(props["staged"]) {
-        stagedInstall_path = props["staged"]
-    }
-}
-=======
 def openGeeVersion =
     new File(stagedInstall_path, 'gee_long_version.txt').readLines().
     collect {
@@ -86,7 +74,6 @@
     }.
     replaceAll(/-.*release/, '').
     replaceAll('-', '.')
->>>>>>> f9a74fe2
 
 def stagedInstallDir = new File(stagedInstall_path)
 def stagedInstallDir_common = new File(stagedInstallDir, 'common')
@@ -108,21 +95,6 @@
     new File(stagedInstallDir, 'server/opt/google/gehttpd/htdocs/earth/gee_long_version.txt')
 def stagedInstallDir_fusion = new File(stagedInstallDir, 'fusion')
 def packageInstallRootDir = new File('/')
-
-def openGeeVersion =
-    stagedInstallDir_server_version.readLines().
-    collect {
-        // Strip comments:
-        def commentIndex = it.indexOf('#')
-
-        commentIndex < 0 ? it : it.substring(0, commentIndex)        
-    }.
-    collect { it.trim() }. // Trim whitespace.
-    findAll { !it.isEmpty() }. // Skip empty lines.
-    findResult {
-        // The first string that remains is the version string.
-        it.replaceAll('-', '.') // Replace incompatible characters
-    }
 
 def postGisInstallDir = new File(
         project.projectDir,
@@ -314,12 +286,8 @@
     // Prefix variable definitions to all install scripts:
     installUtils = file('build/shared/install-utils.sh')
 
-<<<<<<< HEAD
-    postInstall = file('opengee-common/post-install.sh')
-=======
     preInstall = file('opengee-common/pre-install.sh')
     postUninstall = file('opengee-common/post-uninstall.sh')
->>>>>>> f9a74fe2
 
     from (file('build/shared/gevars.sh')) {
         into new File(packageInstallRootDir, 'etc/init.d')
