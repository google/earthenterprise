/*
    See documentation on the osPackage plugin here: https://github.com/nebula-plugins/gradle-ospackage-plugin

    This packaging script depends on the output of the main scons "stage_install" target,
    which copies build artifacts, binaries and documents in to the /tmp/fusion_os_install path.
 */

import java.nio.file.FileSystems
import java.nio.file.Files
import java.nio.file.Path
import com.netflix.gradle.plugins.utils.JavaNIOUtils

buildscript {
    repositories {
        jcenter()
    }

    dependencies {
<<<<<<< HEAD
        classpath 'com.netflix.nebula:gradle-ospackage-plugin:4.5.0'
=======
        classpath 'com.netflix.nebula:gradle-ospackage-plugin:3.6.0'
>>>>>>> 2a4fbf9f
    }
}

apply plugin: "nebula.ospackage"

def openGeeVersion =
    new File(project.projectDir, '../src/fusion_version.txt').readLines().
    collect {
        // Strip comments:
        def commentIndex = it.indexOf('#')

        commentIndex < 0 ? it : it.substring(0, commentIndex)        
    }.
    collect { it.trim() }. // Trim whitespace.
    findAll { !it.isEmpty() }. // Skip empty lines.
    findResult {
        it // The first string that remains is the version string.
    }


def stagedInstallDir = new File('/tmp/fusion_os_install')
def stagedInstallDir_common = new File(stagedInstallDir, 'common')
def stagedInstallDir_common_opt = new File(stagedInstallDir, 'common/opt')
def stagedInstallDir_common_user_magic =
    new File(stagedInstallDir, 'common/user_magic')
def stagedInstallDir_manual = new File(stagedInstallDir, 'manual')
def stagedInstallDir_server_opt = new File(stagedInstallDir, 'server/opt')
def stagedInstallDir_server_etc = new File(stagedInstallDir, 'server/etc')
def stagedInstallDir_server_apachesupport =
    new File(stagedInstallDir, 'server/AppacheSupport/')
def stagedInstallDir_server_usermagic =
    new File(stagedInstallDir, 'server/user_magic/')
def stagedInstallDir_fusion = new File(stagedInstallDir, 'fusion')
def packageInstallRootDir = new File('/')

def postGisInstallDir = new File(
        project.projectDir,
        '../src/NATIVE-REL-x86_64/third_party/postgis/install'
    ).getAbsolutePath()

def postGisInstallDir_opt = new File(postGisInstallDir, 'opt')


ospackage {
    version = openGeeVersion
    release = '1'
    arch = X86_64
    os = LINUX
}

task compileOpenGee(type: Exec) {
    workingDir = '..'
<<<<<<< HEAD

=======
>>>>>>> 2a4fbf9f
    commandLine('scons', '-j8', 'release=1', 'build')
}

task stageOpenGeeInstall(type: Exec, dependsOn: 'compileOpenGee') {
    workingDir = '..'

    // The scons `stage_install` task doesn't work correctly with
    // "installdir=${build_install_dir.getAbsolutePath()}", so we
    // overwrite whatever is in the default stage install directory:
    commandLine(
        'scons', '-j8', 'release=1', 'stage_install')
}

task openGeePostGisRpm(type: Rpm, dependsOn: 'stageOpenGeeInstall') {
    packageName = 'opengee-postgis'
    release = '1'
    version = '1.5.8'
    user = 'root'
    permissionGroup = 'root'
    packageGroup = 'Application/Productivity'
    summary = 'Post GIS extension for Postgre SQL server used by Open GEE'
    packageDescription = 'Post GIS extension for Postgre SQL server used by Open GEE.'
    license = 'GPL 2'
    packager = 'gee-oss@googlegroups.com'
    url = 'https://github.com/google/earthenterprise/tree/master/earth_enterprise/third_party/postgis'
    arch = 'X86_64'
    os = 'LINUX'
    type = 'BINARY'

    from (postGisInstallDir_opt) {
        into new File(packageInstallRootDir, 'opt')
    }
}

<<<<<<< HEAD
task openGeeCommonRpm(type: Rpm, dependsOn: 'stageOpenGeeInstall') {
=======
task openGeeCommonRpm(type: Rpm ) { //  dependsOn: 'stageOpenGeeInstall') {
>>>>>>> 2a4fbf9f
    packageName = 'opengee-common'
    release = '1'
    version = openGeeVersion
    user = 'root'
    permissionGroup = 'root'
    packageGroup = 'Application/Productivity'
    summary = 'Third-party libraries bundled with Open GEE'
    packageDescription =
'''Currently this package includes:

* MesaLib: LGPL 2.1
* PIL (Python Imaging Library): Python Imaging Library 1.1.7
* Apache: Apache 2.0
* apr-util: Apache 2.0
* apr: Apache 2.0
* Firefox: MPL 1.1
* GDAL: MIT
* libcurl: MIT/X
* libjs: MPL 1.1
* mgrs: mgrs 1.1.0
* mm: mm 1.4.2
* mod_wsgi: Apache 2.0
* Open JPEG: Open JPEG BSD 2.1.2
* Open LDAP: OpenLDAP Public License 2.8
* Open SSL: Open SSL 1.0.2h
* PCRE: BSD
* Postgre SQL: BSD
* Psycopg2: Psycopg2 GPL 3+ v. 2.4.6
* Python: PSF 2
* Qt: GPL 2+, QPL 1
* Setup Tools: PSF 2 or ZPL
* Skia: Skia 5.1.2
* Tornado: Apache 2.0
'''
    license =
        'Apache 2.0 and ' +
        'BSD 2.1.2 and ' +
        'GPL 2+ and ' +
        'Psycopg2 GPL 3+ and ' +
        'LGPL 2.1 and ' +
        'MIT and MIT/X and ' +
        'MPL 1.1 and ' +
        'PSF 2 and ' +
        'Python Imaging Library 1.1.7 and ' +
        'mgrs 1.1.0 and mm 1.4.2 and ' +
        'OpenLDAP Public License 2.8 and ' +
        'Open SSL 1.0.2h and ' +
        'Skia 5.1.2'
    packager = 'gee-oss@googlegroups.com'
    arch = 'X86_64'
    os = 'LINUX'
    type = 'BINARY'

    requires('opengee-postgis', '1.5.8', GREATER | EQUAL)
    conflicts('opengee-postgis', '2.0', GREATER | EQUAL)
<<<<<<< HEAD

    from (stagedInstallDir_common_opt) {
        into new File(packageInstallRootDir, 'opt')

=======
    println "BUILDING COMMON"

    from (stagedInstallDir_common_opt) {

        into new File(packageInstallRootDir, 'opt') //into '/' +'opt'
        /*
                    The following code intercepts files that are symlinks and excludes them from the CPIO RPM archive,
                    which can cause errors in some versions of RPM.  NOTE - this is duplicated and should be made a separate
                    function.
        */
        eachFile { details ->
        if(JavaNIOUtils.isSymbolicLink(details.file)) {
             details.exclude()
             println "EXCLUDING SYMLINKED FILE FROM CPIO ARCHIVE.  CREATING LINK FOR: " + details
             String symLinkPath = "/${details.relativePath}"
             String targetPath = JavaNIOUtils.readSymbolicLink(JavaNIOUtils.createPath(details.file.path))
             link(symLinkPath, targetPath)
           }
        }


>>>>>>> 2a4fbf9f
        exclude {
            !new File(
                postGisInstallDir_opt
                    .toURI()
                    .relativize(stagedInstallDir_common_opt.toURI())
                    .getPath()
            ).exists()
        }
    }

<<<<<<< HEAD
    from (stagedInstallDir_common_user_magic) {
        into packageInstallRootDir
=======

    from (stagedInstallDir_common_user_magic) {
        into packageInstallRootDir        // into '/' + 'opt'
        // TODO - remove duplicate symlink mapping code
        filesMatching('**') { FileCopyDetails details ->
               if (Files.isSymbolicLink(details.file.toPath())) {
                   details.exclude()
                   def toFile = File
                   println "EXCLUDING SYMLINKED FILE FROM CPIO ARCHIVE.  CREATING LINK FOR: " + details
                   s.readSymbolicLink(details.file.toPath()).toFile()
                   print '.LINK'
                   link(details.relativePath.toString(), toFile.toString())
               }
         }

>>>>>>> 2a4fbf9f

        exclude {
            !new File(
                postGisInstallDir
                    .toURI()
                    .relativize(stagedInstallDir_common.toURI())
                    .getPath()
            ).exists()
        }
    }

    from(stagedInstallDir_manual) {
        into packageInstallRootDir
<<<<<<< HEAD
=======
        // TODO - remove duplicate symlink mapping code
        filesMatching('**') { FileCopyDetails details ->
              if (Files.isSymbolicLink(details.file.toPath())) {
                details.exclude()
                def toFile = Files.readSymbolicLink(details.file.toPath()).toFile()
                println "EXCLUDING SYMLINKED FILE FROM CPIO ARCHIVE.  CREATING LINK FOR: " + details
                link(details.relativePath.toString(), toFile.toString())
              }
            }

>>>>>>> 2a4fbf9f
    }
}


task openGeeCommonDeb (type: Deb) {
    packageName = 'opengee-common'

    from(stagedInstallDir_common) {
        into packageInstallRootDir
    }
    from(stagedInstallDir_manual) {
        into packageInstallRootDir
    }
}

task openGeeServerRpm (type: Rpm) {
    requires('opengee-common', openGeeVersion, GREATER | EQUAL)
    packageName = 'opengee-server'
    
    from(stagedInstallDir_server_opt) {
        into new File(packageInstallRootDir, 'opt')
    }
    from(stagedInstallDir_server_etc) {
        into new File(packageInstallRootDir, 'etc')
    }

    from(stagedInstallDir_server_usermagic) {
        into packageInstallRootDir
    }
    from(stagedInstallDir_server_apachesupport) {
        into packageInstallRootDir
    }
}

task openGeeServerDeb (type: Deb) {
    requires('opengee-common', openGeeVersion, GREATER | EQUAL)
    packageName = 'opengee-server'
    from(stagedInstallDir_server_etc) {
        into new File(packageInstallRootDir, 'etc')
    }

    from(stagedInstallDir_server_opt) {
        into new File(packageInstallRootDir, 'opt')
    }

    from(stagedInstallDir_server_apachesupport) {
        into packageInstallRootDir
    }

    from(stagedInstallDir_server_usermagic) {
        into packageInstallRootDir
    }
}

task openGeeFusionRpm (type: Rpm) {
    requires('opengee-common', openGeeVersion, GREATER | EQUAL)
    packageName = 'opengee-fusion'
    from(stagedInstallDir_fusion) {
        into packageInstallRootDir
    }
}

task openGeeFusionDeb (type: Deb) {
    requires('opengee-common', openGeeVersion, GREATER | EQUAL)
    packageName = 'opengee-fusion'
    from(stagedInstallDir_fusion) {
        into packageInstallRootDir
    }
}

task opengeeRpms(
    dependsOn: [
        'openGeeServerRpm', 'openGeeFusionRpm', 'openGeeCommonRpm',
        'openGeePostGisRpm'
    ])

task opengeeDebs(
    dependsOn: ['openGeeServerDeb', 'openGeeFusionDeb', 'openGeeCommonDeb'])

task osPackage(dependsOn: ['opengeeRpms', 'opengeeDebs'])


// Mostly for documentation purposes.  You need to comment out the rest of the
// Gradle file to run this task:
task wrapper(type: Wrapper) {
    gradleVersion = '4.2'
}<|MERGE_RESOLUTION|>--- conflicted
+++ resolved
@@ -1,14 +1,11 @@
-/*
-    See documentation on the osPackage plugin here: https://github.com/nebula-plugins/gradle-ospackage-plugin
-
-    This packaging script depends on the output of the main scons "stage_install" target,
-    which copies build artifacts, binaries and documents in to the /tmp/fusion_os_install path.
- */
-
-import java.nio.file.FileSystems
-import java.nio.file.Files
-import java.nio.file.Path
-import com.netflix.gradle.plugins.utils.JavaNIOUtils
+// See documentation on the osPackage plugin here:
+//
+// https://github.com/nebula-plugins/gradle-ospackage-plugin
+//
+// This packaging script depends on the output of the main scons
+// "stage_install" target, which copies build artifacts, binaries and
+// documents into the /tmp/fusion_os_install path.
+
 
 buildscript {
     repositories {
@@ -16,11 +13,9 @@
     }
 
     dependencies {
-<<<<<<< HEAD
-        classpath 'com.netflix.nebula:gradle-ospackage-plugin:4.5.0'
-=======
-        classpath 'com.netflix.nebula:gradle-ospackage-plugin:3.6.0'
->>>>>>> 2a4fbf9f
+        // OSPackage 4.4.0, 4.4.1, 4.4.2, 4.5.0, 4.5.1 produce RPMs that fail
+        // to install on Cent OS 6, so we use the older version:
+        classpath 'com.netflix.nebula:gradle-ospackage-plugin:4.3.0'
     }
 }
 
@@ -73,10 +68,6 @@
 
 task compileOpenGee(type: Exec) {
     workingDir = '..'
-<<<<<<< HEAD
-
-=======
->>>>>>> 2a4fbf9f
     commandLine('scons', '-j8', 'release=1', 'build')
 }
 
@@ -90,7 +81,7 @@
         'scons', '-j8', 'release=1', 'stage_install')
 }
 
-task openGeePostGisRpm(type: Rpm, dependsOn: 'stageOpenGeeInstall') {
+task openGeePostGisRpm(type: Rpm) {
     packageName = 'opengee-postgis'
     release = '1'
     version = '1.5.8'
@@ -111,11 +102,9 @@
     }
 }
 
-<<<<<<< HEAD
-task openGeeCommonRpm(type: Rpm, dependsOn: 'stageOpenGeeInstall') {
-=======
-task openGeeCommonRpm(type: Rpm ) { //  dependsOn: 'stageOpenGeeInstall') {
->>>>>>> 2a4fbf9f
+// openGeePostGisRpm.dependsOn stageOpenGeeInstall
+
+task openGeeCommonRpm(type: Rpm) { //  dependsOn: 'stageOpenGeeInstall') {
     packageName = 'opengee-common'
     release = '1'
     version = openGeeVersion
@@ -171,34 +160,10 @@
 
     requires('opengee-postgis', '1.5.8', GREATER | EQUAL)
     conflicts('opengee-postgis', '2.0', GREATER | EQUAL)
-<<<<<<< HEAD
 
     from (stagedInstallDir_common_opt) {
         into new File(packageInstallRootDir, 'opt')
 
-=======
-    println "BUILDING COMMON"
-
-    from (stagedInstallDir_common_opt) {
-
-        into new File(packageInstallRootDir, 'opt') //into '/' +'opt'
-        /*
-                    The following code intercepts files that are symlinks and excludes them from the CPIO RPM archive,
-                    which can cause errors in some versions of RPM.  NOTE - this is duplicated and should be made a separate
-                    function.
-        */
-        eachFile { details ->
-        if(JavaNIOUtils.isSymbolicLink(details.file)) {
-             details.exclude()
-             println "EXCLUDING SYMLINKED FILE FROM CPIO ARCHIVE.  CREATING LINK FOR: " + details
-             String symLinkPath = "/${details.relativePath}"
-             String targetPath = JavaNIOUtils.readSymbolicLink(JavaNIOUtils.createPath(details.file.path))
-             link(symLinkPath, targetPath)
-           }
-        }
-
-
->>>>>>> 2a4fbf9f
         exclude {
             !new File(
                 postGisInstallDir_opt
@@ -209,26 +174,9 @@
         }
     }
 
-<<<<<<< HEAD
+
     from (stagedInstallDir_common_user_magic) {
         into packageInstallRootDir
-=======
-
-    from (stagedInstallDir_common_user_magic) {
-        into packageInstallRootDir        // into '/' + 'opt'
-        // TODO - remove duplicate symlink mapping code
-        filesMatching('**') { FileCopyDetails details ->
-               if (Files.isSymbolicLink(details.file.toPath())) {
-                   details.exclude()
-                   def toFile = File
-                   println "EXCLUDING SYMLINKED FILE FROM CPIO ARCHIVE.  CREATING LINK FOR: " + details
-                   s.readSymbolicLink(details.file.toPath()).toFile()
-                   print '.LINK'
-                   link(details.relativePath.toString(), toFile.toString())
-               }
-         }
-
->>>>>>> 2a4fbf9f
 
         exclude {
             !new File(
@@ -242,19 +190,6 @@
 
     from(stagedInstallDir_manual) {
         into packageInstallRootDir
-<<<<<<< HEAD
-=======
-        // TODO - remove duplicate symlink mapping code
-        filesMatching('**') { FileCopyDetails details ->
-              if (Files.isSymbolicLink(details.file.toPath())) {
-                details.exclude()
-                def toFile = Files.readSymbolicLink(details.file.toPath()).toFile()
-                println "EXCLUDING SYMLINKED FILE FROM CPIO ARCHIVE.  CREATING LINK FOR: " + details
-                link(details.relativePath.toString(), toFile.toString())
-              }
-            }
-
->>>>>>> 2a4fbf9f
     }
 }
 
@@ -325,17 +260,16 @@
     }
 }
 
-task opengeeRpms(
+task openGeeRpms(
     dependsOn: [
         'openGeeServerRpm', 'openGeeFusionRpm', 'openGeeCommonRpm',
         'openGeePostGisRpm'
     ])
 
-task opengeeDebs(
+task openGeeDebs(
     dependsOn: ['openGeeServerDeb', 'openGeeFusionDeb', 'openGeeCommonDeb'])
 
-task osPackage(dependsOn: ['opengeeRpms', 'opengeeDebs'])
-
+task osPackage(dependsOn: ['openGeeRpms', 'openGeeDebs'])
 
 // Mostly for documentation purposes.  You need to comment out the rest of the
 // Gradle file to run this task:
