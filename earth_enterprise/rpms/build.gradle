--- conflicted
+++ resolved
@@ -265,23 +265,16 @@
     autoFindProvides = true
     autoFindRequires = true
 
-<<<<<<< HEAD
     requires('opengee-postgis', '2.3.4', GREATER | EQUAL)
-=======
     /* When the scons release=1 package target is run as a non-root user, scons does 
     not include /sbin in the path, so auto-detection of chkconfig fails, so this 
     dependency is explicit */
->>>>>>> f12cbe28
     requires('chkconfig')
     requires('shadow-utils')
     requires('sudo')
-<<<<<<< HEAD
     conflicts('opengee-postgis', '2.0', LESS )
     conflicts('opengee-postgis', '2.4', GREATER | EQUAL)
-
-=======
     
->>>>>>> f12cbe28
     requiresCommands(packageSharedCommands +
         ['cat', 'cut', 'getent', 'grep' ])
     
