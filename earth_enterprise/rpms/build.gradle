// Copyright 2017 the Open GEE Contributors
//
// Licensed under the Apache License, Version 2.0 (the "License");
// you may not use this file except in compliance with the License.
// You may obtain a copy of the License at
//
//     http://www.apache.org/licenses/LICENSE-2.0
//
// Unless required by applicable law or agreed to in writing, software
// distributed under the License is distributed on an "AS IS" BASIS,
// WITHOUT WARRANTIES OR CONDITIONS OF ANY KIND, either express or implied.
// See the License for the specific language governing permissions and
// limitations under the License.
//
// Command-line parameters:
//
//     ./gradlew -PbuildOpenGee:
// Compile and install Open GEE in a temporary directory before packaging.
// If you don't specify `-PbuildOpenGee` on the Gradle command line, no
// compilation, or installation are run.  In that case, you must ensure the
// main scons "stage_install" target has been called before building packages.
// This Scons target copies build artifacts, binaries and documents into the
// /tmp/fusion_os_install path.
//
// See documentation on the osPackage plugin here:
//
// https://github.com/nebula-plugins/gradle-ospackage-plugin


buildscript {
    repositories {
        jcenter()
    }

    dependencies {
        // OSPackage 4.4.0, 4.4.1, 4.4.2, 4.5.0, 4.5.1 produce RPMs that fail
        // to install on Cent OS 6, so we use the older version:
        classpath 'com.netflix.nebula:gradle-ospackage-plugin:4.3.0'
    }
}

apply plugin: "nebula.ospackage"

def openGeeVersion =
    new File(project.projectDir, '../src/fusion_version.txt').readLines().
    collect {
        // Strip comments:
        def commentIndex = it.indexOf('#')

        commentIndex < 0 ? it : it.substring(0, commentIndex)        
    }.
    collect { it.trim() }. // Trim whitespace.
    findAll { !it.isEmpty() }. // Skip empty lines.
    findResult {
        it // The first string that remains is the version string.
    }


def stagedInstallDir = new File('/tmp/fusion_os_install')
def stagedInstallDir_common = new File(stagedInstallDir, 'common')
def stagedInstallDir_common_opt = new File(stagedInstallDir, 'common/opt')
def stagedInstallDir_common_user_magic =
    new File(stagedInstallDir, 'common/user_magic')
def stagedInstallDir_manual = new File(stagedInstallDir, 'manual')
def stagedInstallDir_server_opt = new File(stagedInstallDir, 'server/opt')
def stagedInstallDir_server_etc = new File(stagedInstallDir, 'server/etc')
def stagedInstallDir_server_apachesupport =
    new File(stagedInstallDir, 'server/AppacheSupport/')
def stagedInstallDir_server_searchexample =
    new File(stagedInstallDir, 'searchexample/opt/google/share/searchexample')
def stagedInstallDir_server_geplaces =
    new File(stagedInstallDir, 'geplaces/opt/google/share/geplaces')
def stagedInstallDir_server_user_magic =
    new File(stagedInstallDir, 'server/user_magic')
def stagedInstallDir_fusion = new File(stagedInstallDir, 'fusion')
def packageInstallRootDir = new File('/')

def postGisInstallDir = new File(
        project.projectDir,
        '../src/NATIVE-REL-x86_64/third_party/postgis/install'
    ).getAbsolutePath()

def postGisInstallDir_opt = new File(postGisInstallDir, 'opt')


ospackage {
    version = openGeeVersion
    release = '1'
    packager = 'gee-oss@googlegroups.com'
    arch = X86_64
    os = LINUX
}


// Build packages for all platforms by default:
defaultTasks 'osPackage'

task compileOpenGee(type: Exec) {
    workingDir = '..'
    commandLine('scons', '-j8', 'release=1', 'build')
}

task stageOpenGeeInstall(type: Exec, dependsOn: 'compileOpenGee') {
    workingDir = '..'

    // The scons `stage_install` task doesn't work correctly with
    // "installdir=${build_install_dir.getAbsolutePath()}", so we
    // overwrite whatever is in the default stage install directory:
    commandLine(
        'scons', '-j8', 'release=1', 'stage_install')
}

task openGeePostGisRpm(type: Rpm) {
    packageName = 'opengee-postgis'
    release = '1'
    version = '1.5.8'
    user = 'root'
    permissionGroup = 'root'
    packageGroup = 'Application/Productivity'
    summary = 'Post GIS extension for Postgre SQL server used by Open GEE'
    packageDescription = 'Post GIS extension for Postgre SQL server used by Open GEE.'
    license = 'GPLv2'
    url = 'https://github.com/google/earthenterprise/tree/master/earth_enterprise/third_party/postgis'
    type = BINARY

    from (postGisInstallDir_opt) {
        into new File(packageInstallRootDir, 'opt')
    }
}

if (project.hasProperty('buildOpenGee')) {
    openGeePostGisRpm.dependsOn stageOpenGeeInstall
}

// Expands the `gevars.sh.template` and any other templates so they can be
// used in the `common` package, and prefixed to install scripts for all the
// various packages.
task openGeeSharedFiles(type: Copy) {
    from file('shared')
    into file('build/shared')

    def templateSuffix = '.template'
    def stringStripSuffix = { value, suffix ->
        return value.substring(0, value.length() - suffix.length())
    }

    eachFile {
        if (it.getSourceName().endsWith(templateSuffix)) {
            it.setName(stringStripSuffix(
                it.getSourceName(), templateSuffix))

            def templateDir = it.file.parent

            def templateVariables = [
<<<<<<< HEAD
                'templateFile': it.file,
                'templateSourcePath': it.sourcePath,
                'templateTargetPath': it.path,
=======
>>>>>>> 98fdc8aa
                'openGeeVersion': openGeeVersion
            ]

            def expandTemplate = { text_or_file ->
                def engine = new groovy.text.SimpleTemplateEngine()
                def template = engine.createTemplate(text_or_file).make(templateVariables)

                return template.toString()
            }

            templateVariables.put(
                'expandTemplateFile',
                { relative_path ->
                    expandTemplate(new File(new File(templateDir), relative_path))
                },
            )

<<<<<<< HEAD
            it.expand(templateVariables)
=======
            it.expand(templateVariables.clone())
>>>>>>> 98fdc8aa
        }
    }
}

task openGeeCommonRpm(type: Rpm, dependsOn: openGeeSharedFiles) {
    packageName = 'opengee-common'
    release = '1'
    version = openGeeVersion
    user = 'root'
    permissionGroup = 'root'
    packageGroup = 'Application/Productivity'
    summary = 'Third-party libraries bundled with Open GEE'
    packageDescription =
'''Currently this package includes:

* MesaLib: LGPL 2.1
* PIL (Python Imaging Library): Python Imaging Library 1.1.7
* Apache: Apache 2.0
* apr-util: Apache 2.0
* apr: Apache 2.0
* Firefox: MPL 1.1
* GDAL: MIT
* libcurl: MIT/X
* libjs: MPL 1.1
* mgrs: mgrs 1.1.0
* mm: mm 1.4.2
* mod_wsgi: Apache 2.0
* Open JPEG: Open JPEG BSD 2.1.2
* Open LDAP: OpenLDAP Public License 2.8
* Open SSL: Open SSL 1.0.2h
* PCRE: BSD
* Postgre SQL: BSD
* Psycopg2: Psycopg2 GPL 3+ v. 2.4.6
* Python: PSF 2
* Qt: GPL 2+, QPL 1
* Setup Tools: PSF 2 or ZPL
* Skia: Skia 5.1.2
* Tornado: Apache 2.0
'''
    license =
        'ASL 2.0 and ' +
        'BSD and ' +
        'GPLv2+ and ' +
        'Psycopg2 GPL 3+ and ' +
        'LGPLv2 and ' +
        'MIT and ' +
        'MPLv1.1 and ' +
        'PSF 2 and ' +
        'Python Imaging Library 1.1.7 and ' +
        'mgrs 1.1.0 and mm 1.4.2 and ' +
        'OpenLDAP and ' +
        'OpenSSL and ' +
        'Skia 5.1.2'
    type = BINARY

    requires('opengee-postgis', '1.5.8', GREATER | EQUAL)
    conflicts('opengee-postgis', '2.0', GREATER | EQUAL)
    requires('util-linux')

    // Prefix variable definitions to all install scripts:
    installUtils = file('build/shared/install-utils.sh')

    postInstall = file('opengee-common/post-install.sh')
    preUninstall = file('opengee-common/pre-uninstall.sh')

    from (file('build/shared/gevars.sh')) {
        into new File(packageInstallRootDir, 'etc/init.d')
    }

    from (stagedInstallDir_common_opt) {
        into new File(packageInstallRootDir, 'opt')
    }

    from (stagedInstallDir_common_user_magic) {
        into packageInstallRootDir
    }

    from(stagedInstallDir_manual) {
        into packageInstallRootDir
    }

    from(file('opengee-common/install')) {
        into packageInstallRootDir
    }
}

if (project.hasProperty('buildOpenGee')) {
    openGeeCommonRpm.dependsOn stageOpenGeeInstall
}


task openGeeCommonDeb (type: Deb) {
    packageName = 'opengee-common'

    from(stagedInstallDir_common) {
        into packageInstallRootDir
    }
    from(stagedInstallDir_manual) {
        into packageInstallRootDir
    }
}

task openGeeServerRpm (type: Rpm, dependsOn: openGeeSharedFiles) {
    requires('opengee-common', openGeeVersion, GREATER | EQUAL)
    packageName = 'opengee-server'
    release = '1'
    version = openGeeVersion
    user = 'root'
    permissionGroup = 'root'
    packageGroup = 'Application/Productivity'

    // Prefix variable definitions to all install scripts:
    installUtils = file('build/shared/install-utils.sh')

    preInstall = file('opengee-server/pre-install.sh')
    postInstall = file('opengee-server/post-install.sh')
    preUninstall = file('opengee-server/pre-uninstall.sh')
    postUninstall = file('opengee-server/post-uninstall.sh')

    directory('/opt/google/install', 0700)
    directory('/opt/google/gehttpd/logs', 0755)
    directory('/opt/google/etc', 0775)
    directory('/opt/google/run', 0775)
    directory('/opt/google/log', 0775)
    directory('/var/opt/google/run', 0775)
    directory('/var/opt/google/log', 0775)
    directory('/var/opt/google/pgsql', 0700)
    directory('/var/opt/google/pgsql/logs')
    
    from(stagedInstallDir_server_opt) {
        into new File(packageInstallRootDir, 'opt')
    }

    from(stagedInstallDir_server_etc) {
        into new File(packageInstallRootDir, 'etc')
    }

    from(stagedInstallDir_server_user_magic) {
        into packageInstallRootDir
    }

    from(stagedInstallDir_server_geplaces) {
	into new File(packageInstallRootDir, 'opt/google/share/geplaces')
    }

    from(stagedInstallDir_server_searchexample) {
        into new File(packageInstallRootDir, 'opt/google/share/searchexample')
    }

    from(stagedInstallDir_server_apachesupport) {
        into packageInstallRootDir
    }
}

task openGeeServerDeb (type: Deb) {
    packageName = 'opengee-server'

    requires('opengee-common', openGeeVersion, GREATER | EQUAL)

    from(stagedInstallDir_server_etc) {
        into new File(packageInstallRootDir, 'etc')
    }

    from(stagedInstallDir_server_opt) {
        into new File(packageInstallRootDir, 'opt')
    }

    from(stagedInstallDir_server_apachesupport) {
        into packageInstallRootDir
    }
}

task openGeeFusionRpm (type: Rpm, dependsOn: openGeeSharedFiles) {
    packageName = 'opengee-fusion'
    release = '1'
    version = openGeeVersion
    user = 'root'
    permissionGroup = 'root'
    packageGroup = 'Application/Productivity'
    summary = 'Open GEE Fusion UI and Command-line Utilities'
    packageDescription =
'''Command line utitiles and Qt UI for building Open GEE globes.

The utilities in this package allow Open GEE globe and map databases to be
built from raster, vector, and location properties data.
'''
    license = 'Apache 2.0'
    type = BINARY

    requires('bash')
    requires('coreutils')
    requires('findutils')
    requires('grep')
    requires('libxml2')
    requires('net-tools')
    requires('sed')
    requires('util-linux')

    requires('opengee-common', openGeeVersion, GREATER | EQUAL)

    // Prefix variable definitions to all install scripts:
    installUtils = file('build/shared/install-utils.sh')

    preInstall = file('opengee-fusion/pre-install.sh')
    postInstall = file('opengee-fusion/post-install.sh')
    preUninstall = file('opengee-fusion/pre-uninstall.sh')
    postUninstall = file('opengee-fusion/post-uninstall.sh')

    directory('/opt/google/share/tutorials', 0755)
    directory('/var/opt/google/run', 0775)
    directory('/var/opt/google/log', 0775)

    filesMatching(
        ['/etc/init.d/gefusion',
         '/etc/profile.d/ge-fusion.csh',
         '/etc/profile.d/ge-fusion.sh']
    ) {
        it.mode = 0755
    }

    from(stagedInstallDir_fusion) {
        into packageInstallRootDir
    }

    from(file('opengee-fusion/install')) {
        into packageInstallRootDir

        def templateSuffix = '.template'
        def stringStripSuffix = { value, suffix ->
            return value.substring(0, value.length() - suffix.length())
        }

        eachFile {
            if (it.getSourceName().endsWith(templateSuffix)) {
                it.setName(stringStripSuffix(
                    it.getSourceName(), templateSuffix))

                def templateDir = it.file.parent

                def templateVariables = [
                    'openGeeVersion': openGeeVersion
                ]

                def expandTemplate = { text_or_file ->
                    def engine = new groovy.text.SimpleTemplateEngine()
                    def template = engine.createTemplate(text_or_file).make(templateVariables)

                    return template.toString()
                }

                templateVariables.put(
                    'expandTemplateFile',
                    { relative_path ->
                        expandTemplate(new File(new File(templateDir), relative_path))
                    },
                )

                it.expand(templateVariables.clone())
            }
        }
    }
}

task openGeeFusionDeb (type: Deb) {
    packageName = 'opengee-fusion'
    requires('opengee-common', openGeeVersion, GREATER | EQUAL)

    from(stagedInstallDir_fusion) {
        into packageInstallRootDir
    }
}

task openGeeRpms(
    dependsOn: [
        'openGeeServerRpm', 'openGeeFusionRpm', 'openGeeCommonRpm',
        'openGeePostGisRpm'
    ])

task openGeeDebs(
    dependsOn: ['openGeeServerDeb', 'openGeeFusionDeb', 'openGeeCommonDeb'])

task osPackage(dependsOn: ['openGeeRpms', 'openGeeDebs'])

// Mostly for documentation purposes.  You need to comment out the rest of the
// Gradle file to run this task:
task wrapper(type: Wrapper) {
    gradleVersion = '4.2'
}<|MERGE_RESOLUTION|>--- conflicted
+++ resolved
@@ -152,12 +152,6 @@
             def templateDir = it.file.parent
 
             def templateVariables = [
-<<<<<<< HEAD
-                'templateFile': it.file,
-                'templateSourcePath': it.sourcePath,
-                'templateTargetPath': it.path,
-=======
->>>>>>> 98fdc8aa
                 'openGeeVersion': openGeeVersion
             ]
 
@@ -175,11 +169,7 @@
                 },
             )
 
-<<<<<<< HEAD
-            it.expand(templateVariables)
-=======
             it.expand(templateVariables.clone())
->>>>>>> 98fdc8aa
         }
     }
 }
