import java.util.regex.Matcher
import java.util.regex.Pattern
import org.gradle.api.tasks.TaskAction
import com.netflix.gradle.plugins.rpm.Rpm
import com.tsciences.shell.TstCommandLine

class TstRpm extends com.netflix.gradle.plugins.rpm.Rpm {
    // A class that stores information about a dependency.
    // (E.g., 'perl >= 1:5')
    @groovy.transform.InheritConstructors
    class Dependency {
        String capabilityName
        String version = null

        // Values from org.freecompany.redline.header.Flags (like 'EQUAL' and
        // 'GREATER') bit-wise OR'd:
        int versionComparisonFlag = 0

        Dependency(String dependencySpecifier) {
            Matcher m = Pattern.compile('[<=>]+').matcher(dependencySpecifier)

            // Parse strings like 'name(arch) <=> 1.0+3':
            if (m.find()) {
                capabilityName = dependencySpecifier.substring(0, m.start()).trim()
                m.group().each {
                    switch (it) {
                        case '<':
                            versionComparisonFlag |=
                                org.freecompany.redline.header.Flags.LESS
                            break
                        case '=':
                            versionComparisonFlag |=
                                org.freecompany.redline.header.Flags.EQUAL
                            break
                        case '>':
                            versionComparisonFlag |=
                                org.freecompany.redline.header.Flags.GREATER
                            break
                    }
                }
                version = dependencySpecifier.substring(m.end()).trim()
            } else {
                capabilityName = dependencySpecifier
            }
        }
    }

    // Gets the name of the RPM package that provides a given capability:
    static def whatProvides(capability_path) {
        return TstCommandLine.expand(
                ["rpm", "-q", "--queryformat=%{NAME}\\n", "--whatprovides",
                    capability_path],
                "Failed to find an RPM that provides ${capability_path}!"
            ).readLines()[0]
    }

    // Gets the name of the RPM package that provides a given shell command:
    static def whatProvidesCommand(String command_name) {
        return whatProvides(TstCommandLine.resolveCommandPath(command_name))
    }

    // Returns the name of a Yum package that provides a given command.
    // (E.g., whatProvidesCommand(['sed'] as List) == ['sed'])
    static def whatProvidesCommand(Iterable<String> command_names) {
        return command_names.collect { whatProvidesCommand(it) }
    }

    // Runs `find-provides` from `rpm-build` to find a list of capabilities
    // provided by an RPM that contains a given list of files.
    static def findProvides(Iterable<File> inputFileList) {
        return TstCommandLine.expand(
                ["/usr/lib/rpm/find-provides"],
                "Runing /usr/lib/rpm/find-provides failed!",
                { stdin -> inputFileList.each { stdin << it << "\n" } }
            ).readLines().
            findAll { !(it.trim() in ['', '#', 'from']) }
    }

    // Runs `find-requires` from `rpm-build` to find a list of capabilities
    // required by an RPM that contains a given list of files.
    static def findRequires(Iterable<File> inputFileList) {
        return TstCommandLine.expand(
                ["/usr/lib/rpm/find-requires"],
                "Runing /usr/lib/rpm/find-provides failed!",
                { stdin -> inputFileList.each { stdin << it << "\n" } }
            ).readLines().
            findAll { !(it.trim() in ['', '#', 'from']) }
    }



    // Whether to use `find-provides` from `rpm-build` to automatically find
    // capabilities provided by this RPM:
    boolean autoFindProvides = false

    // A lambda executed on each automatically found provided capability.
    //   The lambda should map:
    //       Dependency -> Dependency
    //   If the result is `null`, that depedency is not included in the output
    // package.
    Closure autoFindProvidesFilter = { it }

    protected HashSet<String> autoFoundProvidedCapabilities = null

    // Whether to use `find-requires` from `rpm-build` to automatically find
    // capabilities required by this RPM:
    boolean autoFindRequires = false

    // A lambda executed on each automatically found required capability.
    //   The lambda should map:
    //       Dependency -> Dependency
    //   If the result is `null`, that depedency is not included in the output
    // package.
    Closure autoFindRequiresFilter = { it }


    TstRpm() {
        super()
    }

    // Override the @TaskAction from the base class, so we can run automatic
    // depedency detection, first.
    @Override
    @TaskAction
    protected void copy() {
        if (autoFindProvides) {
            findAndAddProvides()
        }

        if (autoFindRequires) {
            findAndAddRequires()
        }
        super.copy()
    }

    // Adds the packages that provide all of the given commands to the package
    // dependency list.
    def requireCommands(Iterable<String> commands) {
        (commands as Set).each {
            requires(TstCommandLine.resolveCommandPath(it))
        }
    }

<<<<<<< HEAD
    // Runs find-provides and find-requires, and adds provided artifacts to
    // the package.
    def findAndAddProvidesAndRequires(Iterable<String> excludeLibs=[]) {
        def providedCapabilities = new HashSet<String>()

        findProvides(source.files).each {
            provides(it)
            providedCapabilities.add(it.find(/[^<=>]+/).trim())
        }
        findRequires(source.files).each {
            def capability = it.find(/[^<=>]+/).trim()
            if (!providedCapabilities.contains(capability)
                && !excludeLibs.contains( capability ) ){
                requires(it)
            }
            else {
                println 'Excluded ' + capability + '  from RPM Dependencies.'
            }
        }
=======
    // Returns a list of capability specifications that the files going into
    // this RPM provide.
    def findProvides() {
        return findProvides(source.files)
    }

    // Returns a list of capability specifications that the files going into
    // this RPM require.
    def findRequires() {
        return findRequires(source.files)
    }

    // Runs `find-provides`, and adds provided artifacts to the package.
    //     You probably don't want to call this method directly, but just want
    // to set `autoFindProvides = true`.
    def findAndAddProvides() {
        autoFoundProvidedCapabilities = new HashSet<String>()

        findProvides().
            collect { new Dependency(it) }.
            collect(autoFindProvidesFilter).
            findAll { it != null }.
            each {
                if (it.versionComparisonFlag != 0) {
                    provides(it.capabilityName, it.version,
                        it.versionComparisonFlag)
                } else {
                    provides(it.capabilityName)
                }
                autoFoundProvidedCapabilities.add(it.capabilityName)
            }
    }

    // Runs `find-requires`, and adds required artifacts to the package.
    //     You probably don't want to call this method directly, but just want
    // to set `autoFindRequires = true`.
    def findAndAddRequires() {
        findRequires().
            collect { new Dependency(it) }.
            findAll {
                !autoFoundProvidedCapabilities.contains(it.capabilityName)
            }.
            collect(autoFindRequiresFilter).
            findAll { it != null }.
            each {
                if (it.versionComparisonFlag != 0) {
                    requires(it.capabilityName, it.version,
                        it.versionComparisonFlag)
                } else {
                    requires(it.capabilityName)
                }
            }
>>>>>>> 4ac16911
    }
}<|MERGE_RESOLUTION|>--- conflicted
+++ resolved
@@ -72,8 +72,7 @@
                 ["/usr/lib/rpm/find-provides"],
                 "Runing /usr/lib/rpm/find-provides failed!",
                 { stdin -> inputFileList.each { stdin << it << "\n" } }
-            ).readLines().
-            findAll { !(it.trim() in ['', '#', 'from']) }
+            ).readLines()
     }
 
     // Runs `find-requires` from `rpm-build` to find a list of capabilities
@@ -141,27 +140,6 @@
         }
     }
 
-<<<<<<< HEAD
-    // Runs find-provides and find-requires, and adds provided artifacts to
-    // the package.
-    def findAndAddProvidesAndRequires(Iterable<String> excludeLibs=[]) {
-        def providedCapabilities = new HashSet<String>()
-
-        findProvides(source.files).each {
-            provides(it)
-            providedCapabilities.add(it.find(/[^<=>]+/).trim())
-        }
-        findRequires(source.files).each {
-            def capability = it.find(/[^<=>]+/).trim()
-            if (!providedCapabilities.contains(capability)
-                && !excludeLibs.contains( capability ) ){
-                requires(it)
-            }
-            else {
-                println 'Excluded ' + capability + '  from RPM Dependencies.'
-            }
-        }
-=======
     // Returns a list of capability specifications that the files going into
     // this RPM provide.
     def findProvides() {
@@ -214,6 +192,5 @@
                     requires(it.capabilityName)
                 }
             }
->>>>>>> 4ac16911
     }
 }