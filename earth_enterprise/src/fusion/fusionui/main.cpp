--- conflicted
+++ resolved
@@ -135,12 +135,8 @@
   // must always create QApplication before initializing gst library
   //
   QApplication a(argc, argv);
-<<<<<<< HEAD
- 
-=======
   Q_INIT_RESOURCE(resources);
 
->>>>>>> a3cc8cd2
   //
   // confirm opengl support
   //
