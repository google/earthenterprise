--- conflicted
+++ resolved
@@ -1025,18 +1025,8 @@
                              "Cannot build").arg(GetRef().toString()));
   }
 
-<<<<<<< HEAD
   const auto last_iter = inset_infos.rbegin();
-  notify(NFY_INFO2, "Building GERasterIndex: %zu insets, level %d for %s\n", inset_infos.size(), last_iter->effectiveMaxLevel, date.c_str());
-  auto prevTime = std::chrono::high_resolution_clock::now();
-  auto curTime = std::chrono::high_resolution_clock::now();
-  std::chrono::duration<double> timeDiff; 
-=======
-  std::vector<InsetInfo<
-    RasterProductAssetVersion> >::const_reverse_iterator last_iter =
-      inset_infos.rbegin();
   notify(NFY_PROGRESS, "Building GERasterIndex: %zu insets, level %d for %s\n", inset_infos.size(), last_iter->effectiveMaxLevel, date.c_str());
->>>>>>> ebd0fba1
 
   // get the range of levels that we're going to generate
   const uint beginProjectLevel =
@@ -1062,16 +1052,6 @@
                     config.overlay_terrain_resources_min_level_);
   // Calculate levels where transparent tiles may be skipped.
   CalcLevelsToSkipTransparentTiles(&genInfo, beginProjectLevel, endMinifyLevel);
-<<<<<<< HEAD
-
-  curTime = std::chrono::high_resolution_clock::now();
-  timeDiff = std::chrono::duration<double>(curTime - prevTime);
-  notify(NFY_INFO2, "BuildIndex finished calcLevelsToSkipTransparentTiles - %f seconds elapsed",
-         timeDiff.count());
-  prevTime = curTime;
-=======
-#endif
->>>>>>> ebd0fba1
   // make a copy of the inset_infos w/ pointers. The FindNeeded*
   // routines want pointers.
   std::vector<const InsetInfo<RasterProductAssetVersion> *> insetInfoPtrs;
