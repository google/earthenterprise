// Copyright 2017 Google Inc.
// Copyright 2020 The Open GEE Contributors
//
// Licensed under the Apache License, Version 2.0 (the "License");
// you may not use this file except in compliance with the License.
// You may obtain a copy of the License at
//
//       http://www.apache.org/licenses/LICENSE-2.0
//
// Unless required by applicable law or agreed to in writing, software
// distributed under the License is distributed on an "AS IS" BASIS,
// WITHOUT WARRANTIES OR CONDITIONS OF ANY KIND, either express or implied.
// See the License for the specific language governing permissions and
// limitations under the License.

#config Name      MapLayer
#config Base      Composite
#config Config    MapLayerConfig
#config Subtype   Layer
#config FixedType Map


// ===== MapLayerAsset.h =====
#include <autoingest/.idl/storage/MapLayerConfig.h>

class MapLayerAssetVersionImpl {
 public:
  std::vector<std::string> GetPOIFiles(void) const;
};


// ===== MapLayerAsset.cpp =====
std::vector<std::string> MapLayerAssetVersionImpl::GetPOIFiles(void) const {
  std::vector<std::string> results;
  if (children.size() > 2) {
    for (auto iter = children.begin() + 2; iter != children.end(); ++iter ) {
      AssetVersion child(*iter);
      if (child->subtype == "MapPOI") {
        results.push_back(child->GetOutputFilename(0));
      }
    }
  }
  return results;
}


// ===== MapLayerAssetD.h =====
#include <climits>
class MapLayerAssetImplD {
 protected:
  bool FixConfigBeforeUpdateCheck(void) const;
 public:
  static void HandleEditRequest(const MapLayerEditRequest &);
};

class MapLayerAssetVersionImplD {
 public:
};



// ===== MapLayerAssetD.cpp =====
#include <khstl.h>
#include <autoingest/sysman/plugins/VectorProductAssetD.h>
#include <autoingest/sysman/plugins/MapLayerLevelAssetD.h>
#include <autoingest/sysman/plugins/VectorQueryAssetD.h>
#include <autoingest/sysman/plugins/MapPOIAssetD.h>
#include <autoingest/sysman/.idl/FusionUniqueId.h>

void
MapLayerAssetImplD::HandleEditRequest(const MapLayerEditRequest &req)
{
  // Validate our inputs (Make sure they are all VectorProducts)
  std::vector<SharedString> productrefs;
  productrefs.reserve(req.config.subLayers.size());
<<<<<<< HEAD
  for (unsigned int s = 0; s < req.config.subLayers.size(); ++s) {
    ValidateRefForInput<VectorProductAssetVersionD>(req.config.subLayers[s].asset_ref);
=======
  for (uint s = 0; s < req.config.subLayers.size(); ++s) {
    ValidateRefForInput<VectorProductType>(req.config.subLayers[s].asset_ref);
>>>>>>> 08522911
    productrefs.push_back(req.config.subLayers[s].asset_ref);
  }

  // Normalize our asset name
  std::string assetname =
    khEnsureExtension(req.assetname,
                      AssetDefs::FileExtension(AssetDefs::Map,
                                               kLayer));


  // Custom FindMake:
  // We need to make sure we don't clobber an existing fuid_channel.
  MutableMapLayerAssetD maplayer = Find<MapLayerType>(assetname);

  if (maplayer) {
    // It is a regular (editing the same asset) or "SaveAs" re-writing edit
    // request.
    // If this edit request is going to set the fuid_channel_ back to zero,
    // recover from previous version of asset config.
    // Make a copy we can play with.
    MapLayerConfig layer_config = req.config;
    if (layer_config.fuid_channel_ == 0) {
      layer_config.fuid_channel_ = maplayer->config.fuid_channel_;
    }
    maplayer->Modify(productrefs, req.meta, layer_config);
  } else {
    // It is a "Save" or "SaveAs" edit request when creating a new asset.
    maplayer = Make<MapLayerType>(assetname,
                                     productrefs,
                                     req.meta,
                                     req.config);
  }
}

bool
MapLayerAssetImplD::FixConfigBeforeUpdateCheck(void) const
{
  // Make sure we have a valid fuid_channel_ before we build
  bool changed = false;
  if (config.fuid_channel_ == 0) {
    MutableMapLayerAssetD self(GetRef());
    self->config.fuid_channel_ = FusionUniqueId::Get(FusionUniqueId::Channel);
    changed = true;
  }
  return changed;
}


void
MapLayerAssetVersionImplD::UpdateChildren(void)
{
  std::string assetRef = GetAssetRef();

  // ***** load my input versions (only if they aren't already loaded)
  // I'll use this list of my inputs to pass to my children so they don't
  // have to look them up over and over again
  // My inputs are VectorProductRefs
  InputVersionGuard guard(this);

  AssetVersion source = guard->inputvers[0];

  std::vector<AssetVersion> queries;
  std::vector<SharedString> queryRefs;
  queries.push_back(source);
  queryRefs.push_back(source->GetRef());

  std::vector< MapPOIAssetConfig::SearchFields > all_search_fields;
  int numberOfSearchFields = 0;

  // Make the Query assets for each sub layer
  for (unsigned int sl = 0; sl < config.subLayers.size(); ++sl) {
    const MapSubLayerConfig &sl_config = config.subLayers[sl];

    // *** create the query sub assets ***
    // build a QueryConfig by extracting the appropriate piece
    // from my display rule configs. QueryConfig has a dedicated constructor to
    // do this for us.
    // The context scripts have already been concatenated into the single
    //  contextscript in the config, so we don't have any more to pass in.
    QueryConfig queryconfig = QueryConfig(sl_config,
                                          QStringList() /* contextScripts */);

    char queryname[32];
    snprintf(queryname, sizeof(queryname), "query%02u", sl);
    MutableAssetVersionD query_version =
      FindMakeAndUpdateSubAsset<VectorQueryType>
                   (assetRef,
                    queryname,
                    makevec1<SharedString>(guard->inputvers[sl]->GetRef()),
                    khMetaData(),
                    queryconfig,
                    makevec1(guard->inputvers[sl]));

    AddChild(query_version);

    queries.push_back(query_version);
    queryRefs.push_back(query_version->GetRef());

    MapPOIAssetConfig::SearchFields searchFields;
    for (std::vector<SearchField>::const_iterator iter = sl_config.searchFields.begin();
      iter != sl_config.searchFields.end(); ++iter) {
      searchFields.search_fields_.push_back(*iter);
      numberOfSearchFields++;
    }
    searchFields.assetref_ = sl_config.asset_ref;
    all_search_fields.push_back( searchFields );
  }

  // ********** MapPOIAsset child **********
  if (numberOfSearchFields > 0) {
    MapPOIAssetConfig poiconfig(all_search_fields);
    MutableAssetVersionD poi =
      FindMakeAndUpdateSubAsset<MapPOIType>
                    (assetRef,
                     "poi",
                     queryRefs,
                     khMetaData(),
                     poiconfig,
                     queries);
    AddChild(poi);
  }
}<|MERGE_RESOLUTION|>--- conflicted
+++ resolved
@@ -73,13 +73,8 @@
   // Validate our inputs (Make sure they are all VectorProducts)
   std::vector<SharedString> productrefs;
   productrefs.reserve(req.config.subLayers.size());
-<<<<<<< HEAD
   for (unsigned int s = 0; s < req.config.subLayers.size(); ++s) {
-    ValidateRefForInput<VectorProductAssetVersionD>(req.config.subLayers[s].asset_ref);
-=======
-  for (uint s = 0; s < req.config.subLayers.size(); ++s) {
     ValidateRefForInput<VectorProductType>(req.config.subLayers[s].asset_ref);
->>>>>>> 08522911
     productrefs.push_back(req.config.subLayers[s].asset_ref);
   }
 
