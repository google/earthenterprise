--- conflicted
+++ resolved
@@ -32,24 +32,17 @@
 std::vector<std::string> MapLayerAssetVersionImpl::GetPOIFiles(void) const {
   std::vector<std::string> results;
   if (children.size() > 2) {
-<<<<<<< HEAD
-    for (auto iter = children.begin() + 2; iter != children.end(); ++iter ) {
-      AssetVersion child(*iter);
-      if (child->subtype == "MapPOI") {
-        results.push_back(child->GetOutputFilename(0));
-=======
     int closureCount = 0;
-    auto theClosure = [&results, &closureCount](const std::string& v)
+    auto collectPOIOutputFiles = [&results, &closureCount](const std::string& v)
     {
       if (closureCount++ > 2) {
         AssetVersion child(v);
         if (child->subtype == "MapPOI") {
           results.push_back(child->GetOutputFilename(0));
         }
->>>>>>> f44bfa77
       }
     };
-    children.doForEach(theClosure);
+    children.doForEach(collectPOIOutputFiles);
   }
   return results;
 }
