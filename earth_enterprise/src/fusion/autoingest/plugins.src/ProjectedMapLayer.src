// Copyright 2017 Google Inc.
//
// Licensed under the Apache License, Version 2.0 (the "License");
// you may not use this file except in compliance with the License.
// You may obtain a copy of the License at
//
//       http://www.apache.org/licenses/LICENSE-2.0
//
// Unless required by applicable law or agreed to in writing, software
// distributed under the License is distributed on an "AS IS" BASIS,
// WITHOUT WARRANTIES OR CONDITIONS OF ANY KIND, either express or implied.
// See the License for the specific language governing permissions and
// limitations under the License.

#config Name      ProjectedMapLayer
#config Base      Composite
#config Config    ProjectedMapLayerConfig
#config Subtype   ProjectedLayer
#config FixedType Map


// ===== ProjectedMapLayerAsset.h =====
#include <autoingest/.idl/storage/ProjectedMapLayerConfig.h>
#include <autoingest/sysman/plugins/MapLayerAssetD.h>

class ProjectedMapLayerAssetVersionImpl {
 public:
  std::vector<std::string> GetPOIFiles(void) const;
};

// ===== ProjectedMapLayerAsset.cpp =====
std::vector<std::string> ProjectedMapLayerAssetVersionImpl::GetPOIFiles(void) const {

  std::vector<std::string> results;
  MapLayerAssetVersion asset(inputs[0]);
<<<<<<< HEAD
  for (const auto &c : asset->children) {
    AssetVersion child(c);
=======
  auto theClosure = [&](const std::string& v){
    AssetVersion child(v);
>>>>>>> f44bfa77
    if (child->subtype == "MapPOI") {
      std::vector<std::string> outputFilenames;
      child->GetOutputFilenames(outputFilenames);
      for (std::vector<std::string>::const_iterator i = outputFilenames.begin() ;
           i != outputFilenames.end(); ++i) {
        results.push_back((*i));
      }
    }
  };
  asset->children.doForEach(theClosure);
  return results;
}

// ===== ProjectedMapLayerAssetD.h =====


// ===== ProjectedMapLayerAssetD.cpp =====
#include <khstl.h>
#include <autoingest/.idl/storage/MapLayerConfig.h>
#include <autoingest/sysman/plugins/VectorProductAssetD.h>
#include <autoingest/sysman/plugins/MapLayerAssetD.h>
#include <autoingest/sysman/plugins/MapLayerLevelAssetD.h>


namespace {

class SubLayer {
 public:
  AssetVersion                       query_version_;
  std::vector<geMultiRange<uint32> > disp_ranges_;
};

}


void
ProjectedMapLayerAssetVersionImplD::UpdateChildren(void)
{
  std::string assetRef = GetAssetRef();

  // ***** load my input versions (only if they aren't already loaded)
  // I'll use this list of my inputs to pass to my children so they don't
  // have to look them up over and over again
  // My inputs are VectorProductRefs
  InputVersionGuard input_guard(this);
  MapLayerAssetVersionD map_layer =
    MapLayerAssetVersionD(input_guard->inputvers[0]->GetRef());

  // load the inputs of my input
  // these will be Vector Resources
  InputVersionGuard resources_guard(map_layer);

  // get a convenience handle to the map layers's config
  const MapLayerConfig &layer_config = map_layer->config;

  // Pre-calculate the valid levels for each display rule for each sub-asset
  // we're going to need them to determine what work needs to be done at
  // each level.
  // Get the VectorQuery version from the layers children list
  std::vector<SubLayer> sub_layers(layer_config.subLayers.size());
  for (uint sl = 0; sl < layer_config.subLayers.size(); ++sl) {
    const MapSubLayerConfig &sl_config = layer_config.subLayers[sl];

    // populate the valid layers portion of our SubLayer struct
    sub_layers[sl].disp_ranges_.reserve(sl_config.display_rules.size());
    for (uint dr = 0; dr < sl_config.display_rules.size(); ++dr) {
      sub_layers[sl].disp_ranges_.push_back(
          sl_config.display_rules[dr].ValidLevels());
    }

    sub_layers[sl].query_version_ = AssetVersion(map_layer->children[sl]);
  }


  // now build my children (one for each level)
  for (uint level = 0; level < Max2DClientLevel; ++level) {

    // gather config, inputs, & inputvers for this level
    MapLayerLevelConfig level_config(level, config.projection_);
    level_config.sub_layers_.reserve(layer_config.subLayers.size());
    std::vector<AssetVersion> inputvers;
    std::vector<SharedString>  inputrefs;
    for (uint sl = 0; sl < layer_config.subLayers.size(); ++sl) {
      const MapSubLayerConfig &sl_config = layer_config.subLayers[sl];
      // Change logic here so that mapping of layers to vector query output is
      // understood. Add default MapDisplayRuleConfig for not visible display
      // rule. At the receiving end one can check for length of name to
      // understand whether to ignore it.

      // First find out whether any display rule visible on this level
      uint dr = 0;
      for (; dr < sl_config.display_rules.size(); ++dr) {
        if (sub_layers[sl].disp_ranges_[dr].Contains(level)) {
          break;
        }
      }
      if (dr == sl_config.display_rules.size()) {
        continue;
      }

      std::vector<MapDisplayRuleConfig>
          disp_rules(sl_config.display_rules.size(), MapDisplayRuleConfig());
      for (; dr < sl_config.display_rules.size(); ++dr) {
        if (sub_layers[sl].disp_ranges_[dr].Contains(level)) {
          disp_rules[dr] = sl_config.display_rules[dr];
          // shrink all the valid level ranges to just this one level that way
          // levels will be able to be reused even if the rnage of levels
          // changes
          disp_rules[dr].PinToLevel(level);
        }
      }

      level_config.sub_layers_.push_back(
          MapLayerLevelConfig::SubLayer(disp_rules,
                                        sl_config.contextScript));
      // add vector asset to inputs
      inputvers.push_back(resources_guard->inputvers[sl]);
      inputrefs.push_back(resources_guard->inputvers[sl]->GetRef());
      // add query asset to inputs
      inputvers.push_back(sub_layers[sl].query_version_);
      inputrefs.push_back(sub_layers[sl].query_version_->GetRef());
    }

    if (!level_config.sub_layers_.empty()) {
      // we have something to do at this level, make a child asset
      char levelname[32];
      snprintf(levelname, sizeof(levelname), "level%02d", level);

      MutableAssetVersionD levelver =
        MapLayerLevelFactory::FindMakeAndUpdateSubAsset(
            assetRef, levelname,
            inputrefs,
            khMetaData(),
            level_config,
            inputvers);

      AddChild(levelver);
    }
  }
}<|MERGE_RESOLUTION|>--- conflicted
+++ resolved
@@ -33,13 +33,8 @@
 
   std::vector<std::string> results;
   MapLayerAssetVersion asset(inputs[0]);
-<<<<<<< HEAD
-  for (const auto &c : asset->children) {
-    AssetVersion child(c);
-=======
   auto theClosure = [&](const std::string& v){
     AssetVersion child(v);
->>>>>>> f44bfa77
     if (child->subtype == "MapPOI") {
       std::vector<std::string> outputFilenames;
       child->GetOutputFilenames(outputFilenames);
