--- conflicted
+++ resolved
@@ -212,15 +212,10 @@
         packetLevelConfig.insets.push_back
           (PacketLevelConfig::Inset(inset.dataRPFile,
                                     inset.alphaRPFile,
-<<<<<<< HEAD
                                     SharedString(), /* cached blend */
                                     SharedString()  /* cached blend alpha */));
-=======
-                                    std::string(), /* cached blend */
-                                    std::string()  /* cached blend alpha */));
         std::string acquisitionDate = inset.resource_->GetAcquisitionDate();
 
->>>>>>> 0e46cc15
         packetLevelConfig.attributions.push_back
           (PacketLevelConfig::Attribution(
               inset.dataRPFile,
