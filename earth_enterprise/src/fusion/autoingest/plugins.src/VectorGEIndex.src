// Copyright 2017 Google Inc.
//
// Licensed under the Apache License, Version 2.0 (the "License");
// you may not use this file except in compliance with the License.
// You may obtain a copy of the License at
//
//       http://www.apache.org/licenses/LICENSE-2.0
//
// Unless required by applicable law or agreed to in writing, software
// distributed under the License is distributed on an "AS IS" BASIS,
// WITHOUT WARRANTIES OR CONDITIONS OF ANY KIND, either express or implied.
// See the License for the specific language governing permissions and
// limitations under the License.

#config Name      VectorGEIndex
#config Base      Leaf
#config Config    VectorGEIndexConfig
#config Subtype   VectorGEIndex
#config FixedType Vector


// ===== VectorGEIndexAsset.h =====
#include <autoingest/.idl/storage/VectorGEIndexConfig.h>

// ===== VectorGEIndexAsset.cpp =====

// ===== VectorGEIndexAssetD.h =====
class VectorGEIndexAssetVersionImplD {
 protected:
  virtual bool OfflineInputsBreakMe(void) const { return true; }
};

// ===== VectorGEIndexAssetD.cpp =====
#include <khException.h>
#include <khGuard.h>
#include <set>
#include <algorithm>
#include <cctype>
#include <autoingest/sysman/plugins/deprecated/VectorKHDBAssetD.h>
#include <geindexgen/.idl/VectorStack.h>

// use to sort VectorPackVersions numerically by channelid
static
bool lessByChannelId(const VectorPacketVersion &a,
                     const VectorPacketVersion &b)
{
  return (a.channel_id_ < b.channel_id_);
}

void
VectorGEIndexAssetVersionImplD::DoSubmitTask(void)
{
  if (inputs.empty()) {
    throw khException(kh::tr("No vector packets for indexing"));
  }


  // *****************************************
  // figure out the packvers for this version
  // *****************************************
  uint indexVer = config.index_version_;
  bool tryReuse = true;
  if (indexVer == 0) {
    // zero is a sentinal value that means we've wrapped and
    // need to completely re-index.

    // clear the sentinal
    MutableVectorGEIndexAssetD asset(GetAssetRef());
    indexVer = asset->config.index_version_ = config.index_version_ = 1;

    tryReuse = false;
  }


  // *************************************************************
  // prefill a table with channelId, packAsset and latest indexVer
  // *************************************************************
  std::vector<VectorPacketVersion> packvers;
<<<<<<< HEAD
  for (const auto &input : inputs) {
    // get the channelIds by grocking my input refs - they are guaranteed
    // to contain their channelId /layer(\d+)packet.kva$/
    std::string assetref = AssetVersionRef(input).AssetRef();
=======
  auto theClosure = [&packvers, &indexVer](const std::string& v) {
    // get the channelIds by grocking my input refs - they are guaranteed
    // to contain their channelId /layer(\d+)packet.kva$/
    std::string assetref = AssetVersionRef(v).AssetRef();
>>>>>>> f44bfa77
    uint assetreflen = assetref.size();
    uint suffixlen = 10; // strlen("packet.kva");
    // start just before the prefix
    uint channelEnd = std::max(0, int(assetreflen) - int(suffixlen));
    uint channelBegin = channelEnd;
    // walk back to find all the digits
    while (channelBegin && isdigit(assetref[channelBegin-1])) {
      --channelBegin;
    }
    // walk forward over leading 0's. Note: this precludes a channel
    // number like '000', but that's OK since 0 isn't a valid channel id
    while ((channelBegin < channelEnd) && (assetref[channelBegin] == '0')){
      ++channelBegin;
    }
    uint channelLen = channelEnd - channelBegin;
    if (!channelLen) {
      throw khException(kh::tr("Can't find channelId for ") + assetref);
    }
    uint channelId=atoi(assetref.substr(channelBegin, channelLen).c_str());


<<<<<<< HEAD
    packvers.push_back(VectorPacketVersion(input, channelId, indexVer));
  }
=======
    packvers.push_back(VectorPacketVersion(v, channelId, indexVer));
  };
  inputs.doForEach(theClosure);
>>>>>>> f44bfa77


  // *************************************************************
  // Try to figure out which index versions to use for each layer
  // *************************************************************
  VectorGEIndexAsset asset(GetAssetRef());
  if (tryReuse) {
    // make a map of the channelId we still need to check
    // packvers won't change size anymore so it's safe to store
    // pointers to its elements
    typedef std::map<uint, VectorPacketVersion*> CheckMap;
    CheckMap tocheck;
    for (uint i = 0; i < packvers.size(); ++i) {
      tocheck.insert(std::make_pair(packvers[i].channel_id_, &packvers[i]));
    }

    // now walk back the previous AssetVersions to see if we can
    // find a better index version to use for our VectorPacketVersions
    for (uint i = 1; i < asset->versions.size(); ++i) {
      AssetVersion prevbase(asset->versions[i]);
      if (prevbase->subtype == "VectorKHDB") {
        VectorKHDBAssetVersion prev(asset->versions[i]);
        for (std::vector<VectorPackVersion>::const_iterator prevpackver =
               prev->config.packvers.begin();
             prevpackver != prev->config.packvers.end();
             ++prevpackver) {
          // see if we are still checking for this channelId
          CheckMap::iterator found =tocheck.find(prevpackver->channelId);
          if (found != tocheck.end()) {
            // see if the packAsset's match
            if (found->second->packet_verref_ == prevpackver->packAsset) {
              // found match, use it
              found->second->version_ = prevpackver->version;
              tocheck.erase(prevpackver->channelId);
            } else {
              // We don't have a match. If the indexVersion is the
              // same as mine, it won't matter if I skip this one
              // and keep looking. If I later find an older one
              // that matches, that will be OK since the
              // indexVersion hasn't incremented between this one
              // and now. So as far as any clients are concerned
              // this one doesn't exist.
              if (prev->config.indexVersion != indexVer) {
                tocheck.erase(prevpackver->channelId);
              }
            }
          }
        }
      } else {
        VectorGEIndexAssetVersion prev(asset->versions[i]);
        for (std::vector<VectorPacketVersion>::const_iterator prevpackver =
               prev->config.packet_vers_.begin();
             prevpackver != prev->config.packet_vers_.end();
             ++prevpackver) {
          // see if we are still checking for this channelId
          CheckMap::iterator found =tocheck.find(prevpackver->channel_id_);
          if (found != tocheck.end()) {
            // see if the packAsset's match
            if (found->second->packet_verref_ == prevpackver->packet_verref_) {
              // found match, use it
              found->second->version_ = prevpackver->version_;
              tocheck.erase(prevpackver->channel_id_);
            } else {
              // We don't have a match. If the indexVersion is the
              // same as mine, it won't matter if I skip this one
              // and keep looking. If I later find an older one
              // that matches, that will be OK since the
              // indexVersion hasn't incremented between this one
              // and now. So as far as any clients are concerned
              // this one doesn't exist.
              if (prev->config.index_version_ != indexVer) {
                tocheck.erase(prevpackver->channel_id_);
              }
            }
          }
        }
      }
      if (!tocheck.size()) {
        // we've already found versions for all our VectorPackVersions
        // there no sense to keep walking further back in time
        break;
      }
    }
  }


  // ***************************************************************
  // update my config with the updated packvers (sorted numerically)
  // ***************************************************************
  sort(packvers.begin(), packvers.end(), std::ptr_fun(&lessByChannelId));
  config.packet_vers_ = packvers;



  // ************************************************
  // Generate the vector stackfile
  // ************************************************
  geindexgen::VectorStack geindex_stack_;
  geindex_stack_.layers_.reserve(config.packet_vers_.size());
  for (uint i = 0; i < config.packet_vers_.size(); ++i) {
    AssetVersion assetver(config.packet_vers_[i].packet_verref_);
    geindex_stack_.layers_.push_back(
        geindexgen::VectorStack::Layer(
            assetver->GetOutputFilename(0),
            config.packet_vers_[i].channel_id_,
            config.packet_vers_[i].version_));
  }
  std::string stackfile = WorkingFilename("stackfile"); // fully bound name
  if (!geindex_stack_.Save(stackfile)) {
    throw khException(kh::tr("Unable to save %1").arg(stackfile));
  }


  // ******************************************************
  // Create and submit the task (it will have one or two commands)
  // ******************************************************
  TaskDef task(*this);
  std::vector<std::string> inputs;
  GetInputFilenames(inputs);
  task.AddInputs(inputs);

  // TODO: - implement size estimate
  task.AddOutput(WorkingFileRef(config.db_name_ + "-v" +
                                ToString(indexVer) + ".geindex"),
                 0); // size estimate

  // first create the index (it will clean/make the directory)
  task << "geindexgen"
       << "--type=VectorGE"
       << "--stack"  << stackfile
       << "--output" << "$OUTPUT";

  theAssetManager.SubmitTask(GetRef(), task);
}<|MERGE_RESOLUTION|>--- conflicted
+++ resolved
@@ -76,17 +76,10 @@
   // prefill a table with channelId, packAsset and latest indexVer
   // *************************************************************
   std::vector<VectorPacketVersion> packvers;
-<<<<<<< HEAD
-  for (const auto &input : inputs) {
+  auto theClosure = [&packvers, &indexVer](const std::string& input) {
     // get the channelIds by grocking my input refs - they are guaranteed
     // to contain their channelId /layer(\d+)packet.kva$/
     std::string assetref = AssetVersionRef(input).AssetRef();
-=======
-  auto theClosure = [&packvers, &indexVer](const std::string& v) {
-    // get the channelIds by grocking my input refs - they are guaranteed
-    // to contain their channelId /layer(\d+)packet.kva$/
-    std::string assetref = AssetVersionRef(v).AssetRef();
->>>>>>> f44bfa77
     uint assetreflen = assetref.size();
     uint suffixlen = 10; // strlen("packet.kva");
     // start just before the prefix
@@ -108,14 +101,9 @@
     uint channelId=atoi(assetref.substr(channelBegin, channelLen).c_str());
 
 
-<<<<<<< HEAD
     packvers.push_back(VectorPacketVersion(input, channelId, indexVer));
-  }
-=======
-    packvers.push_back(VectorPacketVersion(v, channelId, indexVer));
   };
   inputs.doForEach(theClosure);
->>>>>>> f44bfa77
 
 
   // *************************************************************
