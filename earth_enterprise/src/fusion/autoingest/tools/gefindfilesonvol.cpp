// Copyright 2017 Google Inc.
//
// Licensed under the Apache License, Version 2.0 (the "License");
// you may not use this file except in compliance with the License.
// You may obtain a copy of the License at
//
//      http://www.apache.org/licenses/LICENSE-2.0
//
// Unless required by applicable law or agreed to in writing, software
// distributed under the License is distributed on an "AS IS" BASIS,
// WITHOUT WARRANTIES OR CONDITIONS OF ANY KIND, either express or implied.
// See the License for the specific language governing permissions and
// limitations under the License.


#include <set>
#include <stdio.h>
#include <notify.h>
#include <khGetopt.h>
#include <khstl.h>
#include <autoingest/.idl/storage/AssetDefs.h>
#include <autoingest/khVolumeManager.h>
#include <autoingest/AssetVersion.h>
#include "common/khException.h"

void
usage(const char *prog, const char *msg = 0, ...)
{
  if (msg) {
    va_list ap;
    va_start(ap, msg);
    vfprintf(stderr, msg, ap);
    va_end(ap);
    fprintf(stderr, "\n");
  }

  fprintf(stderr,
          "\nusage: %s [options] {--vol=<volume>}... {--assetver=<assetver>}... \n"
          "   Find all the low level files needed for assetver that are supposed to be on the supplied volume.\n"
          "   Multiple volumes and assetvers may be specified.\n"
          "   Supported options are:\n"
          "      --help | -?:    Display this usage message\n"
          "      --interval <num>: Display a progress tick every <num> vers checked\n",
          prog);
  exit(1);
}


class RebuildNode {
 public:
  typedef std::vector<RebuildNode*> CurrentStack;
  typedef std::set<RebuildNode*>    UserSet;

  std::string verref;
  int buildindex;
  UserSet users;
  bool rebuild;

  RebuildNode(const std::string &ref,
              const CurrentStack &currstack) :
      verref(ref),
      buildindex(-1),
      rebuild(false)
  {
    if (currstack.size()) {
      users.insert(currstack.back());
    }
  }
  void AddUser(const CurrentStack &currstack) {
    if (currstack.size()) {
      users.insert(currstack.back());
    }
  }
  void AdjustBuildIndex(int childi) {
    int targetindex = rebuild ? childi+1 : childi;
    if (targetindex > buildindex) {
      buildindex = targetindex;
      for (UserSet::iterator u = users.begin(); u != users.end(); ++u) {
        (*u)->AdjustBuildIndex(buildindex);
      }
    }
  }
};

class CurrentStackGuard
{
 public:
  RebuildNode::CurrentStack &currStack;
  RebuildNode *node;

  CurrentStackGuard(RebuildNode::CurrentStack &currStack_,
                    RebuildNode *node_)
      : currStack(currStack_), node(node_) {
    currStack.push_back(node);
  }
  ~CurrentStackGuard(void) {
    currStack.pop_back();
  }
};



typedef std::map<std::string, RebuildNode*> SeenVers;
typedef std::set<RebuildNode*> RebuildVers;


void FindFilesOnVol(const std::string &verref,
                    const std::set<std::string> &volset,
                    SeenVers &seen,
                    RebuildVers &found,
                    RebuildNode::CurrentStack &currentStack,
                    int &count, int interval);

void
ValidateVolume(const std::string &volname)
{
  if (theVolumeManager.GetVolumeDef(volname) == 0) {
    throw khException(kh::tr("Unknown volume '%1' specified with --vol")
                      .arg(volname));
  }
}

void
ValidateAssetVer(const std::string &verstr)
{
  AssetVersionRef verref(AssetDefs::GuessAssetVersionRef
                         (verstr, std::string()).Bind());
  AssetVersion assetver(verref);
  if (!assetver) {
    throw khException(kh::tr("Unknown asset version '%1' specified with --assetver")
                      .arg(verstr));
  }
}



int
main(int argc, char *argv[]) {

  try {
    // process commandline options
    int argn;
    bool help = false;
    std::vector<std::string> vols;
    std::vector<std::string> verstrs;
    int interval = 0;
    khGetopt options;
    options.flagOpt("help", help);
    options.flagOpt("?", help);
    options.vecOpt("vol", vols, ValidateVolume);
    options.vecOpt("assetver", verstrs, ValidateAssetVer);
    options.opt("interval", interval);
    if (!options.processAll(argc, argv, argn)) {
      usage(argv[0]);
    }
    if (help) {
      usage(argv[0]);
    }

    // sanity check the inputs
    if (vols.empty()) {
      usage(argv[0], "You must specify at least one --vol");
    }
    if (verstrs.empty()) {
      usage(argv[0], "You must specify at least one --assetver");
    }

    // convert the vols vector to a set
    std::set<std::string> volset(vols.begin(), vols.end());


    // traverse assetvers & dependencies looking for outfiles on a volume
    // specified in volset
    SeenVers seen;
    RebuildVers found;
    int count = 0;
    for (std::vector<std::string>::const_iterator verstr = verstrs.begin();
         verstr != verstrs.end(); ++verstr) {
      AssetVersionRef verref(AssetDefs::GuessAssetVersionRef
                             (*verstr, std::string()).Bind());
      AssetVersion assetver(verref);
      assert(assetver);  // ValidateAssetVer should guarantee this

      RebuildNode::CurrentStack currentStack;

      FindFilesOnVol(verref, volset, seen, found, currentStack,
                     count, interval);
    }

    if (interval) {
      fprintf(stderr, "\r%d\n", count);
    }

    if (found.empty()) {
      notify(NFY_NOTICE, "No succeeded outfiles found on the supplied volumes");
    } else {
      for (RebuildVers::const_iterator f = found.begin();
           f != found.end(); ++f) {
        (*f)->AdjustBuildIndex(-1);
      }
      for (RebuildVers::const_iterator f = found.begin();
           f != found.end(); ++f) {
        printf("%02d %s\n", (*f)->buildindex, (*f)->verref.c_str());
      }
    }

  } catch (const std::exception &e) {
    notify(NFY_FATAL, "%s", e.what());
  } catch (...) {
    notify(NFY_FATAL, "Unknown error");
  }
  return 0;
}


void
FindFilesOnVol(const std::string &verref,
               const std::set<std::string> &volset,
               SeenVers &seen,
               RebuildVers &found,
               RebuildNode::CurrentStack &currentStack,
               int &count, int interval)
{
  if (seen.find(verref) != seen.end()) {
    seen[verref]->AddUser(currentStack);
    return;
  }

  AssetVersion version(verref);
  if (!version) {
    notify(NFY_WARN, "Unable to load asset version %s",
           version.Ref().toString().c_str());
  }

  RebuildNode *node = new RebuildNode(verref, currentStack);
  CurrentStackGuard stackGuard(currentStack, node);

  seen.insert(make_pair(verref, node));

  if (interval && (++count % interval == 0)) {
    fprintf(stderr, "\r%d", count);
  }


  if (version->IsLeaf() && (version->state == AssetDefs::Succeeded)) {

    std::vector<std::string> outfiles;
    version->GetOutputFilenames(outfiles);

    for (std::vector<std::string>::const_iterator outfile =
           outfiles.begin(); outfile != outfiles.end(); ++outfile) {
      khFusionURI uri(theVolumeManager.DeduceURIFromPath(*outfile));
      if (uri.Volume().empty()) {
        // non-file outfile (GFS?). Do nothing.
      } else if (volset.find(uri.Volume()) != volset.end()) {
        // This outfile is on a volume we care about. Remember the
        // versionref.

        node->rebuild = true;
        found.insert(node);

        // once we find even one outfile, we're done. We'll have to run
        // the whole command anyway. No sense checking other outfiles.
        break;
      } else {
        // On a volume we don't care about. Do Nothing
      }
    }
  }

<<<<<<< HEAD
  for (const auto &input : version->inputs) {
    FindFilesOnVol(input, volset, seen,
=======
  version->inputs.doForEach([&](const std::string& v) {
    FindFilesOnVol(v, volset, seen,
>>>>>>> f44bfa77
                   found, currentStack,
                   count, interval);
  });
  if (!version->IsLeaf()) {
<<<<<<< HEAD
    for (const auto &child: version->children) {
      FindFilesOnVol(child, volset, seen,
=======
    version->children.doForEach([&](const std::string& v) {
      FindFilesOnVol(v, volset, seen,
>>>>>>> f44bfa77
                     found, currentStack,
                     count, interval);
    });
  }
}<|MERGE_RESOLUTION|>--- conflicted
+++ resolved
@@ -268,24 +268,14 @@
     }
   }
 
-<<<<<<< HEAD
-  for (const auto &input : version->inputs) {
-    FindFilesOnVol(input, volset, seen,
-=======
   version->inputs.doForEach([&](const std::string& v) {
     FindFilesOnVol(v, volset, seen,
->>>>>>> f44bfa77
                    found, currentStack,
                    count, interval);
   });
   if (!version->IsLeaf()) {
-<<<<<<< HEAD
-    for (const auto &child: version->children) {
-      FindFilesOnVol(child, volset, seen,
-=======
     version->children.doForEach([&](const std::string& v) {
       FindFilesOnVol(v, volset, seen,
->>>>>>> f44bfa77
                      found, currentStack,
                      count, interval);
     });
