/*
 * Copyright 2017 Google Inc.
 *
 * Licensed under the Apache License, Version 2.0 (the "License");
 * you may not use this file except in compliance with the License.
 * You may obtain a copy of the License at
 *
 *      http://www.apache.org/licenses/LICENSE-2.0
 *
 * Unless required by applicable law or agreed to in writing, software
 * distributed under the License is distributed on an "AS IS" BASIS,
 * WITHOUT WARRANTIES OR CONDITIONS OF ANY KIND, either express or implied.
 * See the License for the specific language governing permissions and
 * limitations under the License.
 */

#ifndef GEO_EARTH_ENTERPRISE_SRC_FUSION_AUTOINGEST_ASSETVERSION_H_
#define GEO_EARTH_ENTERPRISE_SRC_FUSION_AUTOINGEST_ASSETVERSION_H_

#include <algorithm>
#include "fusion/autoingest/AssetVersionRef.h"
#include "fusion/autoingest/.idl/AssetStorage.h"
#include "fusion/autoingest/AssetHandle.h"
#include "fusion/autoingest/MiscConfig.h"
#include "common/khFileUtils.h"
#include "StorageManager.h"
#include "khMTTypes.h"
#include "CacheSizeCalculations.h"

/******************************************************************************
 ***  AssetVersionImpl
 ***
 ***  Implementation for the AssetVersion base class.
 ***
 ***  Code should NOT use this (or any other *Impl) class directly. Instead
 ***  it should use the AssetVersion and derived AssetVersion
 ***  (RasterBlendAssetVersion, MosaicAssetVersion) handle classes.
 ***
 ***  AssetVersion ver = asset->CurrVersionRef();
 ***  if (ver) {
 ***     ... = ver->config.layers.size();
 ***  }
 ******************************************************************************/
<<<<<<< HEAD
class AssetVersionImpl : public khMTRefCounter, public AssetVersionStorage, public StorageManaged {
=======
class AssetVersionImpl : public AssetVersionStorage, public StorageManaged {
>>>>>>> 23da2f8d
  friend class AssetImpl;
  friend class AssetHandle_<AssetVersionImpl>;

  // Illegal to copy an AssetVersionImpl
  AssetVersionImpl(const AssetVersionImpl&) = delete;
  AssetVersionImpl& operator=(const AssetVersionImpl&) = delete;
  AssetVersionImpl(const AssetVersionImpl&&) = delete;
  AssetVersionImpl& operator=(const AssetVersionImpl&&) = delete;

 public:
  std::string XMLFilename() const { return XMLFilename(GetRef()); }
  std::string WorkingDir(void) const { return WorkingDir(GetRef()); }
  std::string WorkingFileRef(const std::string &fname) const {
    return WorkingDir() + fname;
  }

  // implemented in LoadAny.cpp
  static std::shared_ptr<AssetVersionImpl> Load(const std::string &boundref);

  virtual bool Save(const std::string &filename) const {
    assert(false); // Can only call from sub-classes
    return false;
  };

  std::string WorkingFilename(const std::string &fname) const {
    return AssetDefs::AssetPathToFilename(WorkingFileRef(fname));
  }

 protected:
  // used by my intermediate derived classes since their calls to
  // my constructor will never actualy be used
  AssetVersionImpl(void) = default;

  AssetVersionImpl(const AssetVersionStorage &storage)
      : AssetVersionStorage(storage) { }

 public:
  virtual std::string PluginName(void) const = 0;
  virtual ~AssetVersionImpl(void) { }
  virtual bool IsLeaf(void) const { return false; }
  virtual std::string Logfile(void) const {
    std::string logfile = LogFilename(GetRef());
    return (!AssetDefs::Finished(state) || khExists(logfile)) ?
      logfile : std::string();
  }
  static std::string LogFilename(const AssetVersionRef &ref) {
    return AssetDefs::AssetPathToFilename(WorkingDir(ref) + "logfile");
  }

  bool CanRebuild(void) const {
    return ((state & (AssetDefs::Failed | AssetDefs::Canceled)) &&
            (subtype != "Source"));
  }
  bool CanCancel(void) const {
    return ((state & (AssetDefs::Waiting | AssetDefs::Queued |
                      AssetDefs::InProgress | AssetDefs::Blocked)) &&
            (subtype != "Source"));
  }
  bool CanClean(void) const {
    return (AssetDefs::CanOffline(state) && (subtype != "Source"));
  }
  bool CanSetBad(void) const {
    return (state == AssetDefs::Succeeded);
  }
  bool CanClearBad(void) const {
    return (state == AssetDefs::Bad);
  }

  const SharedString & GetRef(void) const { return name; }
  std::string GetAssetRef(void) const {
    AssetVersionRef verref(name);
    return verref.AssetRef();
  }

  // determine amount of memory used by an AssetVersionImpl
  uint64 GetSize() {
    return (GetObjectSize(name)
    + GetObjectSize(type)
    + GetObjectSize(subtype)
    + GetObjectSize(state)
    + GetObjectSize(progress)
    + GetObjectSize(locked)
    + GetObjectSize(inputs)
    + GetObjectSize(children)
    + GetObjectSize(parents)
    + GetObjectSize(listeners)
    + GetObjectSize(outfiles)
    + meta.GetSize()
    + GetObjectSize(beginTime)
    + GetObjectSize(progressTime)
    + GetObjectSize(endTime)
    + GetObjectSize(taskid)
    + GetObjectSize(timestamp)
    + GetObjectSize(filesize));
  }
  template <class outIter>
  outIter GetInputs(outIter oi) const {
    for (const auto &i : inputs) {
      oi++ = i;
    }
    return oi;
  }

  void GetInputFilenames(std::vector<std::string> &out) const;
  virtual void GetOutputFilenames(std::vector<std::string> &out) const = 0;
  virtual std::string GetOutputFilename(uint i) const = 0;
  virtual void AfterLoad(void) { }
  virtual void DependentChildren(std::vector<SharedString> &) const {
    // No-op in base class. Sub-classes will override this
    // with children that must be operated on similarly to the
    // parent asset (ex: parent is canceled, so these children
    // must also be canceled.
  }
  virtual AssetDefs::State CalcStateByInputsAndChildren(AssetDefs::State, AssetDefs::State, bool, uint32) const {
    assert(false); // Can only call from sub-classes
    return AssetDefs::Bad;
  }
  virtual void SetMyStateOnly(AssetDefs::State newstate, bool sendNotifications = true) {
    assert(false);  // Can only call from sub-classes
  }
  virtual bool NeedComputeState() const {
    assert(false);  // Can only call from sub-classes
    return false;
  }

  // static helpers
  static std::string WorkingDir(const AssetVersionRef &ref);
  static std::string XMLFilename(const AssetVersionRef &ref) {
    return AssetDefs::AssetPathToFilename(WorkingDir(ref) +
                                          "khassetver.xml");
  }
  static std::string Filename(const std::string & ref) {
    std::string boundref = AssetVersionRef::Bind(ref);
    AssetVersionRef boundVerRef(boundref);
    return AssetVersionImpl::XMLFilename(boundVerRef);
  }
  static std::string Key(const SharedString & ref) {
    return AssetVersionRef::Bind(ref);
  }
  static bool ValidRef(const SharedString & ref) {
    if (ref.empty())
      return false;

    // bind the ref
    SharedString boundRef = AssetVersionRef::Bind(ref);
    AssetVersionRef boundVerRef(boundRef);

    if (boundVerRef.Version() == "0")
      return false;
    return true;
  }

  // Gets the database path, type and ref string for the given dbname.
  // This is useful for distinguishing specific types of databases and
  // dealing with short db names.
  // dbname: input database name. May be:
  //   1. short without version (e.g Databases/ExampleMap_Merc)
  //   2. short with version    (e.g Databases/ExampleMap_Merc?version=7)
  //   3. long (e.g /gevol/assets/Databases/
  //                ExampleMap_Merc.kmmdatabase/mapdb.kda/ver007/mapdb)
  // gedb_path: the output path of the gedb directory for the database.
  // db_type: the output string type of the db. One of:
  //          kMapDatabaseSubtype, kMercatorMapDatabaseSubtype, or
  //          kDatabaseSubtype
  // db_ref: the output asset version ref to the database
  // Returns whether it succeeded.
  // Warning: Use this only for Fusion side code and not for Server side code,
  //          because this depends on ASSET_ROOT which is set only on Fusion.
  static bool SimpleGetGedbPathAndType(const std::string& dbname,
                                       std::string* gedb_path,
                                       std::string* db_type,
                                       std::string* db_ref);

  static bool SimpleGetGedbPath(const std::string& dbname,
                                std::string* gedb_path) {
    std::string db_type;
    if (khIsAbspath(dbname)) {
      *gedb_path = khNormalizeDir(dbname, false);
      return khIsAbsoluteDbName(*gedb_path, &db_type);
    }
    std::string db_ref;
    return SimpleGetGedbPathAndType(dbname, gedb_path, &db_type, &db_ref);
  }

  // Like above but does additional checks to make sure db is suitable for
  // publishing. (e.g. it's not an old/unsupported format)
  static bool GetGedbPathAndType(const std::string& dbname,
                                 std::string* gedb_path,
                                 std::string* db_type,
                                 std::string* db_ref);

  static bool GetGedbPath(const std::string& dbname, std::string* gedb_path) {
    std::string db_type;
    if (khIsAbspath(dbname)) {
      *gedb_path = khNormalizeDir(dbname, false);
      return khIsAbsoluteDbName(*gedb_path, &db_type);
    }
    std::string db_ref;
    return GetGedbPathAndType(dbname, gedb_path, &db_type, &db_ref);
  }
};


// ****************************************************************************
// ***  AssetVersion & its specializations
// ****************************************************************************
typedef AssetHandle_<AssetVersionImpl> AssetVersion;

template <>
inline StorageManager<AssetVersionImpl>&
AssetVersion::storageManager(void)
{
  static StorageManager<AssetVersionImpl> storageManager(
      MiscConfig::Instance().VersionCacheSize, MiscConfig::Instance().LimitMemoryUtilization, MiscConfig::Instance().MaxVersionCacheMemorySize, "version");
  return storageManager;
}

template <>
inline bool AssetVersion::Valid(void) const {
  if (handle) {
    return handle->type != AssetDefs::Invalid;
  } else {

    if (!AssetVersionImpl::ValidRef(ref))
      return false;

    try {
      DoBind(true /* check file & maybe not throw */, true /* add to cache */);
    } catch (...) {
      return false;
    }
    return handle && (handle->type != AssetDefs::Invalid);
  }
}

// ****************************************************************************
// ***  LeafAssetVersionImpl
// ****************************************************************************
class LeafAssetVersionImpl : public virtual AssetVersionImpl {
 protected:
  // Since I inherit virtually from AssetVersionImpl, all of my derived
  // classes will need to initialize it directly
  // This means that there's nothing for me to do
  LeafAssetVersionImpl(void) { }

 public:
  virtual bool IsLeaf(void) const { return true; }

  virtual void GetOutputFilenames(std::vector<std::string> &out) const {
    for (std::vector<std::string>::const_iterator o = outfiles.begin();
         o != outfiles.end(); ++o) {
      out.push_back(AssetDefs::AssetPathToFilename(*o));
    }
  }
  std::string GetOutputFilename(uint i) const {
    if (i < outfiles.size()) {
      return AssetDefs::AssetPathToFilename(outfiles[i]);
    } else {
      return std::string();
    }
  }
};


// ****************************************************************************
// ***  CompositeAssetVersionImpl
// ****************************************************************************
class CompositeAssetVersionImpl : public virtual AssetVersionImpl {
 protected:
  // Since I inherit virtually from AssetVersionImpl, all of my derived
  // classes will need to initialize it directly
  // This means that there's nothing for me to do
  CompositeAssetVersionImpl(void) { }

 public:
  virtual std::string Logfile(void) const {
    // composite assets can only have a logfile if the plugin threw an
    // exception during the DelayedBuildChildren. So don't bother
    // stating the filesystem to look for a logfile unless we're failed.
    std::string logfile = LogFilename(GetRef());
    return ((state == AssetDefs::Failed) && khExists(logfile)) ?
                    logfile : std::string();
  }

  virtual void GetOutputFilenames(std::vector<std::string> &out) const;
  std::string GetOutputFilename(uint i) const;
};


#endif  // GEO_EARTH_ENTERPRISE_SRC_FUSION_AUTOINGEST_ASSETVERSION_H_<|MERGE_RESOLUTION|>--- conflicted
+++ resolved
@@ -41,11 +41,7 @@
  ***     ... = ver->config.layers.size();
  ***  }
  ******************************************************************************/
-<<<<<<< HEAD
-class AssetVersionImpl : public khMTRefCounter, public AssetVersionStorage, public StorageManaged {
-=======
 class AssetVersionImpl : public AssetVersionStorage, public StorageManaged {
->>>>>>> 23da2f8d
   friend class AssetImpl;
   friend class AssetHandle_<AssetVersionImpl>;
 
