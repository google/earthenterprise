--- conflicted
+++ resolved
@@ -60,7 +60,6 @@
   // implemented in LoadAny.cpp
   static std::shared_ptr<AssetVersionImpl> Load(const std::string &boundref);
 
-<<<<<<< HEAD
   virtual std::string GetName() const {   // Returns the name of the asset version, e.g., "CombinedRPAssetVersion"
     assert(false);
     return "";
@@ -69,12 +68,6 @@
   virtual void SerializeConfig(DOMElement*) const {
     assert(false);
   }
-=======
-  virtual bool Save(const std::string &filename) const {
-    assert(false); // Can only call from sub-classes
-    return false;
-  };
->>>>>>> 0c6b89f8
 
   std::string WorkingFilename(const std::string &fname) const {
     return AssetDefs::AssetPathToFilename(WorkingFileRef(fname));
@@ -264,13 +257,8 @@
 inline StorageManager<AssetVersionImpl, AssetVersionStorage>&
 AssetVersion::storageManager(void)
 {
-<<<<<<< HEAD
   static StorageManager<AssetVersionImpl, AssetVersionStorage> storageManager(
-      MiscConfig::Instance().VersionCacheSize, "version");
-=======
-  static StorageManager<AssetVersionImpl> storageManager(
       MiscConfig::Instance().VersionCacheSize, MiscConfig::Instance().LimitMemoryUtilization, MiscConfig::Instance().MaxVersionCacheMemorySize, "version");
->>>>>>> 0c6b89f8
   return storageManager;
 }
 
