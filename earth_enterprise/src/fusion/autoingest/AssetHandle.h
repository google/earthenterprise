/*
 * Copyright 2017 Google Inc.
 *
 * Licensed under the Apache License, Version 2.0 (the "License");
 * you may not use this file except in compliance with the License.
 * You may obtain a copy of the License at
 *
 *      http://www.apache.org/licenses/LICENSE-2.0
 *
 * Unless required by applicable law or agreed to in writing, software
 * distributed under the License is distributed on an "AS IS" BASIS,
 * WITHOUT WARRANTIES OR CONDITIONS OF ANY KIND, either express or implied.
 * See the License for the specific language governing permissions and
 * limitations under the License.
 */

#ifndef GEO_EARTH_ENTERPRISE_SRC_FUSION_AUTOINGEST_ASSETHANDLE_H_
#define GEO_EARTH_ENTERPRISE_SRC_FUSION_AUTOINGEST_ASSETHANDLE_H_

#include <string>
#include "common/khTypes.h"
#include "common/SharedString.h"
#include "StorageManager.h"

class AssetVersionRef;

/******************************************************************************
 ***  AssetHandle templates (Private Implementation)
 ***
 ***  These templates implement the functionality for the handles to
 ***  AssetImpl's and AssetVersionImpl's.
 ***
 ***  The code should never use the various Impl classes directly, but should
 ***  always use these handle classes instead. As the trailing '_' in the
 ***  name suggests, these classes are not intended to be used
 ***  directly. Asset.h and AssetVersion.h declare typedefs to be used.
 ***
 ***  typedef AssetHandle_<AssetImpl> Asset;
 ***  typedef AssetHandle_<AssetVersionImpl> AssetVersion;
 *** 
 ***  IMPORTANT NOTE: The AssetHandle_ class is now considered legacy code.
 ***  New code should call Get or GetMutable on the storage manager directly,
 ***  which will return a new AssetHandle object. This class will eventually
 ***  go away.
 ******************************************************************************/
template <class Impl_, class Storage_>
class AssetHandle_ : public AssetHandleInterface<Impl_, Storage_> {
  friend class Impl;
 public:
  typedef Impl_ Impl;
<<<<<<< HEAD
  using HandleType = typename StorageManager<Impl, Storage_>::HandleType;
  struct undefined_type; // never defined.  Just used for bool operations

 protected:
  static inline StorageManager<Impl, Storage_> & storageManager();
=======
  using HandleType = typename StorageManager<Impl>::PointerType;

  static inline StorageManager<Impl> & storageManager();
>>>>>>> 0c6b89f8

 protected:
  inline void DoBind(
      bool checkFileExistenceFirst,
      bool addToCache) const {
    handle = storageManager().Get(this, ref, checkFileExistenceFirst, addToCache, isMutable());
  }

  virtual bool isMutable() const { return false; }

 public:
  static inline uint32 CacheSize(void) { return storageManager().CacheSize(); }
  static inline uint32 CacheCapacity(void) { return storageManager().CacheCapacity(); }
  static inline uint32 DirtySize(void) { return storageManager().DirtySize(); }
  static uint64 CacheMemoryUse(void) { return storageManager().CacheMemoryUse(); }

  virtual HandleType Load(const std::string &boundref) const {
    return HandleType(Impl::Load(boundref));
  }
  virtual bool Valid(const HandleType &) const { return true; }

  inline void NoLongerNeeded() {
    storageManager().NoLongerNeeded(Ref());
  }

  // Only used by Version variant.
  // Loads asset without keeping it in the storage manager
  inline void LoadAsTemporary() const {
    if (!handle) {
      DoBind(false /* don't check file */, false /* don't add to cache*/);
    }
  }

  // Adds the asset to the storage manager
  inline void MakePermanent() {
    assert(handle);
    storageManager().AddExisting(Ref(), handle);
  }

 protected:
  SharedString ref;
  mutable HandleType handle;

  inline void Bind(void) const {
    if (!handle) {
      DoBind(false /* don't check file */, true /* add to cache */);
    }
  }

 public:
  AssetHandle_(void) : ref(), handle() { }
  AssetHandle_(const std::string &ref_) : ref(ref_), handle() { }
  AssetHandle_(const SharedString &ref_) : ref(ref_), handle() { }

  // the compiler generated assignment and copy constructor are fine for us
  // ref & handle have stable copy semantics and we don't have to worry about
  // adding to the cache because the src object will already have done that.
  // Same goes for move constructor and assignment.

  virtual ~AssetHandle_(void) { }
  const SharedString & Ref(void) const { return ref; }
  bool Valid(void) const;
  explicit operator bool(void) const { return Valid(); }
  const Impl* operator->(void) const {
    Bind();
    return handle.operator->();
  }
  // needed so AssetHandle_ can be put in a set
  bool operator<(const AssetHandle_ &o) const {
    return ref < o.ref;
  }

  // if the ref's are equal then the cache semantics of this handle
  // guarantees that the two handles point to the same memory.
  bool operator==(const AssetHandle_ &o) const {
    return ref == o.ref;
  }
};


/******************************************************************************
 ***  Derived ReadOnly Handles
 ******************************************************************************/
template <class Base_, class Impl_>
class DerivedAssetHandle_ : public virtual Base_ {
 public:
  typedef Impl_ Impl;
  typedef Base_ Base;
  typedef typename Base::HandleType HandleType;

 public:
  virtual HandleType Load(const std::string &boundref) const {
    return HandleType(Impl::Load(boundref));
  }

  virtual bool Valid(const HandleType & entry) const { 
    // we have to check if it maps to Impl* since somebody
    // else may have loaded it into the storage manager
    return dynamic_cast<Impl*>(&*entry);
  }

  DerivedAssetHandle_(void) : Base() { }
  DerivedAssetHandle_(const std::string &ref_) : Base(ref_) { }
  DerivedAssetHandle_(const SharedString &ref_) : Base(ref_) { }

  // it's OK to construct a derived from a base, we just check first
  // and clear the handle if the types don't match
  DerivedAssetHandle_(const Base &o) : Base(o) {
    if (this->handle &&
        !dynamic_cast<const Impl*>(this->handle.operator->())) {
      this->handle = HandleType();
    }
  }

  // the compiler generated assignment and copy constructor are fine for us
  // we have no addition members or semantics to maintain
  // Same goes for move constructor and assignment.

  const Impl* operator->(void) const {
    this->Bind();
    // we ensure that the base class handle always points to our derived
    // type so this dynamic cast should never fail.  but it needs to be
    // dynamic instead of static since we're casting from a virtual base
    return dynamic_cast<const Impl*>(this->handle.operator->());
  }
};


#endif  // GEO_EARTH_ENTERPRISE_SRC_FUSION_AUTOINGEST_ASSETHANDLE_H_<|MERGE_RESOLUTION|>--- conflicted
+++ resolved
@@ -48,17 +48,9 @@
   friend class Impl;
  public:
   typedef Impl_ Impl;
-<<<<<<< HEAD
-  using HandleType = typename StorageManager<Impl, Storage_>::HandleType;
-  struct undefined_type; // never defined.  Just used for bool operations
+  using HandleType = typename StorageManager<Impl, Storage_>::PointerType;
 
- protected:
   static inline StorageManager<Impl, Storage_> & storageManager();
-=======
-  using HandleType = typename StorageManager<Impl>::PointerType;
-
-  static inline StorageManager<Impl> & storageManager();
->>>>>>> 0c6b89f8
 
  protected:
   inline void DoBind(
