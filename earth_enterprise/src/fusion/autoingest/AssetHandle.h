/*
 * Copyright 2017 Google Inc.
 *
 * Licensed under the Apache License, Version 2.0 (the "License");
 * you may not use this file except in compliance with the License.
 * You may obtain a copy of the License at
 *
 *      http://www.apache.org/licenses/LICENSE-2.0
 *
 * Unless required by applicable law or agreed to in writing, software
 * distributed under the License is distributed on an "AS IS" BASIS,
 * WITHOUT WARRANTIES OR CONDITIONS OF ANY KIND, either express or implied.
 * See the License for the specific language governing permissions and
 * limitations under the License.
 */

#ifndef GEO_EARTH_ENTERPRISE_SRC_FUSION_AUTOINGEST_ASSETHANDLE_H_
#define GEO_EARTH_ENTERPRISE_SRC_FUSION_AUTOINGEST_ASSETHANDLE_H_

#include <string>
#include "common/khRefCounter.h"
#include "common/khTypes.h"
#include "common/SharedString.h"
#include "StorageManager.h"

class AssetVersionRef;

/******************************************************************************
 ***  AssetHandle templates (Private Implementation)
 ***
 ***  These templates implement the functionality for the handles to
 ***  AssetImpl's and AssetVersionImpl's.
 ***
 ***  The code should never use the various Impl classes directly, but should
 ***  always use these handle classes instead. As the trailing '_' in the
 ***  name suggests, these classes are not intended to be used
 ***  directly. Asset.h and AssetVersion.h declare typedefs to be used.
 ***
 ***  typedef AssetHandle_<AssetImpl> Asset;
 ***  typedef AssetHandle_<AssetVersionImpl> AssetVersion;
 ******************************************************************************/
template <class Impl_>
class AssetHandle_ : public AssetHandleInterface<Impl_> {
  friend class Impl;
 public:
  typedef Impl_ Impl;
  using HandleType = typename StorageManager<Impl>::HandleType;
  struct undefined_type; // never defined.  Just used for bool operations

 protected:
  static inline StorageManager<Impl> & storageManager();

  inline void DoBind(
      bool checkFileExistenceFirst,
      bool addToCache) const {
    handle = storageManager().Get(this, checkFileExistenceFirst, addToCache, isMutable());
  }

  virtual bool isMutable() const { return false; }

 public:
<<<<<<< HEAD
  static uint32 CacheSize(void) { return cache().size(); }
  static uint64 CacheObjectSize(void) { return cache().objectsizes(); }
=======
  static inline uint32 CacheSize(void) { return storageManager().CacheSize(); }
  static inline uint32 CacheCapacity(void) { return storageManager().CacheCapacity(); }
  static inline uint32 DirtySize(void) { return storageManager().DirtySize(); }
>>>>>>> e5fd3c8c

  virtual HandleType Load(const std::string &boundref) const {
    return HandleType(Impl::Load(boundref));
  }
  virtual bool Valid(const HandleType &) const { return true; }

  // These two functions are implemented separately by Assets and AssetVersions
  inline virtual std::string Filename() const;
  inline const SharedString Key() const;

  inline void NoLongerNeeded() {
    storageManager().NoLongerNeeded(Ref());
  }

  // Only used by Version variant.
  // Loads asset without keeping it in the storage manager
  inline void LoadAsTemporary() const {
    if (!handle) {
      DoBind(false /* don't check file */, false /* don't add to cache*/);
    }
  }

  // Adds the asset to the storage manager
  inline void MakePermanent() {
    assert(handle);
    storageManager().AddExisting(Ref(), handle);
  }

 protected:
  SharedString ref;
  mutable HandleType handle;

  inline void Bind(void) const {
    if (!handle) {
      DoBind(false /* don't check file */, true /* add to cache */);
    }
  }

 public:
  AssetHandle_(void) : ref(), handle() { }
  AssetHandle_(const std::string &ref_) : ref(ref_), handle() { }
  AssetHandle_(const SharedString &ref_) : ref(ref_), handle() { }

  // the compiler generated assignment and copy constructor are fine for us
  // ref & handle have stable copy semantics and we don't have to worry about
  // adding to the cache because the src object will already have done that.
  // Same goes for move constructor and assignment.

  virtual ~AssetHandle_(void) { }
  const SharedString & Ref(void) const { return ref; }
  bool Valid(void) const;
  // This is better than overloading the bool operator as it
  // more closely emulates what a pointer's boolean operations does.
  // For example you can't pass the class as a bool parameter but you
  // can still do other things like use it in an if statement.
  // NOTE: in C++11 we can use explicit to get same benefit without this trick
  // see: http://en.cppreference.com/w/cpp/language/explicit
  operator undefined_type *(void) const { return Valid()?reinterpret_cast<undefined_type *>(1):nullptr; }
  const Impl* operator->(void) const {
    Bind();
    return handle.operator->();
  }
  // needed so AssetHandle_ can be put in a set
  bool operator<(const AssetHandle_ &o) const {
    return ref < o.ref;
  }

  // if the ref's are equal then the cache semantics of this handle
  // guarantees that the two handles point to the same memory.
  bool operator==(const AssetHandle_ &o) const {
    return ref == o.ref;
  }
};


/******************************************************************************
 ***  Derived ReadOnly Handles
 ******************************************************************************/
template <class Base_, class Impl_>
class DerivedAssetHandle_ : public virtual Base_ {
 public:
  typedef Impl_ Impl;
  typedef Base_ Base;
  typedef typename Base::HandleType HandleType;

 public:
  virtual HandleType Load(const std::string &boundref) const {
    // Impl::Load will succeed or throw.
    // The derived khRefGuard will be automatically converted
    // the the base khRefGuard
    return HandleType(Impl::Load(boundref));
  }
  virtual bool Valid(const HandleType & entry) const { 
    // we have to check if it maps to Impl* since somebody
    // else may have loaded it into the storage manager
    return dynamic_cast<Impl*>(&*entry);
  }

  DerivedAssetHandle_(void) : Base() { }
  DerivedAssetHandle_(const std::string &ref_) : Base(ref_) { }
  DerivedAssetHandle_(const SharedString &ref_) : Base(ref_) { }

  // it's OK to construct a derived from a base, we just check first
  // and clear the handle if the types don't match
  DerivedAssetHandle_(const Base &o) : Base(o) {
    if (this->handle &&
        !dynamic_cast<const Impl*>(this->handle.operator->())) {
      this->handle = HandleType();
    }
  }

  // the compiler generated assignment and copy constructor are fine for us
  // we have no addition members or semantics to maintain
  // Same goes for move constructor and assignment.

  const Impl* operator->(void) const {
    this->Bind();
    // we ensure that the base class handle always points to our derived
    // type so this dynamic cast should never fail.  but it needs to be
    // dynamic instead of static since we're casting from a virtual base
    return dynamic_cast<const Impl*>(this->handle.operator->());
  }
};


#endif  // GEO_EARTH_ENTERPRISE_SRC_FUSION_AUTOINGEST_ASSETHANDLE_H_<|MERGE_RESOLUTION|>--- conflicted
+++ resolved
@@ -59,14 +59,10 @@
   virtual bool isMutable() const { return false; }
 
  public:
-<<<<<<< HEAD
-  static uint32 CacheSize(void) { return cache().size(); }
-  static uint64 CacheObjectSize(void) { return cache().objectsizes(); }
-=======
   static inline uint32 CacheSize(void) { return storageManager().CacheSize(); }
   static inline uint32 CacheCapacity(void) { return storageManager().CacheCapacity(); }
   static inline uint32 DirtySize(void) { return storageManager().DirtySize(); }
->>>>>>> e5fd3c8c
+  static uint64 CacheObjectSize(void) { return storageManager().CacheObjectSize(); }
 
   virtual HandleType Load(const std::string &boundref) const {
     return HandleType(Impl::Load(boundref));
