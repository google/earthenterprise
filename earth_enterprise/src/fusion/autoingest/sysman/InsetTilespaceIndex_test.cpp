--- conflicted
+++ resolved
@@ -115,16 +115,9 @@
         for (auto degExtents : inputExtents) {
             khExtents <uint32> tileExtents = DegExtentsToTileExtents(degExtents, 21);
             tileExtentsVec.push_back(tileExtents);
-<<<<<<< HEAD
-
-            notify(NFY_WARN, "Converted extents from decimal degrees \n\t%f,%f,%f,%f ... \nto tilespace: \n\t%d,%d,%d,%d",
+            notify(NFY_WARN, "Converted extents from decimal degrees \n\t%f, %f, %f, %f ... \nto tilespace: %d, %d, %d, %d \n\t",
                     degExtents.beginX(), degExtents.endX(), degExtents.beginY(), degExtents.endY(),
                     tileExtents.beginX(), tileExtents.endX(), tileExtents.beginY(), tileExtents.endY());
-=======
-            notify(NFY_WARN, "Converted extents from decimal degrees \n\t%f, %f, %f, %f ... \nto tilespace: %d, %d, %d, %d \n\t",
-                    degExtents.beginX(), degExtents.endX(), degExtents.beginY(), degExtents.endY(),
-                   tileExtents.beginX(), tileExtents.endX(), tileExtents.beginY(), tileExtents.endY());
->>>>>>> 2fe9d488
         }
         uint vecsize = (uint) tileExtentsVec.size();
         FindNeededImageryInsets(coverage,
