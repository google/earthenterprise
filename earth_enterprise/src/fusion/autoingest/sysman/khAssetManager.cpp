--- conflicted
+++ resolved
@@ -149,14 +149,8 @@
 
   // build a list of AssetChanges
   AssetChanges changes;
-<<<<<<< HEAD
-  for (std::vector<SharedString>::const_iterator i = savedAssets.begin();
-       i != savedAssets.end(); ++i) {
-    changes.items.push_back(AssetChanges::Item(*i, "Modified"));
-=======
   for (const auto & ref : savedAssets) {
     changes.items.push_back(AssetChanges::Item(ref, "Modified"));
->>>>>>> c25975c2
   }
   for (std::map<SharedString, AssetDefs::State>::const_iterator i
          = pendingStateChanges.begin();
