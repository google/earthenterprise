--- conflicted
+++ resolved
@@ -66,9 +66,5 @@
         'dbmanifest', 'geautoingest', 'gegdal', 'geraster',
         'gesearchtabs', 'genet', 'gepublish', 'gefconfigutil', 'geindex_r',
         'geutil', 'gecommon', 'gexml', 'gemiscconfig', 'gtest', 'qt-mt',
-<<<<<<< HEAD
-        'gexml', 'xerces-c', 'yaml-cpp'
-=======
-        'xerces-c', 'yaml-cpp', 'gomp'
->>>>>>> e144122d
+        'gexml', 'xerces-c', 'yaml-cpp', 'gomp'
     ])