// Copyright 2017 Google Inc.
//
// Licensed under the Apache License, Version 2.0 (the "License");
// you may not use this file except in compliance with the License.
// You may obtain a copy of the License at
//
//      http://www.apache.org/licenses/LICENSE-2.0
//
// Unless required by applicable law or agreed to in writing, software
// distributed under the License is distributed on an "AS IS" BASIS,
// WITHOUT WARRANTIES OR CONDITIONS OF ANY KIND, either express or implied.
// See the License for the specific language governing permissions and
// limitations under the License.


#include "fusion/autoingest/sysman/khResourceManager.h"

#include <sys/stat.h>
#include <dirent.h>
#include <assert.h>
#include <algorithm>
#include "fusion/autoingest/.idl/TaskLists.h"
#include "fusion/autoingest/Asset.h"
#include "fusion/autoingest/AssetVersion.h"
#include "fusion/autoingest/sysman/khSystemManager.h"
#include "fusion/autoingest/sysman/khAssetManager.h"
#include "fusion/autoingest/sysman/khTask.h"
#include "fusion/autoingest/sysman/khResourceProviderProxy.h"
#include "fusion/autoingest/sysman/AssetVersionD.h"
#include "fusion/autoingest/geAssetRoot.h"
#include "common/khFileUtils.h"
#include "common/performancelogger.h"
#include "fusion/config/gefConfigUtil.h"
#include "common/MemoryMonitor.h"

// ****************************************************************************
// ***  global instances
// ****************************************************************************
khResourceManager theResourceManager;
khVolumeManager  &theVolumeManager(theResourceManager);

// How long to wait on communication with provider before assuming it's dead
// 60 seconds should be long enough to not give many (if any) false positives
// and short enough to still be effective. This timeout isn't used on requests
// that need to wait for results that may take time to calculate. It's used
// only on fire and forget notifications.
int SYSMAN_PROVIDER_TIMEOUT = 60;


void
khResourceManager::DumpWaitQueue(void)
{
  notify(NFY_NOTICE, "----- Task Queue -----");
  for (TaskWaitingQueue::iterator t = taskWaitingQueue.begin();
       t != taskWaitingQueue.end(); ++t) {
    notify(NFY_NOTICE, "%s", (*t)->verref().c_str());
  }
  notify(NFY_NOTICE, "----------------------");
}


// ****************************************************************************
// ***  khResourceManager
// ****************************************************************************
khResourceManager::khResourceManager(void)
{
}


// ****************************************************************************
// ***  ~khResourceManager
// ****************************************************************************
khResourceManager::~khResourceManager(void)
{
  // really nothing to do, main is long gone and it's too late for us to do
  // anything useful

  // even though providers may still be populated with a bunch of
  // allocated khResourceProviderProxy's, we're about to exit the app
  // so we'll let the system clean this up for us.
}


// ****************************************************************************
// ***  Init
// ****************************************************************************
void
khResourceManager::Init(void)
{
  std::string statedir =
    geAssetRoot::Dirname(AssetDefs::AssetRoot(), geAssetRoot::StateDir);

  khLockGuard lock(mutex);
  if(getenv("KH_NFY_LEVEL") == NULL)
  {
      Systemrc systemrc;
      LoadSystemrc(systemrc);
      uint32 logLevel = systemrc.logLevel;
      notify(NFY_WARN, "system log level changed to: %s",
             khNotifyLevelToString(static_cast<khNotifyLevel>(logLevel)).c_str());
      setNotifyLevel(static_cast<khNotifyLevel>(logLevel));
  }

  // Find all the old task symlinks and tell the asset manager to resubmit
  // them. The symlinks have the form (taskid.task -> verref)
  DIR *dir = opendir(statedir.c_str());
  if (!dir) {
    notify(NFY_FATAL, "Unable to opendir(%s): %s", statedir.c_str(),
           khstrerror(errno).c_str());
  }
  struct dirent64 *entry;
  while ((entry = readdir64(dir))) {
    std::string dname = entry->d_name;

    if (dname == ".") continue;
    if (dname == "..") continue;
    if (!khHasExtension(dname, ".task")) continue;

    std::string child = statedir + "/" + dname;

    if (khSymlinkExists(child)) {
      uint32 taskid = 0;
      FromString(khDropExtension(dname), taskid);
      if (taskid == 0) {
        notify(NFY_FATAL, "Unrecognized task symlink %s",
               child.c_str());
      }
      std::string verref;
      if (!khReadSymlink(child, verref)) {
        notify(NFY_FATAL, "Unable to process old tasks");
      }
      if (!khUnlink(child)) {
        notify(NFY_FATAL, "Unable to process old tasks");
      }

      // Tell the asset manager we lost this task
      // He'll re-submit it with all the details
      NotifyTaskLost(TaskLostMsg(verref, taskid));
    }
  }
  closedir(dir);
}


// ****************************************************************************
// ***  TaskCmdLoop thread
// ****************************************************************************
void
khResourceManager::ProcessTaskCmd(const TaskCmd &cmd) throw()
{
  try {
    cmd(this);
  } catch (const std::exception &e) {
    notify(NFY_WARN, "Caught exception processing task command: %s",
           e.what());
  } catch (...) {
    notify(NFY_WARN, "Caught unknown exception processing task command");
  }
}

void
khResourceManager::TaskCmdLoop(void) throw()
{
  while (1) {
    try {
      TaskCmd cmd = taskCmdQueue.pop();
      // don't check for WantExit here!
      // if we pop a command we MUST process it
      {
        khLockGuard lock(mutex);
        ProcessTaskCmd(cmd);
      }
      if (theSystemManager.WantExit()) {
        break;
      }
    } catch (const std::exception &e) {
      notify(NFY_WARN, "Caught exception popping assset command queue: %s",
             e.what());
    } catch (...) {
      notify(NFY_WARN, "Caught unknown exception popping assset command queue");
    }
  }
}


// ****************************************************************************
// ***  ProviderListenerLoop
// ****************************************************************************
void
khResourceManager::ProviderListenerLoop(void) throw()
{
  try {
    TCPListener serverSock(SockAddr(InetAddr::IPv4Any,
                                    FusionConnection::khResourceManagerPort));
    while (1) {
      try {
        FusionConnection::Handle provider
          (FusionConnection::AcceptClient(serverSock));
        if (theSystemManager.WantExit()) {
          break;
        }

        // get initial info about provider
        // will throw exception if times out
        ProviderConnectMsg connreq;
        provider->ReceiveNotify(connreq, SYSMAN_PROVIDER_TIMEOUT);

        {
          khLockGuard lock(mutex);

          // will link himself into my providers list
          // and will spawn own handler thread for reading
          (void) new khResourceProviderProxy(connreq, provider);
        }
      } catch (const std::exception &e) {
        notify(NFY_WARN,
               "Caught exception in resource manager server loop: %s",
               e.what());
      } catch (...) {
        notify(NFY_WARN, "Caught exception in resource manager server loop");
      }
    }
  } catch (const std::exception &e) {
    notify(NFY_WARN, "Unable to open server socket: %s", e.what());
  } catch (...) {
    notify(NFY_WARN, "Unable to open server socket");
  }
  theSystemManager.SetWantExit();
}


void
khResourceManager::InsertProvider(khResourceProviderProxy *proxy)
{
  std::string host = proxy->Host();
  if (providers.find(host) != providers.end()) {
    // collision
    throw khException(kh::tr("Already have resource provider named '%1'")
                      .arg(ToQString(host)));
  }

  providers.insert(std::make_pair(host, proxy));

  // instantiate the Volumes that this provider will manage
  std::vector<std::string> volnames;
  GetHostVolumes(host, volnames);
  for (const auto& vn : volnames) {
    if (volumes.find(vn) != volumes.end())
    {
      notify(NFY_WARN,"Volume %s already present in list of names", vn.c_str());
      delete volumes[vn];
      volumes.erase(vn);
     }
     volumes[vn] = new Volume(vn, proxy);
  }

  // wake up the activate thread
  activateCondVar.signal_one();
}


void
khResourceManager::EraseProvider(khResourceProviderProxy *proxy)
{
  std::string host = proxy->Host();
  providers.erase(host);

  // remove the Volumes that this provider used to manage
  std::vector<std::string> volnames;
  GetHostVolumes(host, volnames);
  for (const auto& vn : volnames) {
    delete volumes[vn];
    volumes.erase(vn);
  }
  if (volumes.empty())
  {
      volumes.clear();
  }
}


void
khResourceManager::InsertWaitingTask(khTask* task)
{
  taskWaitingQueue.insert(task);
  activateCondVar.signal_one();
}

void
khResourceManager::EraseWaitingTask(khTask* task)
{
  taskWaitingQueue.erase(task);
}


Reservation
khResourceManager::MakeVolumeReservation(const std::string &assetPath,
                                         const std::string &volume,
                                         const std::string &path,
                                         uint64 size)
{
  Volume *vol = GetVolume(volume);
  if (vol && vol->MakeReservation(path, size)) {
    return VolumeReservationImpl::Make(assetPath,
                                       khFusionURI(volume, path));
  }
  return Reservation();
}

void
khResourceManager::ReleaseVolumeReservation(const std::string &volume,
                                            const std::string &path)
{
  Volume *vol = GetVolume(volume);
  if (vol) {
    vol->ReleaseReservation(path);

    // wake up the activate thread
    activateCondVar.signal_one();
  }
}

void
khResourceManager::CleanVolumeReservation(const std::string &volume,
                                          const std::string &path)
{
  Volume *vol = GetVolume(volume);
  if (vol) {
    vol->CleanReservation(path);
  }
}


Reservation
khResourceManager::MakeCPUReservation(khResourceProviderProxy *provider,
                                      const TaskRequirements::CPU &req)
{
  uint num = std::min(provider->AvailCPUs(), req.maxNumCPU);
  if (num >= req.minNumCPU) {

    provider->usedCPUs += num;
    PERF_CONF_LOGGING( "rmanager_reservation_used_numcpus", provider->host, provider->numCPUs );
    return CPUReservationImpl::Make(provider->Host(), num);
  }
  else {
    PERF_CONF_LOGGING( "rmanager_fail_reservation_insufficient_numcpus", provider->host, num );
  }
  return Reservation();
}


void
khResourceManager::ReleaseCPUReservation(const std::string &host, uint num)
{
  Providers::iterator found = providers.find(host);
  if (found != providers.end()) {
    found->second->usedCPUs -= num;
    PERF_CONF_LOGGING( "rmanager_release_numcpus_reservation", host, found->second->usedCPUs );
    // wake up the activate thread
    activateCondVar.signal_one();
  }
}


void
khResourceManager::SetVolumeAvail(const VolumeAvailMsg &msg)
{
  Volume *vol = GetVolume(msg.volname);
  if (vol) {
    // don't listen to any avail messages that don't reflect
    // all my reservations
    if (vol->serialnum() == msg.serial) {
      vol->SetAvail(msg.avail);

      // wake up the activate thread
      activateCondVar.signal_one();
    }
  }
}


// ****************************************************************************
// ***  ActivateLoop
// ****************************************************************************
void
khResourceManager::ActivateLoop(void) throw()
{
  while (1) {
    if (theSystemManager.WantExit()) return;
    khLockGuard lock(mutex);
    if (theSystemManager.WantExit()) return;
    if (!TryActivate()) {
      if (theSystemManager.WantExit()) return;
      notify(NFY_DEBUG, "***** ActivateLoop going to sleep *****");
      activateCondVar.wait(mutex);
      notify(NFY_DEBUG, "***** ActivateLoop woke up *****");
    } else {
      notify(NFY_DEBUG, "***** ActivateLoop did something *****");
    }
  }
}


bool
khResourceManager::TryActivate(void) throw()
{
  notify(NFY_DEBUG, "===== TryActivate =====");
  notify(NFY_DEBUG, "     num blockers  = %d", numActivateBlockers);
  notify(NFY_DEBUG, "     tasks waiting = %lu",
         static_cast<long unsigned>(taskWaitingQueue.size()));
  notify(NFY_DEBUG, "     num providers = %lu",
         static_cast<long unsigned>(providers.size()));

  // do some quick short circuit tests to see if we need to check
  // in more detail
  if ((numActivateBlockers == 0) &&
      taskWaitingQueue.size() &&
      providers.size()) {
    // figure out which providers have CPU resources to spare
    Providers availProviders;
    for (const auto& p : providers)
    {
        if (p.second->usedCPUs < p.second->numCPUs)
        {
            availProviders.insert(p);
        }
    }
    notify(NFY_DEBUG, "     avail providers = %lu",
           static_cast<long unsigned>(availProviders.size()));
    if (availProviders.size() != 0) {
      // walk through the waiting tasks (in order) trying to find
      // a processor to satisfy their needs
      for (TaskWaitingQueue::iterator t = taskWaitingQueue.begin();
           t != taskWaitingQueue.end(); ++t) {
        notify(NFY_DEBUG, "     trying \"%s\"",
               (*t)->verref().c_str());
        if (CheckVolumeHosts(*t)) {
          Reservations fixedReservations;
          if (MakeFixedVolumeReservations(*t, fixedReservations)) {
            Reservations localReservations;
            khResourceProviderProxy *provider =
              FindSatisfyingProvider(*t, availProviders,
                                     localReservations);
            if (provider) {
              // clear any previous activation error
              (*t)->activationError = QString();

              // combine fixed and local reservations
              std::copy(localReservations.begin(),
                        localReservations.end(),
                        back_inserter(fixedReservations));
              localReservations.clear();

              if ((*t)->bindOutfiles(fixedReservations)) {
                // this will either Start the task or
                // send a failed
                provider->StartTask(*t, fixedReservations);

                // we must exit here since *t has been removed
                // from taskWaitingQueue and the iterator could
                // now be invalid.
                // return true so the caller will come right
                // back in here and try some more
                return true;
              } else {
                (*t)->activationError =
                  kh::tr("Unable to bind outfiles.");
                notify(NFY_WARN, "    %s",
                       (*t)->activationError.latin1());
              }
            } else {
              (*t)->activationError =
                kh::tr("Unable to find a suitable resource provider:"
                       " no CPU(s) is available to start the task %1.")
                .arg(ToQString((*t)->verref()));
              notify(NFY_DEBUG, "    %s",
                     (*t)->activationError.latin1());
            }

            fixedReservations.clear();
          }
        }
      }
    }
  }

  return false;
}


bool
khResourceManager::CheckVolumeHosts(khTask *task)
{
  const TaskRequirements& req(task->GetRequirementsRef());

  // check to see that I have all the providers necessary for my
  // required volumes
  // NOTE: this checks all the providers that are connected, not just
  // those with avail CPUs
  for (std::set<std::string>::const_iterator rvh =
         req.requiredVolumeHosts.begin();
       rvh != req.requiredVolumeHosts.end(); ++rvh) {
    if (providers.find(*rvh) == providers.end()) {
      // missing a volume provider - can't process this task
      task->activationError = kh::tr("Volume host '%1' unavailable")
                              .arg(ToQString(*rvh));
      notify(NFY_DEBUG, "    %s",
             task->activationError.latin1());
      return false;
    }
  }

  return true;
}


bool
khResourceManager::MakeFixedVolumeReservations(khTask *task,
                                               Reservations &reservations)
{
  const TaskDef& taskdef(task->taskdef());
  const TaskRequirements& req(task->GetRequirementsRef());

  // Try to make all the output reservations for the outputs with fixed
  // volumes
  for (uint i = 0; i < taskdef.outputs.size(); ++i) {
    const TaskDef::Output *defo          = &taskdef.outputs[i];
    const TaskRequirements::Output *reqo = &req.outputs[i];
    if (reqo->volume != "*anytmp*") {
      Reservation newres =
        MakeVolumeReservation(defo->path,
                              reqo->volume, reqo->path,
                              reqo->size);
      if (!newres) {
        // unable to acquire reservation
        task->activationError =
          kh::tr("Not enough disk space to make reservation for output files."
                 "Task %1: unable to make reservation %2/%3:%4")
          .arg(ToQString(task->verref()))
          .arg(ToQString(reqo->volume))
          .arg(ToQString(reqo->path))
          .arg(ToQString(reqo->size));
        notify(NFY_DEBUG, "    %s",
               task->activationError.latin1());
        reservations.clear();
        return false;
      } else {
        reservations.push_back(newres);
      }
    }
  }

  return true;
}

khResourceProviderProxy*
khResourceManager::FindSatisfyingProvider(khTask *task,
                                          const Providers &availProviders,
                                          Reservations &reservations)
{
  const TaskRequirements& req(task->GetRequirementsRef());

  // determine which build providers to try (and in what order)
  std::vector<khResourceProviderProxy*> tryProviders;
  if (req.requiredBuildHost.size()) {
    Providers::const_iterator found =
      availProviders.find(req.requiredBuildHost);
    if (found != availProviders.end()) {
      tryProviders.push_back(found->second);
    }
  } else if (req.preferredBuildHost.size()) {
    Providers::const_iterator found =
      availProviders.find(req.preferredBuildHost);
    if (found != availProviders.end()) {
      tryProviders.push_back(found->second);
    }
    for (Providers::const_iterator p = availProviders.begin();
         p != availProviders.end(); ++p) {
      if (p != found) {
        tryProviders.push_back(p->second);
      }
    }
  } else {
    for (Providers::const_iterator p = availProviders.begin();
         p != availProviders.end(); ++p) {
      tryProviders.push_back(p->second);
    }
  }

  // try each tryProvider to see if the requirements can be met
  for (std::vector<khResourceProviderProxy*>::const_iterator p =
         tryProviders.begin();
       p != tryProviders.end(); ++p) {
    khResourceProviderProxy *provider = (*p);
    if (ProviderCanSatisfy(task, provider, reservations)) {
      return provider;
    }
  }

  return 0;
}


// ****************************************************************************
// ***  ProviderCanSatisfy
// ****************************************************************************
bool
khResourceManager::ProviderCanSatisfy(khTask *task,
                                      khResourceProviderProxy *provider,
                                      Reservations &reservations)
{
  const TaskDef& taskdef(task->taskdef());
  const TaskRequirements& req(task->GetRequirementsRef());

  // reserve a CPU on the provider
  Reservation cpures = MakeCPUReservation(provider, req.cpu);
  if (!cpures) {
    reservations.clear();   // clear any fixed reservations already made
    return false;
  }
  reservations.push_back(cpures);

  // try to make reservations for outputs with volumes set to *anytmp*
  for (uint o = 0; o < taskdef.outputs.size(); ++o) {
    const TaskDef::Output *defo          = &taskdef.outputs[o];
    const TaskRequirements::Output *reqo = &req.outputs[o];
    if (reqo->volume == "*anytmp*") {
      // get a list of possible tmpVolumes
      std::vector<std::string> tmpVolumes;
      if (reqo->localToJob == TaskRule::Must) {
        GetLocalTmpVolumes(provider->Host(), tmpVolumes);
      } else {
        // we treat prefer and dontcare the same here
        // we give local preference
        GetLocalTmpVolumes(provider->Host(), tmpVolumes);
        GetRemoteTmpVolumes(provider->Host(), tmpVolumes);
      }

      // prune and order tmpVolumes based on inputs that must be or
      // prefer to be on a different volume
      for (uint i = 0; i < req.inputs.size(); ++i) {
        const TaskRequirements::Input *reqi = &req.inputs[i];

        // sone inputs don't have volumes (namely URI's)
        if (reqi->volume.size()) {
          if (reqo->differentVolumes[i] == TaskRule::Must) {
            std::vector<std::string>::iterator found =
              std::find(tmpVolumes.begin(), tmpVolumes.end(),
                        reqi->volume);
            if (found != tmpVolumes.end()) {
              // remove this volume
              tmpVolumes.erase(found);
            }
          } else if (reqo->differentVolumes[i] == TaskRule::Prefer) {
            std::vector<std::string>::iterator found =
              std::find(tmpVolumes.begin(), tmpVolumes.end(),
                        reqi->volume);
            if (found != tmpVolumes.end()) {
              // move this volume at the back
              tmpVolumes.erase(found);
              tmpVolumes.push_back(reqi->volume);
            }
          }
        }
      }

      // now see if one of the remaining tmpVolumes will work
      bool satisfied = false;
      for (std::vector<std::string>::const_iterator tv =
             tmpVolumes.begin();
           tv != tmpVolumes.end(); ++tv) {
        Reservation newres = MakeVolumeReservation(defo->path,
                                                   *tv, reqo->path,
                                                   reqo->size);
        if (newres) {
          reservations.push_back(newres);
          satisfied = true;
          break;
        }
      }
      if (!satisfied) {
        reservations.clear();
        return false;
      }
    }
  }

  return true;
}

// ****************************************************************************
// ***  command - SubmitTask
// ****************************************************************************
void
khResourceManager::SubmitTask(const SubmitTaskMsg &msg)
{
  assert(!mutex.trylock());

  // just in case another task has already been
  // submitted for this verref
  DeleteTask(msg.verref);

  notify(NFY_DEBUG, "SubmitTask %s", msg.verref.c_str());

  if (!khTask::NewTask(msg)) {
    time_t now = time(0);
    TaskDoneMsg doneMsg(msg.verref, msg.taskid,
                        false, now /* beginTime */, now /* endTime */);
    NotifyTaskDone(doneMsg);
  }

#if 0
  DumpWaitQueue();
#endif
}


// ****************************************************************************
// ***  command - DeleteTask
// ****************************************************************************
void
khResourceManager::DeleteTask(const std::string &verref)
{
  assert(!mutex.trylock());

  notify(NFY_DEBUG, "DeleteTask %s", verref.c_str());

  khTask *found = khTask::FindTask(verref);
  if (found) {
    khTask::DeleteTask(found);
  }
}



// ****************************************************************************
// ***  Routines to send notifications to khAssetManager
// ****************************************************************************
void
khResourceManager::NotifyTaskLost(const TaskLostMsg &lostMsg)
{
  // assert that we're already locked
  assert(!mutex.TryLock());

  notify(NFY_DEBUG, "NotifyTaskLost %s", lostMsg.verref.c_str());

  // tell asset manager it's lost
  theAssetManager.assetCmdQueue.push
    (AssetCmd(std::mem_fun(&khAssetManager::TaskLost), lostMsg));

  // tell me to wait until asset manager knows it's done
  BumpUpBlockers();
}

void
khResourceManager::NotifyTaskProgress(const TaskProgressMsg &progressMsg)
{
  // assert that we're already locked
  assert(!mutex.TryLock());

  // tell asset manager about the progress
  theAssetManager.assetCmdQueue.push
    (AssetCmd(std::mem_fun(&khAssetManager::TaskProgress), progressMsg));
}

void
khResourceManager::NotifyTaskDone(const TaskDoneMsg &doneMsg)
{
  // assert that we're already locked
  assert(!mutex.TryLock());

  notify(NFY_DEBUG, "NotifyTaskDone %s", doneMsg.verref.c_str());

  // tell asset manager it's done
  theAssetManager.assetCmdQueue.push
    (AssetCmd(std::mem_fun(&khAssetManager::TaskDone), doneMsg));

  // tell me to wait until asset manager knows it's done
  BumpUpBlockers();
}


// ****************************************************************************
// ***  khResourceManager::Volume
// ****************************************************************************
bool
khResourceManager::Volume::MakeReservation(const std::string &path,
                                           uint64 size) {
  if (!provider->ConnectionLost() && (avail > size)) {
    Reservations::const_iterator found =
      reservations.find(path);
    if (found == reservations.end()) {
      avail -= size;
      reservations[path] = size;

      // every time we make a reservation we need to bump up our
      // serial number. That way we can recognize the out-of-date
      // VolumeAvailMsg's
      ++serial;

      // try to make the reservation persistent
      VolumeReservations storage(name, serial, reservations);
      if (!storage.Save(ReservationFilename())) {
        --serial;
        avail += size;
        reservations.erase(path);
        return false;
      }

      // let the provider know about the new reservations list
      QString error;
      if (provider->providerProxy.ChangeVolumeReservations
          (storage, error, SYSMAN_PROVIDER_TIMEOUT)) {
        notify(NFY_DEBUG, "Volume::MakeReservation %s, %llu, %s",
               name.c_str(), static_cast<long long unsigned>(size),
               path.c_str());
        return true;
      } else {
        // schedule abandon - can't do now because we're inside a
        // volume object that will get cleaned when the provider
        // is abandoned.
        theResourceManager.ScheduleProviderAbandonment(provider);
        return false;
      }
    }
  }
  return false;
}

void
khResourceManager::Volume::ReleaseReservation(const std::string &path) {
  Reservations::iterator found =
    reservations.find(path);
  notify(NFY_DEBUG, "Volume::ReleaseReservation %s, %s",
         name.c_str(), path.c_str());
  if (!provider->ConnectionLost() &&
      (found != reservations.end())) {
    // don't adjust avail, wait for the provider to update it
    // only he knows the actual size of the files remaining

    reservations.erase(found);

    // try to make the reservation persistent
    // there's not much we can do if it fails, a stranded reservation
    // will take up some disk space, but won't hurt much else
    // plus, the next time we lose connection to this provider
    // we'll ignore all the reservations anyway
    VolumeReservations storage(name, serial, reservations);
    (void) storage.Save(ReservationFilename());

    // let the provider know about the new reservations list
    QString error;
    if (!provider->providerProxy.ChangeVolumeReservations
        (storage, error, SYSMAN_PROVIDER_TIMEOUT)) {
      // schudule abandon - can't do now because we're inside a
      // volume object that will get cleaned when the provider
      // is abandoned.
      theResourceManager.ScheduleProviderAbandonment(provider);
    }
  }
}

void
khResourceManager::Volume::CleanReservation(const std::string &path) {
  notify(NFY_DEBUG, "Volume::CleanReservation %s, %s",
         name.c_str(), path.c_str());
  Reservations::iterator found = reservations.find(path);
  if (!provider->ConnectionLost() && (found != reservations.end())) {
    QString error;
    if (!provider->providerProxy.CleanPath
        (khFusionURI(name, path).LocalPath(), error,
         SYSMAN_PROVIDER_TIMEOUT)) {
      // schedule abandon - can't do now because we're inside a
      // volume object that will get cleaned when the provider
      // is abandoned.
      theResourceManager.ScheduleProviderAbandonment(provider);
    }
  }
}

std::string
khResourceManager::Volume::ReservationFilename(void) const
{
  return khComposePath(geAssetRoot::Dirname(AssetDefs::AssetRoot(),
                                            geAssetRoot::StateDir),
                       name + ".reservations");
}


khResourceManager::Volume::Volume(const std::string n,
                                  khResourceProviderProxy *p)
    : name(n), serial(0), avail(0), provider(p)
{
  QString error;
  std::string resname = ReservationFilename();
  if (!provider->ConnectionLost()) {
    if (khExists(resname)) {
      VolumeReservations storage;
      if (storage.Load(resname)) {
        if (!provider->providerProxy.CleanupVolume
            (storage, error, SYSMAN_PROVIDER_TIMEOUT)) {
          // schudule abandon - can't do now because we're inside a
          // volume object that will get cleaned when the provider
          // is abandoned.
          theResourceManager.ScheduleProviderAbandonment(provider);
          return;
        }
      }
      (void)khUnlink(resname);
    }
  }
  if (!provider->ConnectionLost()) {
    if (!provider->providerProxy.ChangeVolumeReservations
        (VolumeReservations(name, serial),
         error, SYSMAN_PROVIDER_TIMEOUT)) {
      // schudule abandon - can't do now because we're inside a
      // volume object that will get cleaned when the provider
      // is abandoned.
      theResourceManager.ScheduleProviderAbandonment(provider);
    }
  }
}


void
khResourceManager::GetCurrTasks(TaskLists &ret)
{
  assert(!mutex.TryLock());
  for (TaskWaitingQueue::iterator t = taskWaitingQueue.begin();
       t != taskWaitingQueue.end(); ++t) {
    khTask *task = *t;
    ret.waitingTasks.push_back
      (TaskLists::WaitingTask(task->verref(),
                              task->taskid(),
                              task->priority(),
                              task->submitTime(),
                              task->activationError));
  }

  for (Providers::iterator p = providers.begin();
       p != providers.end(); ++p) {
    p->second->AddToTaskLists(ret);
  }

  // Get total numbers of assets and asset's versions cached.
  ret.num_assets_cached = Asset::CacheSize();
  ret.num_assetversions_cached = AssetVersion::CacheSize();
<<<<<<< HEAD
  //Get the total system memory in use.
  ret.memory_usage = ReadFromMemFile();
=======
  ret.str_store_size = SharedString::StoreSize();
>>>>>>> 6c3e4c15
}

void
khResourceManager::ReloadConfig(void)
{
  assert(!mutex.TryLock());

  // Someday reload volume definitions too...
  // This will require a fair amount of work.
  //   - what happens if a volume is removed?
  //   - what happens if a localpath changes?
  //   - what heppens to existing reservations in the above two cases?
  //   - how do I send new volume information to slave providers so they
  //         can know what to check for free space?

  TaskRequirements::LoadFromFiles();

  // "Lose" all waiting tasks. This will cause them to come back in,
  // rediscover their requirements and attempt to be kicked off again.
  TaskWaitingQueue::iterator t = taskWaitingQueue.begin();
  while (t != taskWaitingQueue.end()) {
    khTask::LoseTask(*t);
    t = taskWaitingQueue.begin();
  }
}


void
khResourceManager::ScheduleProviderAbandonment(khResourceProviderProxy *proxy)
{
  notify(NFY_WARN,
         "Unable to communicate with resource provider on host %s.\n"
         "    Assuming host is lost, scheduling connection termination.",
         proxy->Host().c_str());
  proxy->wantAbandon = true;
  taskCmdQueue.push_front
    (TaskCmd(std::mem_fun(&khResourceManager::DoAbandonProvider),
             proxy->Host()));
}

void
khResourceManager::AbandonProvider(khResourceProviderProxy *proxy)
{
  notify(NFY_WARN,
         "Unable to communicate with resource provider on host %s.\n"
         "    Assuming host is lost.",
         proxy->Host().c_str());
  proxy->wantAbandon = true;
  DoAbandonProvider(proxy->Host());
}

void
khResourceManager::DoAbandonProvider(const std::string &host)
{
  Providers::iterator found = providers.find(host);
  if ((found != providers.end()) && (found->second->WantAbandon())) {
    notify(NFY_WARN, "Terminating connection to host %s.", host.c_str());
    found->second->Cleanup();
  }
}<|MERGE_RESOLUTION|>--- conflicted
+++ resolved
@@ -945,12 +945,10 @@
   // Get total numbers of assets and asset's versions cached.
   ret.num_assets_cached = Asset::CacheSize();
   ret.num_assetversions_cached = AssetVersion::CacheSize();
-<<<<<<< HEAD
-  //Get the total system memory in use.
+  // Get the total system memory in use.
   ret.memory_usage = ReadFromMemFile();
-=======
+  // Get the number of strings in SharedString string store.
   ret.str_store_size = SharedString::StoreSize();
->>>>>>> 6c3e4c15
 }
 
 void
