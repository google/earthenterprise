/*
 * Copyright 2017 Google Inc.
 *
 * Licensed under the Apache License, Version 2.0 (the "License");
 * you may not use this file except in compliance with the License.
 * You may obtain a copy of the License at
 *
 *      http://www.apache.org/licenses/LICENSE-2.0
 *
 * Unless required by applicable law or agreed to in writing, software
 * distributed under the License is distributed on an "AS IS" BASIS,
 * WITHOUT WARRANTIES OR CONDITIONS OF ANY KIND, either express or implied.
 * See the License for the specific language governing permissions and
 * limitations under the License.
 */

#ifndef __AssetHandleD_h
#define __AssetHandleD_h

#include <map>
#include <string>
#include <vector>
#include <khException.h>
#include <khFileUtils.h>
#include "common/khCppStd.h"
#include "common/SharedString.h"
#include "common/khConstants.h"


/******************************************************************************
 ***  Derived ReadOnly Handles (Daemon Version)
 ***
 ***  This is for things like MosaicAssetD & BlendAssetVersionD
 ***      It derives from the ReadOnly derived handle (e.g. MosaicAsset) as well
 ***  as the generic daemon handle (e.g. AssetD)
 ******************************************************************************/
template <class ROBase_, class BaseD_, class Impl_>
class DerivedAssetHandleD_ : public virtual BaseD_, public ROBase_
{
 public:
  typedef Impl_ Impl;
  typedef ROBase_ ROBase;
  typedef BaseD_ BaseD;
  typedef typename BaseD::Base BBase; // virtual base 'Asset' or 'Version'
  typedef typename ROBase::Base BROBase; // this is assumed to be the same type as BBase
  typedef typename BBase::HandleType HandleType;
 public:
  virtual HandleType Load(const std::string &boundref) const {
<<<<<<< HEAD
    // Impl::Load will succeed or throw.
    // The derived khRefGuard will be automatically converted
    // the the base khRefGuard
    return HandleType(BBase::Load(boundref));
=======
    return HandleType(Impl::Load(boundref));
>>>>>>> 0c6b89f8
  }
  virtual bool Valid(const HandleType & entry) const {
    // we have to check if it maps to Impl* since somebody
    // else may have loaded it into the storage manager
    return dynamic_cast<Impl*>(&*entry);
  }

  DerivedAssetHandleD_(void) : BBase(), BaseD(), ROBase() { }
  DerivedAssetHandleD_(const SharedString &ref_) :
      // Only call the common (virtually inherited) base class with the initializtion state.
      // It's the only one that has state anyway.  Also, explicitly calling the virtual base
      // class puts a build time check to ensure BBase is a virtural base class of this class.
      BBase(ref_), BaseD(), ROBase() { }

#if GEE_HAS_MOVE
  // Because we are using virtual inheritance in this class hierarchy we _should_ explicitly implement
  // copy/assigment and not allow the less effecient default generated implementations be used.
  // But, for move operations we *must* implement a correct version as the default version 
  // generated for us is not correct.
  DerivedAssetHandleD_(DerivedAssetHandleD_<ROBase_, BaseD_, Impl_>&& rhs) noexcept :
      // Again we want to only call the non-default constructor for the one virtual base 
      // class that has state.
      BBase(std::move(rhs)), BaseD(), ROBase() { }
  DerivedAssetHandleD_<ROBase_, BaseD_, Impl_>& operator =(DerivedAssetHandleD_<ROBase_, BaseD_, Impl_>&& rhs) noexcept {
    // here we just call the one virtually inherited base class that has state.
    // If we didn't do this the move operation would be done twice which is something
    // we don't want as we would end up loosing our state...
    BBase::operator =(std::move(rhs));

    return *this;
  }
#endif // GEE_HAS_MOVE

  DerivedAssetHandleD_(const DerivedAssetHandleD_<ROBase_, BaseD_, Impl_>& rhs) :
      // Again we want to only call the non-default constructor for the one virtual base 
      // class that has state.
      BBase(rhs), BaseD(), ROBase() { }
  DerivedAssetHandleD_<ROBase_, BaseD_, Impl_>& operator =(const DerivedAssetHandleD_<ROBase_, BaseD_, Impl_>& rhs) {
    // here we just call the one virtually inherited base class that has state.
    // If we didn't do this the copy operation would be done twice which is something
    // we don't want as the state would be copied twice.  Doing the copy twice still
    // ends up with the same answer but takes twice a long.
    BBase::operator =(rhs);

    return *this;
  }

  const Impl* operator->(void) const {
    this->Bind();
    // we ensure that the base class handle always points to our derived
    // type so this dynamic cast should never fail.  but it needs to be
    // dynamic instead of static since we're casting from a virtual base
    return dynamic_cast<const Impl*>(this->handle.operator->());
  }

  ~DerivedAssetHandleD_()
  {
#ifdef GEE_HAS_STATIC_ASSERT
    // nothing to do other than assert some compile time assuptions
    // we will get a compile error from above if BBase is not a virtual
    // base class but we also want to be sure BROBase is a virtual base
    // class and more specifically the same virtual base class.  This 
    // build time assert will give us a compile error if something changes 
    // that causes that to be untrue.
    static_assert(std::is_same<BBase, BROBase>::value, "BBase and BROBase *must* be the same type!!!");
#endif // GEE_HAS_STATIC_ASSERT
  }
};


// ****************************************************************************
// ***  Used for MutableAssetD & MutableAssetVersionD
// ****************************************************************************


template <class Base_>
class MutableAssetHandleD_ : public virtual Base_ {
  friend class khAssetManager;

 public:
  typedef Base_ Base;
  // our base also has a virtual base
  typedef typename Base::Base BBase;
  typedef typename Base::Impl Impl;

  // Test whether an asset is a project asset version.
  static inline bool IsProjectAssetVersion(const std::string& assetName) {
    return assetName.find(kProjectAssetVersionNumPrefix) != std::string::npos;
  }

 protected:
  virtual bool isMutable() const { return true; }

  // must not throw since it's called during stack unwinding
  static void AbortDirty(void) throw()
  {
    Base::storageManager().Abort();
  }

  static bool SaveDirtyToDotNew(khFilesTransaction &savetrans,
                                std::vector<SharedString> *saveDirty) {
    return Base::storageManager().SaveDirtyToDotNew(savetrans, saveDirty);
  }


  // We need to be more explicit about copy/move constructor and assignment as we are using virtual
  // inheritance.  We can't rely as much on compiler generated move operation.
 public:
  MutableAssetHandleD_(void) : BBase(), Base() { }
  MutableAssetHandleD_(const std::string &ref_) :
      // Only call the common (virtually inherited) base class with the initializtion state.
      // It's the only one that has state anyway.  Also, explicitly calling the virtual base
      // class puts an explicit check to ensure BBase a virtural base class of this class.
      BBase(ref_), Base() { }
  MutableAssetHandleD_(const SharedString &ref_) :
      BBase(ref_), Base() { }

  // you should be able to create a mutable handle from the non-mutable
  // equivalent. Don't automatically bind it and add it to the dirtyMap
  // If they never use it via the MutableHandle it isn't really dirty
  MutableAssetHandleD_(const Base &o) :
      // Again we want to only call the non-default constructor for the one virtual base 
      // class that has state.
      BBase(o.Ref()), Base() { }

  // you should be able to create a mutable handle from the non-mutable,
  // non-daemon equivalent. Don't automatically bind it and add it to
  // the dirtyMap. If they never use it via the MutableHandle it isn't
  // really dirty
  MutableAssetHandleD_(const BBase &o) :
      // Again we want to only call the non-default constructor for the one virtual base 
      // class that has state.
      BBase(o.Ref()), Base() { }

  MutableAssetHandleD_(const MutableAssetHandleD_<Base_> &o) :
      // Again we want to only call the non-default constructor for the one virtual base 
      // class that has state.
     BBase(o), Base() { }
  MutableAssetHandleD_<Base_>& operator =(const MutableAssetHandleD_<Base_> &o) {
    // here we just call the one virtually inherited base class that has state.
    // Unlike with DerivedAssetHandleD_ or MutableDerivedAssetHandleD_ this
    // base class only has one path to its instance anyway so this isn't as
    // important but I feel it is good to be explicit anyway. 
    BBase::operator = (o);

    return *this;
  }

#if GEE_HAS_MOVE
  MutableAssetHandleD_(MutableAssetHandleD_<Base_> &&o) noexcept :
    // Again we want to only call the non-default constructor for the one virtual base 
    // class that has state.
    BBase(std::move(o)), Base() { }
  MutableAssetHandleD_<Base_>& operator =(MutableAssetHandleD_<Base_> &&o) noexcept {
    // Again only call the virtual base class.  Not as important here as in DerivedAssetHandleD_
    // or MutableDerivedAssetHandleD_ but still good to be explicit
    BBase::operator = (std::move(o));

    return *this;
  }
#endif // GEE_HAS_MOVE

  using Base::operator->;
  Impl* operator->(void) {
    return const_cast<Impl*>(Base::operator->());
  }

  ~MutableAssetHandleD_() {
    this->storageManager().UpdateCacheItemSize(this->ref);
  }
};


// ****************************************************************************
// ***  MutableDerivedAssetHandleD_
// ***
// ***  Used for MutableMosaicAssetD & MutableBlendAssetVersionD
// ****************************************************************************
template <class DerivedBase_, class MutableBase_>
class MutableDerivedAssetHandleD_ : public DerivedBase_, public MutableBase_
{
 public:
  typedef DerivedBase_ DerivedBase;
  typedef MutableBase_ MutableBase;
  typedef typename DerivedBase::Impl  Impl;
  typedef typename DerivedBase::BBase BBase;  // vbase 'Asset' or 'Version'
  typedef typename DerivedBase::BaseD BaseD;  // vbase 'AssetD' or 'VersionD'
  typedef typename BBase::HandleType HandleType;
  typedef typename MutableBase::BBase MBBase; // this is assumed to be the same type as BBase
 protected:
  using MutableBase::isMutable;

 public:
  // must overide these to resolve ambiguities
  virtual bool Valid(const HandleType & entry) const {
    return DerivedBase::Valid(entry);
  }
  virtual HandleType Load(const std::string &boundref) const {
    return DerivedBase::Load(boundref);
  }

  //    Only this leaf-most daemon handle can be constructed from
  // the raw Impl. Rather than give all the base classes constructors
  // that could be mistakenly used, this one will just do all the work
  // iteself
  //    This is public because the various {name}Factory classes must
  // invoke this constructor and there is no way to declare it a friend
  // here since we can't list the name
  explicit MutableDerivedAssetHandleD_(const std::shared_ptr<Impl>& handle_) :
      BBase(), BaseD(), DerivedBase(), MutableBase() {
    this->handle = handle_;
    if (this->handle != nullptr) {
      // we have a good handle

      // record the ref - since it comes from GetRef() we don't have to
      // call BindRef()
      this->ref = this->handle->GetRef();

      // Tell the storage manager about it
      this->storageManager().AddNew(this->ref, this->handle);
    }
  }
 
 public:
  MutableDerivedAssetHandleD_(void) :
      BBase(), BaseD(), DerivedBase(), MutableBase() { }
  MutableDerivedAssetHandleD_(const SharedString &ref_) :
      // Only call the common (virtually inherited) base class with the initializtion state.
      // It's the only one that has state anyway.  Also, explicitly calling the virtual base
      // class puts a build time check to ensure BBase is a virtural base class of this class.
      BBase(ref_), BaseD(), DerivedBase(), MutableBase() { }

  // you should be able to create a mutable handle from the non-mutable
  // equivalent. Don't automatically bind it and add it to the dirtyMap
  // If they never use it via the MutableHandle it isn't really dirty
  MutableDerivedAssetHandleD_(const DerivedBase &o) :
      BBase(o.Ref()), BaseD(), DerivedBase(), MutableBase() { }


#if GEE_HAS_MOVE
  // Because we are using virtual inheritance in this class hierarchy we _should_ explicitly implement
  // copy/assigment and not allow the less effecient default generated implementations be used.
  // But, for move operations we *must* implement a correct version as the default version 
  // generated for us is not correct.
  MutableDerivedAssetHandleD_(MutableDerivedAssetHandleD_<DerivedBase_, MutableBase_>&& rhs) noexcept :
      // Again we want to only call the non-default constructor for the one virtual base 
      // class that has state.
      BBase(std::move(rhs)), BaseD(), DerivedBase(), MutableBase() { }
  MutableDerivedAssetHandleD_<DerivedBase_, MutableBase_>& operator =(MutableDerivedAssetHandleD_<DerivedBase_, MutableBase_>&& rhs) noexcept {
    // here we just call the one virtually inherited base class that has state.
    // If we didn't do this the move operation would be done twice which is something
    // we don't want as we would end up loosing our state...
    BBase::operator =(std::move(rhs));
  
    return *this;
  }
#endif // GEE_HAS_MOVE

  MutableDerivedAssetHandleD_(const MutableDerivedAssetHandleD_<DerivedBase_, MutableBase_>& rhs) :
      // Only call the common (virtually inherited) base class with the initializtion state.
      // It's the only one that has state anyway.
      BBase(rhs), BaseD(), DerivedBase(), MutableBase() { }
  MutableDerivedAssetHandleD_<DerivedBase_, MutableBase_>& operator =(const MutableDerivedAssetHandleD_<DerivedBase_, MutableBase_>& rhs) {
    // here we just call the one virtually inherited base class that has state.
    // If we didn't do this the copy operation would be done twice which is something
    // we don't want as the state would be copied twice.  Doing the copy twice still
    // ends up with the same answer but takes twice a long.
    BBase::operator =(rhs);

    return *this;
  }

  using DerivedBase::operator->;
  Impl* operator->(void) {
    return const_cast<Impl*>(DerivedBase::operator->());
  }

  ~MutableDerivedAssetHandleD_()
  {
#ifdef GEE_HAS_STATIC_ASSERT
    // nothing to do other than assert some compile time assuptions
    // we will get a compile error from above if BBase is not a virtual
    // base class but we also want to be sure BROBase is a virtual base
    // class and more specifically the same virtual base class.  This 
    // build time assert will give us a compile error if something changes 
    // that causes that to be untrue.
    static_assert(std::is_same<BBase, MBBase>::value, "BBase and MBBase *must* be the same type!!!");
#endif // GEE_HAS_STATIC_ASSERT
    this->storageManager().UpdateCacheItemSize(this->ref);
  }
};


#endif /* __AssetHandleD_h */<|MERGE_RESOLUTION|>--- conflicted
+++ resolved
@@ -46,14 +46,10 @@
   typedef typename BBase::HandleType HandleType;
  public:
   virtual HandleType Load(const std::string &boundref) const {
-<<<<<<< HEAD
     // Impl::Load will succeed or throw.
     // The derived khRefGuard will be automatically converted
     // the the base khRefGuard
     return HandleType(BBase::Load(boundref));
-=======
-    return HandleType(Impl::Load(boundref));
->>>>>>> 0c6b89f8
   }
   virtual bool Valid(const HandleType & entry) const {
     // we have to check if it maps to Impl* since somebody
