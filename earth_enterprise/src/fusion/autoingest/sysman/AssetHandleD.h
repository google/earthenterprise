--- conflicted
+++ resolved
@@ -142,11 +142,7 @@
   typedef typename Base::Base BBase;
   typedef typename Base::Impl Impl;
 
-<<<<<<< HEAD
-  typedef std::map<SharedString, Base> DirtyMap;
-=======
   typedef khMTMap<std::string, Base> DirtyMap;
->>>>>>> f44bfa77
   static DirtyMap dirtyMap;
 
   // Test whether an asset is a project asset version.
@@ -154,8 +150,6 @@
     return assetName.find(kProjectAssetVersionNumPrefix) != std::string::npos;
   }
 
-<<<<<<< HEAD
-=======
   // Purge the cache if needed and keep recent "toKeep" items.
   static void PurgeCacheIfNeeded(size_t toKeep) {
     // Proceed only when the cache gets full.
@@ -245,7 +239,6 @@
     }
   }
 
->>>>>>> f44bfa77
  protected:
   virtual void OnBind(const std::string &boundref) const {
     Base::OnBind(boundref);
