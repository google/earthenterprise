// Copyright 2017 Google Inc.
//
// Licensed under the Apache License, Version 2.0 (the "License");
// you may not use this file except in compliance with the License.
// You may obtain a copy of the License at
//
//      http://www.apache.org/licenses/LICENSE-2.0
//
// Unless required by applicable law or agreed to in writing, software
// distributed under the License is distributed on an "AS IS" BASIS,
// WITHOUT WARRANTIES OR CONDITIONS OF ANY KIND, either express or implied.
// See the License for the specific language governing permissions and
// limitations under the License.


#include <notify.h>
#include <khException.h>
#include <AssetThrowPolicy.h>
#include <khFileUtils.h>
#include <khstl.h>
#include <algorithm>
#include "AssetVersionD.h"
#include "AssetD.h"
#include "Asset.h"
#include "Misc.h"
#include "khAssetManager.h"
#include "fusion/autoingest/MiscConfig.h"

// ****************************************************************************
// ***  StateUpdateNotifier
// ****************************************************************************
std::shared_ptr<AssetVersionImplD::StateChangeNotifier>
AssetVersionImplD::StateChangeNotifier::GetNotifier(
    AssetVersionImplD * const assetVersion,
    std::shared_ptr<StateChangeNotifier> callerNotifier) {
  if (callerNotifier) {
    // If the caller passed in a notifier there's no need to create a new one.
    // Just use the caller's notifier. This allows us to consolidate duplicate
    // notifications across several function calls.
    return callerNotifier;
  }
  else {
    return std::make_shared<AssetVersionImplD::StateChangeNotifier>(assetVersion);
  }
}

void
AssetVersionImplD::StateChangeNotifier::AddParentsToNotify(const std::vector<std::string> & parents) {
  AddToSet(parentsToNotify, parents);
  if (!MiscConfig::Instance().ConsolidateListenerNotifications) {
    // If the user has opted not to consolidate notifications, send
    // notifications immediately
    SendNotifications(PARENTS, nullptr);
  }
}

void
AssetVersionImplD::StateChangeNotifier::AddListenersToNotify(const std::vector<std::string> & listeners) {
  AddToSet(listenersToNotify, listeners);
  if (!MiscConfig::Instance().ConsolidateListenerNotifications) {
    // If the user has opted not to consolidate notifications, send
    // notifications immediately
    SendNotifications(LISTENERS, nullptr);
  }
}

void
AssetVersionImplD::StateChangeNotifier::AddToSet(
    std::set<std::string> & addTo,
    const std::vector<std::string> & addFrom) {
  std::copy(addFrom.begin(), addFrom.end(), std::inserter(addTo, addTo.end()));
}

AssetVersionImplD::StateChangeNotifier::~StateChangeNotifier() {
  if (parentsToNotify.size() > 0 || listenersToNotify.size() > 0) {
    // Notify my parents and listeners. Pass them a new notifier in case my
    // parents or listeners also need to notify their parents or listeners. I
    // can't use myself as their notifier because if there are any duplicates
    // between what I've notified and what they're going to notify, those
    // duplicates need to be notified again since a relevant state might change
    // as part of this operation.
    std::shared_ptr<StateChangeNotifier> notifier = GetNotifier(assetVersion, nullptr);
    SendNotifications(PARENTS, notifier);
    SendNotifications(LISTENERS, notifier);
  }
}

void
AssetVersionImplD::StateChangeNotifier::SendNotifications(
    NotifyType type,
    std::shared_ptr<StateChangeNotifier> notifier) {
  std::string typeName;
  std::set<std::string> * toNotify;
  switch(type) {
    case PARENTS:
      typeName = "parent";
      toNotify = &parentsToNotify;
      break;
    case LISTENERS:
      typeName = "listener";
      toNotify = &listenersToNotify;
      break;
  }

  notify(NFY_VERBOSE, "Iterate through %ss", typeName.c_str());
  int i = 1;
  for (const std::string & ref : *toNotify) {
    AssetVersionD assetVersion(ref);
    notify(NFY_PROGRESS, "Iteration: %d | Total Iterations: %s | %s: %s",
           i,
           ToString(toNotify->size()).c_str(),
           typeName.c_str(),
           ref.c_str());
    if (assetVersion) {
      switch(type) {
        case PARENTS:
          notify(NFY_VERBOSE, "Calling parent->HandleChildStateChange()");
          assetVersion->HandleChildStateChange(notifier);
          break;
        case LISTENERS:
          notify(NFY_VERBOSE, "Calling listener->HandleInputStateChange(%s)", 
                ToString(assetVersion->state).c_str());
          assetVersion->HandleInputStateChange(assetVersion->state, notifier);
          break;
      }
    } else {
      notify(NFY_WARN, "'%s' has broken %s '%s'",
             assetVersion->GetRef().c_str(), typeName.c_str(), ref.c_str());
    }
  }
  toNotify->clear();
}

// ****************************************************************************
// ***  MutableAssetVersionD
// ****************************************************************************
template <>
MutableAssetVersionD::DirtyMap MutableAssetVersionD::dirtyMap = MutableAssetVersionD::DirtyMap();


// ****************************************************************************
// ***  AssetVersionImplD
// ****************************************************************************
khRefGuard<AssetVersionImplD>
AssetVersionImplD::Load(const std::string &boundref)
{
  khRefGuard<AssetVersionImplD> result;

  // make sure the base class loader actually instantiated one of me
  // this should always happen, but there are no compile time guarantees
  result.dyncastassign(AssetVersionImpl::Load(boundref));
  if (!result) {
    AssetThrowPolicy::FatalOrThrow(
        kh::tr("Internal error: AssetVersionImplD loaded wrong type for ") +
        boundref);
  }

  return result;
}

// since AssetVersionImpl is a virtual base class
// my derived classes will initialize it directly
AssetVersionImplD::AssetVersionImplD(const std::vector<std::string> &inputs)
    : AssetVersionImpl(), verholder(0)
{
  AddInputAssetRefs(inputs);
}


void
AssetVersionImplD::AddInputAssetRefs(const std::vector<std::string> &inputs_)
{
  for (std::vector<std::string>::const_iterator i = inputs_.begin();
       i != inputs_.end(); ++i) {
    // Add myself to the input's list of listeners.
    MutableAssetVersionD input(*i);

    // NOTE: we don't need to put listeners to asset versions of any type
    // which state is 'Succeeded'. A state is 'Succeeded', so the state
    // change event will never be triggered for this asset version -
    // the propagation mechanism will not be applied, listeners are not needed.

    // Skip adding of PacketLevelAsset versions as listeners to a
    // CombinedRPAsset version. It is guaranteed by the fusing pipeline that
    // CombinedRPAsset versions of all input insets of a raster project are
    // 'Succeeded' when reaching this point for a PacketLevelAsset version.
    // NOTE:
    // - A CombinedRPAsset version as an input is only applicable for
    // PacketLevelAsset versions.
    // - A CombinedRPAsset version is always 'Succeeded' when reaching this
    // point for PacketLevelAsset version.
    // Check these statements with asserts below, and do not add
    // PacketLevelAsset versions as listeners to CombinedRPAsset version.
    if (input->subtype == kCombinedRPSubtype) {
      assert(subtype == kPacketLevelSubtype);
      assert(input->state == AssetDefs::Succeeded);
      // NOTE: when above asserts are true, it is safe to clear
      // the listeners of CombinedRPAsset version. Allows to clean up
      // the CombinedRPAsset versions of the raster resources built before
      // GEE-5.1.2.
      input->listeners.clear();
    } else {
      input->listeners.push_back(GetRef());
    }

    // Now add the input to my list of inputs.
    // The MutableAssetVersion bound the versionref for me,
    // so use input->GetRef() instead of *i.
    inputs.push_back(input->GetRef());
  }
}

AssetDefs::State
AssetVersionImplD::StateByInputs(bool *blockersAreOffline,
                                 uint32 *numWaiting) const
{
  // load my input versions (only if they aren't already loaded)
  InputVersionGuard guard(this);


  // find out how my inputs are doing
  uint numinputs = inputs.size();
  uint numgood = 0;
  uint numblocking = 0;
  uint numoffline = 0;
  for (std::vector<AssetVersion>::const_iterator i =
         guard->inputvers.begin();
       i != guard->inputvers.end(); ++i) {
    const AssetVersion &input(*i);
    if (input) {
      AssetDefs::State istate = input->state;
      if (istate == AssetDefs::Succeeded) {
        ++numgood;
      } else if (istate == AssetDefs::Offline) {
        ++numblocking;
        ++numoffline;
      } else if (istate & (AssetDefs::Blocked |
                           AssetDefs::Failed |
                           AssetDefs::Canceled |
                           AssetDefs::Bad)) {
        ++numblocking;
        // At this point we already know what the values of all of the outputs
        // will be (statebyinputs will be Blocked, blockersAreOffline will
        // be false since numblockers will be different from numoffline, and
        // numWaiting will be 0 because statebyinputs is not Waiting).
        break;
      }
    } else {
      notify(NFY_WARN, "StateByInputs: %s missing input %s",
             GetRef().c_str(), input->GetRef().c_str());
      ++numblocking;
      // At this point we already know what the values of all of the outputs
      // will be (statebyinputs will be Blocked, blockersAreOffline will
      // be false since numblockers will be different from numoffline, and
      // numWaiting will be 0 because statebyinputs is not Waiting).
      break;
    }
  }


  // figure out what my state would be based only on my inputs
  AssetDefs::State statebyinputs;
  if (numinputs == numgood) {
    statebyinputs = AssetDefs::Queued;
  } else if (numblocking) {
    statebyinputs = AssetDefs::Blocked;
  } else {
    statebyinputs = AssetDefs::Waiting;
  }

  if (blockersAreOffline)
    *blockersAreOffline = (numblocking == numoffline);

  if (numWaiting) {
    if (statebyinputs == AssetDefs::Waiting) {
      *numWaiting = (numinputs - numgood);
    } else {
      *numWaiting = 0;
    }
  }
  return statebyinputs;
}

template <bool propagate>
void AssetVersionImplD::SetState(
    AssetDefs::State newstate,
    const std::shared_ptr<StateChangeNotifier> notifier)
{
  if (newstate != state) {
    notify(NFY_DEBUG, "SetState: current state: %s | newstate: %s | asset: %s",
    	   ToString(state).c_str(),
           ToString(newstate).c_str(),
           GetRef().c_str());
    AssetDefs::State oldstate = state;
    state = newstate;
    try {
      // NOTE: This can end up calling back here to switch us to
      // another state (usually Failed or Succeded)
      OnStateChange(newstate, oldstate);
    } catch (const std::exception &e) {
      notify(NFY_WARN, "Exception during OnStateChange: %s", 
             e.what());
    } catch (...) {
      notify(NFY_WARN, "Unknown exception during OnStateChange");
    }

    // only notify and propagate changes if the state is still what we
    // set it to above. OnStateChange can call SetState recursively. We
    // don't want to notify/propagate an old state.
    if (propagate && (state == newstate)) {
      notify(NFY_VERBOSE, "Calling theAssetManager.NotifyVersionStateChange(%s, %s)", 
             GetRef().c_str(), 
             ToString(newstate).c_str());
      theAssetManager.NotifyVersionStateChange(GetRef(), newstate);
      PropagateStateChange(notifier);
    }
  }
}

void
AssetVersionImplD::SetProgress(double newprogress)
{
  progress = newprogress;
  if (!AssetDefs::Finished(state)) {
    theAssetManager.NotifyVersionProgress(GetRef(), progress);
    PropagateProgress();
  }
}

void
AssetVersionImplD::SyncState(const std::shared_ptr<StateChangeNotifier> notifier) const
{
  if (CacheInputVersions()) {
    // load my input versions (only if they aren't already loaded)
    // I do this here because ComputeState and SetState
    // may both need to access them, this way they only get looked up once
    InputVersionGuard guard(this);

    AssetDefs::State newstate = ComputeState();
    if (newstate != state) {
      MutableAssetVersionD self(GetRef());
      self->SetState(newstate, notifier);
    }
  } else {
    AssetDefs::State newstate = ComputeState();
    if (newstate != state) {
      MutableAssetVersionD self(GetRef());
      self->SetState(newstate, notifier);
    }
  }
}

void
AssetVersionImplD::PropagateStateChange(const std::shared_ptr<StateChangeNotifier> callerNotifier)
{
  notify(NFY_PROGRESS, "PropagateStateChange(%s): %s",
         ToString(state).c_str(), 
         GetRef().c_str());
<<<<<<< HEAD
  std::shared_ptr<StateChangeNotifier> notifier = StateChangeNotifier::GetNotifier(this, callerNotifier);
  notifier->AddParentsToNotify(parents);
  notifier->AddListenersToNotify(listeners);
=======
  notify(NFY_VERBOSE, "Iterate through parents");
  int i = 1;
  for (std::vector<std::string>::const_iterator p = parents.begin();
       p != parents.end(); ++p) {
    AssetVersionD parent(*p);
    notify(NFY_PROGRESS, "Iteration: %d | Total Iterations: %s | Parent: %s",
           i,
           ToString(parents.size()).c_str(),
           p->c_str());
    if (parent) {
      notify(NFY_VERBOSE, "parent: %s exists", 
             p->c_str());
      notify(NFY_VERBOSE, "Calling parent->HandleChildStateChange(%s)", 
             GetRef().c_str());
      parent->HandleChildStateChange(GetRef());
    } else {
      notify(NFY_WARN, "'%s' has broken parent '%s'",
             GetRef().c_str(), p->c_str());
    }
    i++;
  }

  // Make a copy of the listeners that I need to notify. We have to make
  // a copy since the call to HandleInputStateChange could end up adding
  // more listeners to me (invalidating my iterator) This could happen if
  // HandleInputStateChange ends up calling a DelayedBuildChildren routine
  // which build new versions with me as an input.
  std::vector<std::string> toNotify = listeners;

  notify(NFY_VERBOSE, "Iterate through listeners to notify");
  i = 1;
  for (std::vector<std::string>::const_iterator l = toNotify.begin();
       l != toNotify.end(); ++l) {
    AssetVersionD listener(*l);
    notify(NFY_PROGRESS, "Iteration: %d | Total Iterations: %s | Listener: %s",
           i,
           ToString(toNotify.size()).c_str(),
           l->c_str());
    if (listener) {
      notify(NFY_VERBOSE, "listener: %s exists",
             l->c_str());
      notify(NFY_VERBOSE, "Calling listener->HandleChildStateChange(%s, %s)", 
             GetRef().c_str(), 
             ToString(state).c_str());
      listener->HandleInputStateChange(GetRef(), state);
    } else {
      notify(NFY_WARN, "'%s' has broken listener '%s'",
             GetRef().c_str(), l->c_str());
    }
    i++;
  }
>>>>>>> 71dc6a5b
}

void
AssetVersionImplD::PropagateProgress(void)
{
  notify(NFY_VERBOSE, "PropagateProgress(%s): %s",
         ToString(progress).c_str(), GetRef().c_str());
  for (std::vector<std::string>::const_iterator p = parents.begin();
       p != parents.end(); ++p) {
    AssetVersionD parent(*p);
    if (parent) {
      parent->HandleChildProgress(GetRef());
    } else {
      notify(NFY_WARN, "'%s' has broken parent '%s'",
             GetRef().c_str(), p->c_str());
    }
  }
}

void
AssetVersionImplD::HandleTaskLost(const TaskLostMsg &)
{
  // NoOp in base since composites don't need to do anything
}

void
AssetVersionImplD::HandleTaskProgress(const TaskProgressMsg &)
{
  // NoOp in base since composites don't need to do anything
}

void
AssetVersionImplD::HandleTaskDone(const TaskDoneMsg &)
{
  // NoOp in base since composites don't need to do anything
}

void
AssetVersionImplD::HandleChildStateChange(const std::shared_ptr<StateChangeNotifier>) const
{
  // NoOp in base since leaves don't need to do anything
  notify(NFY_VERBOSE, "AssetVersionImplD::HandleChildStateChange: %s", GetRef().c_str());
}

void
AssetVersionImplD::HandleInputStateChange(AssetDefs::State, const std::shared_ptr<StateChangeNotifier>) const
{
  // NoOp in base since composites don't need to do anything
}

void
AssetVersionImplD::HandleChildProgress(const std::string &) const
{
  // NoOp in base since leaves don't do anything
}

void
AssetVersionImplD::OnStateChange(AssetDefs::State newstate,
                                 AssetDefs::State oldstate)
{
  // NoOp in base class
  if (newstate == AssetDefs::Succeeded) {
    notify(NFY_VERBOSE, "newstate: %s", 
           ToString(newstate).c_str());
#ifdef TEMP_ASSETS
    notify(NFY_VERBOSE, "TEMP_ASSETS has been defined");
    if (haveTemporaryInputs) {
      notify(NFY_VERBOSE, "haveTemporaryInputs: %s", 
             haveTemporaryInputs.c_str());
      if (OfflineInputsBreakMe()) {
        throw khException(kh:tr("Internal Error: AssetVersion with temporary "
                                "inputs but marked as OfflineInputsBreakMe"));
      }
      // traverse inputs (use Inputs guard?)
      // clean those that are temps
    }
#endif
  }
}


void
AssetVersionImplD::SetBad(void)
{
  if (state == AssetDefs::Succeeded) {
    SetState(AssetDefs::Bad);
  } else if (!AssetDefs::Finished(state)) {
    throw khException(kh::tr("%1 not finished. Use 'cancel' instead of 'setbad'")
                      .arg(ToQString(GetRef())));
  } else {
    throw khException(kh::tr("%1 already %2. Unable to mark as bad")
                      .arg(ToQString(GetRef()), ToQString(state)));
  }
}

void
AssetVersionImplD::ClearBad(void)
{
  if (state == AssetDefs::Bad) {
    SetState(AssetDefs::Succeeded);
  } else {
    throw khException(kh::tr("%1 not 'bad'. Unable to clear bad.")
                      .arg(ToQString(GetRef())));
  }
}


bool
AssetVersionImplD::OkToClean(std::vector<std::string> *wouldbreak) const
{
  // --- check that it's ok to clean me ---
  // If I have a successful parent, then my cleaning would break him
  for (std::vector<std::string>::const_iterator p = parents.begin();
       p != parents.end(); ++p) {
    AssetVersionD parent(*p);
    if (parent) {
      if ((parent->state != AssetDefs::Offline) &&
          (parent->state != AssetDefs::Bad)) {
        if (wouldbreak) {
          wouldbreak->push_back(*p);
        } else {
          return false;
        }
      }
    } else {
      notify(NFY_WARN, "'%s' has broken parent '%s'",
             GetRef().c_str(), p->c_str());
    }
  }

  // If I have succesfull listeners that depend on me, then my cleaning woul
  // break them
  for (std::vector<std::string>::const_iterator l = listeners.begin();
       l != listeners.end(); ++l) {
    AssetVersionD listener(*l);
    if (listener) {
      if (((listener->state != AssetDefs::Offline) &&
           (listener->state != AssetDefs::Bad)) &&
          listener->OfflineInputsBreakMe()) {
        if (wouldbreak) {
          wouldbreak->push_back(*l);
        } else {
          return false;
        }
      }
    } else {
      notify(NFY_WARN, "'%s' has broken listener '%s'",
             GetRef().c_str(), l->c_str());
    }
  }

  return wouldbreak ? wouldbreak->empty() : true;
}

bool
AssetVersionImplD::OkToCleanAsInput(void) const
{
  // already offline
  if (state == AssetDefs::Offline) {
    return false;
  }

#ifdef TEMP_ASSETS
  if (isTemporary) {
    return true;
  }
#endif

  // when we're digging down to clean as much as we can,
  // don't clean the most recent version of user-visible assets
  AssetVersionRef verref(GetRef());
  AssetD inputAsset(verref.AssetRef());
  if (inputAsset->CurrVersionRef() == GetRef()) {
    if ((subtype == kProductSubtype) ||
        (subtype == kMercatorProductSubtype) ||
        (subtype == kLayer) ||
        (subtype == kProjectSubtype) ||
        (subtype == kMercatorProjectSubtype) ||
        (subtype == kDatabaseSubtype)) {
      return false;
    }
  }

  // see if Cleaning this one would break anybody else
  return OkToClean();
}

void
AssetVersionImplD::Clean(void)
{
  if (!AssetDefs::Finished(state) &&
      (state != AssetDefs::Blocked)) {
    throw khException(kh::tr("%1 not finished.\nUse 'cancel' first.")
                      .arg(ToQString(GetRef())));
  } else if (state == AssetDefs::Offline) {
    throw khException(kh::tr("%1 already offline.")
                      .arg(ToQString(GetRef())));
  }

  if (subtype == "Source") {
    throw khException(kh::tr("%1 is a source asset version.\nRefusing to clean.")
                      .arg(ToQString(GetRef())));
  }

  // Check to see if it's OK to clean me
  std::vector<std::string> wouldbreak;
  if (!OkToClean(&wouldbreak)) {
    throw khException
      (kh::tr("Unable to clean '%1'.\nIt would break the following:\n")
       .arg(GetRef()) +
       join<std::vector<std::string>::iterator>(wouldbreak.begin(), wouldbreak.end(), "\n"));
  }

  DoClean();
}


AssetVersionImplD::InputVersionHolder::InputVersionHolder
(const std::vector<std::string> &inputrefs)
{
  inputvers.reserve(inputrefs.size());
  for (std::vector<std::string>::const_iterator i = inputrefs.begin();
       i != inputrefs.end(); ++i) {
    inputvers.push_back(*i);
  }
}

AssetVersionImplD::InputVersionHolder::InputVersionHolder
(const std::vector<AssetVersion> &inputvers_) : inputvers(inputvers_)
{
}


AssetVersionImplD::InputVersionGuard::InputVersionGuard
(const AssetVersionD &ver) :
    khRefGuard<InputVersionHolder>(khRefGuardFromThis_(ver->verholder)),
    impl(ver.operator->())
{
  if (!operator bool()) {
    impl->verholder = new InputVersionHolder(impl->inputs);
    khRefGuard<InputVersionHolder>::operator=(khRefGuardFromNew(impl->verholder));
  }
}

AssetVersionImplD::InputVersionGuard::InputVersionGuard
(const AssetVersionImplD *impl_) :
    khRefGuard<InputVersionHolder>(khRefGuardFromThis_(impl_->verholder)),
    impl(impl_)
{
  if (!operator bool()) {
    impl->verholder = new InputVersionHolder(impl->inputs);
    khRefGuard<InputVersionHolder>::operator=(khRefGuardFromNew(impl->verholder));
  }
}

AssetVersionImplD::InputVersionGuard::InputVersionGuard
(const AssetVersionImplD *impl_,
 const std::vector<AssetVersion> &inputvers) :
    khRefGuard<InputVersionHolder>(khRefGuardFromThis_(impl_->verholder)),
    impl(impl_)

{
  if (!operator bool()) {
    if (inputvers.size()) {
      impl->verholder = new InputVersionHolder(inputvers);
    } else {
      impl->verholder = new InputVersionHolder(impl->inputs);
    }
    khRefGuard<InputVersionHolder>::operator=(khRefGuardFromNew(impl->verholder));
  }
}


AssetVersionImplD::InputVersionGuard::~InputVersionGuard(void)
{
  if (refcount() == 1) {
    impl->verholder = 0;
    // my base destructor will delete the object for me
  }
}

void
AssetVersionImplD::GetInputFilenames(std::vector<std::string> &out) const
{
  // load my input versions (only if they aren't already loaded)
  InputVersionGuard guard(this);

  for (std::vector<AssetVersion>::const_iterator iver =
         guard->inputvers.begin();
       iver != guard->inputvers.end(); ++iver) {
    (*iver)->GetOutputFilenames(out);
  }
}

void
AssetVersionImplD::WriteFatalLogfile(const AssetVersionRef &verref,
                                     const std::string &prefix,
                                     const std::string &error) throw()
{
  std::string logfilename = AssetVersionImpl::LogFilename(verref);
  khEnsureParentDir(logfilename);
  FILE *logfile = fopen(logfilename.c_str(), "w");
  if (logfile) {
    notify(NFY_WARN, "FATAL ERROR: %s, logging to file: %s",
           prefix.c_str(), logfilename.c_str());

    fprintf(logfile, "FATAL ERROR: %s: %s\n",
            prefix.c_str(), error.c_str());
    fclose(logfile);
  } else {
    notify(NFY_WARN, "Unable to log failure: %s: %s: %s",
           std::string(verref).c_str(), prefix.c_str(), error.c_str());
  }
}


// ****************************************************************************
// ***  LeafAssetVersionImplD
// ****************************************************************************
void
LeafAssetVersionImplD::HandleInputStateChange(AssetDefs::State newstate,
                                              const std::shared_ptr<StateChangeNotifier> notifier) const
{
  notify(NFY_VERBOSE, "HandleInputStateChange: %s", GetRef().c_str());
  if ((state == AssetDefs::Waiting) && (numWaitingFor > 1)) {
    if (newstate == AssetDefs::Succeeded) {
      --numWaitingFor;
    } else if (AssetDefs::Working(newstate)) {
      // NoOp
      // This is safe to ignore because I'm already waiting and
      // even if another child regresses to become Working, I'll still
      // stay Waiting. My numWaitingFor will be too low, but that won't
      // hurt, I'll just call SyncState when I don't have to.
    } else {
      SyncState(notifier);
    }
  } else {
    SyncState(notifier);
  }
}

bool
LeafAssetVersionImplD::CacheInputVersions(void) const
{
  return NeedComputeState();
}

AssetDefs::State
LeafAssetVersionImplD::ComputeState(void) const
{
  if (!NeedComputeState()) {
    return state;
  }

  // will be !Ready() until all my inputs are good
  bool blockersAreOffline = false;
  AssetDefs::State statebyinputs =
    StateByInputs(&blockersAreOffline, &numWaitingFor);

  AssetDefs::State newstate = state;
  if (!AssetDefs::Ready(state)) {
    // I'm currently not ready, so take whatever my inputs say
    newstate = statebyinputs;
  } else if (statebyinputs != AssetDefs::Queued) {
    // My imputs have regressed
    // Let's see if I should regress too

    if (AssetDefs::Working(state)) {
      // I'm in the middle of building myself
      // revert my state to wait/block on my inputs
      // OnStateChange will pick up this revert and stop my running task
      newstate = statebyinputs;
    } else {
      // my task has already finished
      if ((statebyinputs == AssetDefs::Blocked) && blockersAreOffline) {
        // If the only reason my inputs have reverted is because
        // some of them have gone offline, that's usually OK and
        // I don't need to revert my state.
        // Check to see if I care about my inputs going offline
        if (OfflineInputsBreakMe()) {
          // I care, revert my state too.
          newstate = statebyinputs;
        } else {
          // I don't care, so leave my state alone.
          newstate = state;
        }
      } else {
        // My inputs have regresseed for some reason other than some
        // of them going offline.
        // revert my state
        newstate = statebyinputs;
      }
    }
  } else {
    // nothing to do
    // my current state is correct based on what my task has told me so far
  }

  return newstate;
}

void
LeafAssetVersionImplD::HandleTaskLost(const TaskLostMsg &msg)
{
  // go ahead and clear taskid ourself, we know it's gone (that's the
  // purpose of this message) By us clearing it, OnStateChange won't try
  // to send a DeleteTask message.
  taskid = 0;


  if (state == AssetDefs::Queued) {
    // We're still in the queued state (no progress messages yet).
    // Lie and say we're currently 'New' so SetSate below won't
    // short-ciruit and say "I'm already queued"

    // Just set the field rather that calling SetState(New).
    // We don't want to do any extra work since we're going to turn right
    // around and say SetState(Queued)
    state = AssetDefs::New;
  }

  SetState(AssetDefs::Queued);
}

void
LeafAssetVersionImplD::HandleTaskProgress(const TaskProgressMsg &msg)
{
  // We don't have to worry about old progress messages messing us up
  // the caller makes sure that the message is from the task that
  // we want

  beginTime = msg.beginTime;
  progressTime = msg.progressTime;
  SetState(AssetDefs::InProgress);
  SetProgress(msg.progress);
}

void
LeafAssetVersionImplD::HandleTaskDone(const TaskDoneMsg &msg)
{
  beginTime = msg.beginTime;
  progressTime = msg.endTime;
  endTime = msg.endTime;

  if (msg.success) {
    // the output files in the msg have full paths, make them relative to
    // the AssetRoot again
    ClearOutfiles();                // should already be empty
    for (std::vector<std::string>::const_iterator of
           = msg.outfiles.begin();
         of != msg.outfiles.end(); ++of) {
      outfiles.push_back(*of);
    }
    SetState(AssetDefs::Succeeded);
  } else {
    SetState(AssetDefs::Failed);
  }
}

void
LeafAssetVersionImplD::SubmitTask(void)
{
  try {
    DoSubmitTask();
  } catch (const std::exception &e) {
    notify(NFY_WARN, "Exception during SubmitTask: %s : %s",
           GetRef().c_str(), e.what());
    WriteFatalLogfile(GetRef(), "SubmitTask", e.what());
    SetState(AssetDefs::Failed);
  } catch (...) {
    notify(NFY_WARN, "Unknown exception during SubmitTask: %s",
           GetRef().c_str());
    WriteFatalLogfile(GetRef(), "SubmitTask", "Unknown error");
    SetState(AssetDefs::Failed);
  }
}

void
LeafAssetVersionImplD::ClearOutfiles(void)
{
  for (std::vector<std::string>::const_iterator o = outfiles.begin();
       o != outfiles.end(); ++o) {
    if (khIsURI(*o)) {
      // don't do anything for URI outfiles
    } else {
      // version 2.0 specified the outfiles relative to the assetroot
      // version 2.1 specifies them as volume netpath's (abs paths)
      // Calling AssetPathToFilename is needed to 2.0 and won't
      // hurt for 2.1
      std::string filename = AssetDefs::AssetPathToFilename(*o);

      // get list of all files to delete (incl. piggybacks & overflows)
      std::vector<std::string> todelete;
      todelete.push_back(filename);
      khGetOverflowFilenames(filename, todelete);

      for (std::vector<std::string>::const_iterator d = todelete.begin();
           d != todelete.end(); ++d) {
        if (khExists(*d)) {
          // add to list of files to delete
          theAssetManager.DeleteFile(*d);
        }
      }
    }
  }

  outfiles.clear();
}


void
LeafAssetVersionImplD::OnStateChange(AssetDefs::State newstate,
                                     AssetDefs::State oldstate)
{
  AssetVersionImplD::OnStateChange(newstate, oldstate);

  // task related members that need to be maintained
  // - taskid (may need to SubmitTask or DeleteTask)
  // - output files
  // - progress
  // - beginTime
  // - progressTime
  // - endTime

  switch (state) {
    case AssetDefs::New:
    case AssetDefs::Waiting:
    case AssetDefs::Blocked:
    case AssetDefs::Queued:
    case AssetDefs::Canceled:
    case AssetDefs::Offline:
      // everything should be cleared out and any running tasks deleted
      ClearOutfiles();
      progress = 0.0;
      progressTime = 0;
      beginTime = 0;
      endTime = 0;
      if (taskid) {
        theAssetManager.DeleteTask(GetRef());
        taskid = 0;
      }

      // When we first enter the Queued state, we kick off our task
      if (state == AssetDefs::Queued) {
        // NOTE: This can end up calling back here to switch us to
        // another state (usually Failed or Succeded)
        SubmitTask();
      }
      break;
    case AssetDefs::InProgress:
      // Nothing to do here ...
      break;
    case AssetDefs::Failed:
      ClearOutfiles();
      progress = 1.0;
      taskid = 0;
      // leave beginTime alone
      // leave progressTime alone
      // leave endTime alone
      break;
    case AssetDefs::Succeeded:
      progress = 1.0;
      taskid = 0;
      // leave output files alone
      // leave beginTime alone
      // leave progressTime alone
      // leave endTime alone
      break;
    case AssetDefs::Bad:
      // This had to come from Succeeded and it can go back
      // to Succeeded. So don't muck with anything.
      break;
  }
}


void
LeafAssetVersionImplD::Rebuild(const std::shared_ptr<StateChangeNotifier> callerNotifier)
{
  if (!CanRebuild()) {
    throw khException
      (kh::tr("Resume only allowed for versions that are %1 or %2.")
       .arg(ToQString(AssetDefs::Failed))
       .arg(ToQString(AssetDefs::Canceled)));
  }

#if 0
  // Rebuilding an already succeeded asset is quite dangerous!
  // Those who depend on me may have already finished their work with me.
  // If I rebuild, they have the right to recognize that nothing has
  // changed (based on my version # and their config) and just reuse their
  // previous results. Those previous results may reference my outputs.
  // But if my inputs reference disk files that could change (sources
  // overwritten with new versions), I may change some of my outputs,
  // thereby invalidating the cached work from later stages.
  //
  // For this reason, requests to rebuild 'Succeeded' versions will fail.
  // Assets marked 'Bad' were once succeeded, so they too are disallowed.
  // The same logic could hold true for 'Offline' as well.
  if (state & (AssetDefs::Succeeded | AssetDefs::Offline | AssetDefs::Bad)) {
    throw khException(kh::tr("%1 marked as %2. Refusing to resume.")
                      .arg(ToQString(GetRef()), ToQString(state)));
  }
#endif

  std::shared_ptr<StateChangeNotifier> notifier = StateChangeNotifier::GetNotifier(this, callerNotifier);

  // SetState to New. The OnStateChange handler will take care
  // of stopping any running tasks, etc
  // false -> don't propagate the new state (we're going to change
  // it right away by calling SyncState)
  SetState<false>(AssetDefs::New, notifier);

  // Now get my state back to where it should be
  SyncState(notifier);
}


void
LeafAssetVersionImplD::Cancel(const std::shared_ptr<StateChangeNotifier> callerNotifier)
{
  if (!CanCancel()) {
    throw khException(kh::tr("%1 already %2. Unable to cancel.")
                      .arg(ToQString(GetRef()), ToQString(state)));
  }

  std::shared_ptr<StateChangeNotifier> notifier = StateChangeNotifier::GetNotifier(this, callerNotifier);
  
  // On state change will take care of cleanup (deleting task,
  // clearing fields, etc)
  SetState(AssetDefs::Canceled, notifier);
}



void
LeafAssetVersionImplD::DoClean(const std::shared_ptr<StateChangeNotifier> callerNotifier)
{
  if (state == AssetDefs::Offline)
    return;

  if (subtype == "Source")
    return;

  std::shared_ptr<StateChangeNotifier> notifier = StateChangeNotifier::GetNotifier(this, callerNotifier);

  // On state change will take care of cleanup (deleting task,
  // clearing fields, etc)
  SetState(AssetDefs::Offline, notifier);

  // now try to clean my inputs too
  for (std::vector<std::string>::const_iterator i = inputs.begin();
       i != inputs.end(); ++i) {
    AssetVersionD input(*i);
    if (input) {
      if (input->OkToCleanAsInput()) {
        MutableAssetVersionD(*i)->DoClean(notifier);
      }
    } else {
      notify(NFY_WARN, "'%s' has broken input '%s'",
             GetRef().c_str(), i->c_str());
    }
  }
}


// ****************************************************************************
// ***  CompositeAssetVersionImplD
// ****************************************************************************
void
CompositeAssetVersionImplD::HandleChildStateChange(const std::shared_ptr<StateChangeNotifier> notifier) const
{
  notify(NFY_VERBOSE, "CompositeAssetVersionImplD::HandleChildStateChange: %s", GetRef().c_str());
<<<<<<< HEAD
  SyncState(notifier);
=======
  SyncState();
>>>>>>> 71dc6a5b
}

void
CompositeAssetVersionImplD::HandleInputStateChange(AssetDefs::State, const std::shared_ptr<StateChangeNotifier> notifier) const
{
  if (children.empty()) {
    // Undecided composites need to listen to inputs
    notify(NFY_VERBOSE, "HandleInputStateChange: %s", GetRef().c_str());
    SyncState(notifier);
  }
}

void
CompositeAssetVersionImplD::HandleChildProgress(const std::string &) const
{
  // TODO: - implement me some day
}


bool
CompositeAssetVersionImplD::CacheInputVersions(void) const
{
  return (NeedComputeState() &&
          (children.empty() || CompositeStateCaresAboutInputsToo()));
}

AssetDefs::State
CompositeAssetVersionImplD::ComputeState(void) const
{
  if (!NeedComputeState()) {
    return state;
  }

  // Undecided composites take their state from their inputs
  if (children.empty()) {
    bool blockersAreOffline;
    AssetDefs::State statebyinputs = StateByInputs(&blockersAreOffline);
    return statebyinputs;
  }

  // some composite assets (namely Database) care about the state of their
  // inputs, for all others all that matters is the state of their children
  if (CompositeStateCaresAboutInputsToo()) {
    bool blockersAreOffline;
    AssetDefs::State statebyinputs = StateByInputs(&blockersAreOffline);
    if (statebyinputs != AssetDefs::Queued) {
      // something is wrong with my inputs (or they're not done yet)
      if ((statebyinputs == AssetDefs::Blocked) && blockersAreOffline) {
        if (OfflineInputsBreakMe()) {
          return statebyinputs;
        } else {
          // fall through and compute my state based on my children
        }
      } else {
        return statebyinputs;
      }
    } else {
      // fall through and compute my state based on my children
    }
  } else {
    // fall through and compute my state based on my children
  }



  // find out how my children are doing
  uint numkids = children.size();
  uint numgood = 0;
  uint numblocking = 0;
  uint numinprog = 0;
  uint numfailed = 0;
  for (std::vector<std::string>::const_iterator c = children.begin();
       c != children.end(); ++c) {
    AssetVersion child(*c);
    if (child) {
      AssetDefs::State cstate = child->state;
      if (cstate == AssetDefs::Succeeded) {
        ++numgood;
      } else if (cstate == AssetDefs::Failed) {
        ++numfailed;
      } else if (cstate == AssetDefs::InProgress) {
        ++numinprog;
      } else if (cstate & (AssetDefs::Blocked  |
                           AssetDefs::Canceled |
                           AssetDefs::Offline  |
                           AssetDefs::Bad)) {
        ++numblocking;
      }
    } else {
      ++numblocking;
    }
  }


  // determine my state based on my children
  if (numkids == numgood) {
    return AssetDefs::Succeeded;
  } else if (numblocking || numfailed) {
    return AssetDefs::Blocked;
  } else if (numgood || numinprog) {
    return AssetDefs::InProgress;
  } else {
    return AssetDefs::Queued;
  }
}

void
CompositeAssetVersionImplD::DelayedBuildChildren(void)
{
  // NoOp - OnStateChange will see that I haven't added any children
  // and will set my state to Succeeded
}

void
CompositeAssetVersionImplD::OnStateChange(AssetDefs::State newstate,
                                          AssetDefs::State oldstate)
{
  notify(NFY_VERBOSE,
         "CompositeAssetVersionImplD::OnStateChange() %s: %s -> %s",
         GetRef().c_str(),
         ToString(oldstate).c_str(),
         ToString(newstate).c_str());
  AssetVersionImplD::OnStateChange(newstate, oldstate);

  // certain plugins (e.g. Database, RasterProject) don't create their
  // children until after their inputs are done.
  // Composite::HandleInputStateChange detects this case and defer to this
  // function.  Detect this case and call DelayedBuildChildren
  if (children.empty() &&
      (!AssetDefs::Ready(oldstate) &&
       AssetDefs::Working(state))) {
    try {
      DelayedBuildChildren();
    } catch (const std::exception &e) {
      notify(NFY_WARN, "Exception during OnStateChange: %s", e.what());
      WriteFatalLogfile(GetRef(), "DelayedBuildChildren", e.what());
      SetState(AssetDefs::Failed);
      return;
    } catch (...) {
      notify(NFY_WARN, "Unknown exception during OnStateChange");
      WriteFatalLogfile(GetRef(), "DelayedBuildChildren",
                        "Unknown error");
      SetState(AssetDefs::Failed);
      return;
    }

    if (!children.empty()) {
      SyncState();
    } else {
      SetState(AssetDefs::Succeeded);
    }
  }
}

void
CompositeAssetVersionImplD::ChildrenToCancel(std::vector<AssetVersion> &out)
{
  copy(children.begin(), children.end(), back_inserter(out));
}

void
CompositeAssetVersionImplD::AddChild(MutableAssetVersionD &child)
{
  // add ourself as the parent
  child->parents.push_back(GetRef());

  // add the child to our list
  children.push_back(child->GetRef());
}

void
CompositeAssetVersionImplD::AddChildren
(std::vector<MutableAssetVersionD> &kids)
{
  for (std::vector<MutableAssetVersionD>::iterator child = kids.begin();
       child != kids.end(); ++child) {

    // add ourself as the parent
    (*child)->parents.push_back(GetRef());

    // add the child to our list
    children.push_back((*child)->GetRef());
  }
}

void
CompositeAssetVersionImplD::Rebuild(const std::shared_ptr<StateChangeNotifier> callerNotifier)
{
  // Rebuilding an already succeeded asset is quite dangerous!
  // Those who depend on me may have already finished their work with me.
  // If I rebuild, they have the right to recognize that nothing has
  // changed (based on my version # and their config) and just reuse their
  // previous results. Those previous results may reference my outputs.
  // But if my inputs reference disk files that could change (sources
  // overwritten with new versions), I may change some of my outputs,
  // thereby invalidating the cached work from later stages.
  //
  // For this reason, requests to rebuild 'Succeeded' versions will fail.
  // Assets marked 'Bad' were once succeeded, so they too are disallowed.
  // The same logic could hold true for 'Offline' as well.
  if (state & (AssetDefs::Succeeded | AssetDefs::Offline | AssetDefs::Bad)) {
    throw khException(kh::tr("%1 marked as %2. Refusing to resume.")
                      .arg(ToQString(GetRef()), ToQString(state)));
  }

  std::shared_ptr<StateChangeNotifier> notifier = StateChangeNotifier::GetNotifier(this, callerNotifier);

  std::vector<AssetVersion> tocancel;
  ChildrenToCancel(tocancel);
  if (tocancel.size()) {
    for (std::vector<AssetVersion>::const_iterator i = tocancel.begin();
         i != tocancel.end(); ++i) {
      // only rebuild the child if it is necessary
      if (*i) {
        if ((*i)->state & (AssetDefs::Canceled | AssetDefs::Failed)) {
          MutableAssetVersionD child((*i)->GetRef());
          child->Rebuild(notifier);
        }
      } else {
        notify(NFY_WARN, "'%s' has broken child to resume '%s'",
               GetRef().c_str(), i->Ref().c_str());
      }
    }
  }
  state = AssetDefs::New; // low-level to avoid callbacks
  SyncState(notifier);
}


void
CompositeAssetVersionImplD::Cancel(const std::shared_ptr<StateChangeNotifier> callerNotifier)
{
  if (!CanCancel()) {
    throw khException(kh::tr("%1 already %2. Unable to cancel.")
                      .arg(ToQString(GetRef()), ToQString(state)));
  }

  std::shared_ptr<StateChangeNotifier> notifier = StateChangeNotifier::GetNotifier(this, callerNotifier);

  SetState(AssetDefs::Canceled, notifier);

  std::vector<AssetVersion> tocancel;
  ChildrenToCancel(tocancel);
  if (tocancel.size()) {
    for (std::vector<AssetVersion>::const_iterator i = tocancel.begin();
         i != tocancel.end(); ++i) {
      // only cancel the child if it's not already finished
      if (*i) {
        if (!AssetDefs::Finished((*i)->state)) {
          MutableAssetVersionD child((*i)->GetRef());
          child->Cancel(notifier);
        }
      } else {
        notify(NFY_WARN, "'%s' has broken child to cancel '%s'",
               GetRef().c_str(), i->Ref().c_str());
      }
    }
  }
}


void
CompositeAssetVersionImplD::DoClean(const std::shared_ptr<StateChangeNotifier> callerNotifier)
{
  if (state == AssetDefs::Offline)
    return;

  std::shared_ptr<StateChangeNotifier> notifier = StateChangeNotifier::GetNotifier(this, callerNotifier);

  // On state change will take care of cleanup (deleting task,
  // clearing fields, etc)
  SetState(AssetDefs::Offline, notifier);

  // now try to clean my children
  for (std::vector<std::string>::const_iterator c = children.begin();
       c != children.end(); ++c) {
    AssetVersionD child(*c);
    if (child) {
      if ((child->state != AssetDefs::Offline) && child->OkToClean()) {
        MutableAssetVersionD(*c)->DoClean(notifier);
      }
    } else {
      notify(NFY_WARN, "'%s' has broken child '%s'",
             GetRef().c_str(), c->c_str());
    }
  }

  // now try to clean my inputs too
  for (std::vector<std::string>::const_iterator i = inputs.begin();
       i != inputs.end(); ++i) {
    AssetVersionD input(*i);
    if (input) {
      if (input->OkToCleanAsInput()) {
        MutableAssetVersionD(*i)->DoClean(notifier);
      }
    } else {
      notify(NFY_WARN, "'%s' has broken input '%s'",
             GetRef().c_str(), i->c_str());
    }
  }
}<|MERGE_RESOLUTION|>--- conflicted
+++ resolved
@@ -356,63 +356,9 @@
   notify(NFY_PROGRESS, "PropagateStateChange(%s): %s",
          ToString(state).c_str(), 
          GetRef().c_str());
-<<<<<<< HEAD
   std::shared_ptr<StateChangeNotifier> notifier = StateChangeNotifier::GetNotifier(this, callerNotifier);
   notifier->AddParentsToNotify(parents);
   notifier->AddListenersToNotify(listeners);
-=======
-  notify(NFY_VERBOSE, "Iterate through parents");
-  int i = 1;
-  for (std::vector<std::string>::const_iterator p = parents.begin();
-       p != parents.end(); ++p) {
-    AssetVersionD parent(*p);
-    notify(NFY_PROGRESS, "Iteration: %d | Total Iterations: %s | Parent: %s",
-           i,
-           ToString(parents.size()).c_str(),
-           p->c_str());
-    if (parent) {
-      notify(NFY_VERBOSE, "parent: %s exists", 
-             p->c_str());
-      notify(NFY_VERBOSE, "Calling parent->HandleChildStateChange(%s)", 
-             GetRef().c_str());
-      parent->HandleChildStateChange(GetRef());
-    } else {
-      notify(NFY_WARN, "'%s' has broken parent '%s'",
-             GetRef().c_str(), p->c_str());
-    }
-    i++;
-  }
-
-  // Make a copy of the listeners that I need to notify. We have to make
-  // a copy since the call to HandleInputStateChange could end up adding
-  // more listeners to me (invalidating my iterator) This could happen if
-  // HandleInputStateChange ends up calling a DelayedBuildChildren routine
-  // which build new versions with me as an input.
-  std::vector<std::string> toNotify = listeners;
-
-  notify(NFY_VERBOSE, "Iterate through listeners to notify");
-  i = 1;
-  for (std::vector<std::string>::const_iterator l = toNotify.begin();
-       l != toNotify.end(); ++l) {
-    AssetVersionD listener(*l);
-    notify(NFY_PROGRESS, "Iteration: %d | Total Iterations: %s | Listener: %s",
-           i,
-           ToString(toNotify.size()).c_str(),
-           l->c_str());
-    if (listener) {
-      notify(NFY_VERBOSE, "listener: %s exists",
-             l->c_str());
-      notify(NFY_VERBOSE, "Calling listener->HandleChildStateChange(%s, %s)", 
-             GetRef().c_str(), 
-             ToString(state).c_str());
-      listener->HandleInputStateChange(GetRef(), state);
-    } else {
-      notify(NFY_WARN, "'%s' has broken listener '%s'",
-             GetRef().c_str(), l->c_str());
-    }
-    i++;
-  }
->>>>>>> 71dc6a5b
 }
 
 void
@@ -1046,8 +992,6 @@
   SetState(AssetDefs::Canceled, notifier);
 }
 
-
-
 void
 LeafAssetVersionImplD::DoClean(const std::shared_ptr<StateChangeNotifier> callerNotifier)
 {
@@ -1086,11 +1030,7 @@
 CompositeAssetVersionImplD::HandleChildStateChange(const std::shared_ptr<StateChangeNotifier> notifier) const
 {
   notify(NFY_VERBOSE, "CompositeAssetVersionImplD::HandleChildStateChange: %s", GetRef().c_str());
-<<<<<<< HEAD
   SyncState(notifier);
-=======
-  SyncState();
->>>>>>> 71dc6a5b
 }
 
 void
