--- conflicted
+++ resolved
@@ -123,17 +123,7 @@
     LIBS=['geautoingest', 'geconfigutil', 'gefconfigutil', 'geutil', 'gecommon', 'gexml', 'gemiscconfig', 'xerces-c', 'qt-mt'])
 
 
-<<<<<<< HEAD
 env.install('fusion_bin', [ gesystemmanager, geresourceprovider ] )
-env.install('fusion_root', [ 'gefusion' ], 'etc/init.d')
-=======
-gestopdaemon = env.executable('gestopdaemon',
-                              ['gestopdaemon.cpp'],
-                              LIBS=['geutil', 'gecommon'])
-
-
-env.install('fusion_bin', [ gesystemmanager, geresourceprovider,
-                     gestartdaemon, gestopdaemon ] )
 env.install('fusion_root', [ 'gefusion' ], 'etc/init.d')
 
 env.test('LeafAssetVersion_unittest',
@@ -152,5 +142,4 @@
     env.ObjFromOtherDir(extraObjs),
     LIBS=['gegdal', 'geraster', 'gesearchtabs', 'genet', 'gepublish', 'gefconfigutil',
       'geindex_r', 'geutil', 'gecommon', 'gexml', 'gemiscconfig', 'qt-mt', 'xerces-c', 'geos',
-      'gtest'])
->>>>>>> a49125be
+      'gtest'])