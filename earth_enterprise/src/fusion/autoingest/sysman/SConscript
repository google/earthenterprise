--- conflicted
+++ resolved
@@ -126,25 +126,6 @@
 env.install('fusion_bin', [ gesystemmanager, geresourceprovider ] )
 env.install('fusion_root', [ 'gefusion' ], 'etc/init.d')
 
-<<<<<<< HEAD
-env.test('LeafAssetVersion_unittest',
-    commonobj +
-    map(lambda p: 'plugins/'+p+'AssetD.o', plugins) +
-    [ 'LeafAssetVersion_unittest.cpp',
-      'AssetD.o', 'AssetVersionD.o',
-      'khSystemManager.o',
-      'khAssetManager.o', 'khAssetManagerDispatch.o',
-      'khResourceManager.o', 'khTask.o', 'TaskRequirements.o',
-      'khResourceProviderProxy.o', 'khResourceProviderProxyDispatch.o',
-      'ResourceProviderProxy.o', 'Reservation.o',
-      'SysManExtra.o', 'SysManFromStorage.o', 'InsetInfo.o',
-      TaskStorageObj, JobStorageObj, NextTaskIdObj, TaskRuleObj,
-      FusionUniqueIdObj] +
-    env.ObjFromOtherDir(extraObjs),
-    LIBS=['gegdal', 'geraster', 'gesearchtabs', 'genet', 'gepublish', 'gefconfigutil',
-      'geindex_r', 'geutil', 'gecommon', 'gexml', 'gemiscconfig', 'qt-mt', 'xerces-c', 'geos',
-      'gtest'])
-=======
 
 SConscript(
     'parse-raster-project-xml-no-content_unittest/SConscript',
@@ -156,5 +137,4 @@
     'memory-tests/SConscript',
     exports=[
         'env', 'commonobj', 'plugins', 'extraObjs', 'TaskStorageObj',
-        'JobStorageObj', 'NextTaskIdObj', 'TaskRuleObj', 'FusionUniqueIdObj'])
->>>>>>> 9e60bf98
+        'JobStorageObj', 'NextTaskIdObj', 'TaskRuleObj', 'FusionUniqueIdObj'])