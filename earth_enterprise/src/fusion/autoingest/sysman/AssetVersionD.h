--- conflicted
+++ resolved
@@ -21,10 +21,7 @@
 #include "AssetHandleD.h"
 #include <autoingest/sysman/.idl/TaskStorage.h>
 #include <set>
-<<<<<<< HEAD
-=======
 #include <map>
->>>>>>> d8795cce
 #include <memory>
 
 // ****************************************************************************
@@ -44,8 +41,6 @@
   AssetVersionImplD& operator=(const AssetVersionImplD&);
 
  protected:
-<<<<<<< HEAD
-=======
   // Tracks the state of inputs to a given asset version that have changed. Each
   // entry maps a state to the number of inputs that have changed to that state.
   struct InputStates {
@@ -54,26 +49,10 @@
     InputStates() : numSucceeded(0), allWorkingOrSucceeded(true) {}
   };
 
->>>>>>> d8795cce
   // Helper class to efficently send updates of state changes to other asset
   // versions.
   class StateChangeNotifier {
     private:
-<<<<<<< HEAD
-      enum NotifyType {PARENTS, LISTENERS};
-      AssetVersionImplD * const assetVersion;
-      std::set<std::string> parentsToNotify;
-      std::set<std::string> listenersToNotify;
-      static void AddToSet(std::set<std::string> &, const std::vector<std::string> &);
-      void SendNotifications(NotifyType, std::shared_ptr<StateChangeNotifier>);
-    public:
-      static std::shared_ptr<StateChangeNotifier>
-      GetNotifier(AssetVersionImplD * const, std::shared_ptr<StateChangeNotifier>);
-      StateChangeNotifier(AssetVersionImplD * const assetVersion) : assetVersion(assetVersion) {}
-      ~StateChangeNotifier();
-      void AddParentsToNotify(const std::vector<std::string> &);
-      void AddListenersToNotify(const std::vector<std::string> &);
-=======
       std::set<std::string> parentsToNotify;
       std::map<std::string, InputStates> listenersToNotify;
       void NotifyParents(std::shared_ptr<StateChangeNotifier>);
@@ -84,7 +63,6 @@
       ~StateChangeNotifier();
       void AddParentsToNotify(const std::vector<std::string> &);
       void AddListenersToNotify(const std::vector<std::string> &, AssetDefs::State);
->>>>>>> d8795cce
   };
 
   static khRefGuard<AssetVersionImplD> Load(const std::string &boundref);
@@ -118,11 +96,7 @@
   template<bool propagate = true>
   void SetState(AssetDefs::State newstate, const std::shared_ptr<StateChangeNotifier> = nullptr);
   void SetProgress(double newprogress);
-<<<<<<< HEAD
-  void SyncState(const std::shared_ptr<StateChangeNotifier> = nullptr) const; // const so can be called w/o mutable handle
-=======
   virtual void SyncState(const std::shared_ptr<StateChangeNotifier> = nullptr) const; // const so can be called w/o mutable handle
->>>>>>> d8795cce
   // will create a mutable handle itself if it
   // needs to call SetState
   void PropagateStateChange(const std::shared_ptr<StateChangeNotifier> = nullptr);
@@ -131,11 +105,7 @@
   virtual void HandleTaskProgress(const TaskProgressMsg &msg);
   virtual void HandleTaskDone(const TaskDoneMsg &msg);
   virtual void HandleChildStateChange(const std::shared_ptr<StateChangeNotifier>) const;
-<<<<<<< HEAD
-  virtual void HandleInputStateChange(AssetDefs::State, const std::shared_ptr<StateChangeNotifier>) const;
-=======
   virtual void HandleInputStateChange(InputStates, const std::shared_ptr<StateChangeNotifier>) const = 0;
->>>>>>> d8795cce
   virtual void HandleChildProgress(const std::string &) const;
   virtual void OnStateChange(AssetDefs::State newstate,
                              AssetDefs::State oldstate);
@@ -213,11 +183,7 @@
   virtual void HandleTaskLost(const TaskLostMsg &msg);
   virtual void HandleTaskProgress(const TaskProgressMsg &msg);
   virtual void HandleTaskDone(const TaskDoneMsg &msg);
-<<<<<<< HEAD
-  virtual void HandleInputStateChange(AssetDefs::State, const std::shared_ptr<StateChangeNotifier>) const;
-=======
   virtual void HandleInputStateChange(InputStates, const std::shared_ptr<StateChangeNotifier>) const;
->>>>>>> d8795cce
   virtual void OnStateChange(AssetDefs::State newstate,
                              AssetDefs::State oldstate);
   virtual void DoSubmitTask(void) = 0;
@@ -249,11 +215,7 @@
   virtual AssetDefs::State ComputeState(void) const;
   virtual bool CacheInputVersions(void) const;
   virtual void HandleChildStateChange(const std::shared_ptr<StateChangeNotifier>) const;
-<<<<<<< HEAD
-  virtual void HandleInputStateChange(AssetDefs::State, const std::shared_ptr<StateChangeNotifier>) const;
-=======
   virtual void HandleInputStateChange(InputStates, const std::shared_ptr<StateChangeNotifier>) const;
->>>>>>> d8795cce
   virtual void HandleChildProgress(const std::string &) const;
   virtual void DelayedBuildChildren(void);
   virtual void OnStateChange(AssetDefs::State newstate,
