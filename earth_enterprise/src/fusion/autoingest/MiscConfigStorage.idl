// Copyright 2017 Google Inc.
//
// Licensed under the Apache License, Version 2.0 (the "License");
// you may not use this file except in compliance with the License.
// You may obtain a copy of the License at
//
//      http://www.apache.org/licenses/LICENSE-2.0
//
// Unless required by applicable law or agreed to in writing, software
// distributed under the License is distributed on an "AS IS" BASIS,
// WITHOUT WARRANTIES OR CONDITIONS OF ANY KIND, either express or implied.
// See the License for the specific language governing permissions and
// limitations under the License.

#include <string>
#include <khTypes.h>
#include <autoingest/.idl/Systemrc.h>
#include <khFileUtils.h>
#include <notify.h>

class MiscConfigStorage {
  // delay between writing a file and reading it from NFS in order to
  // help work around the delayed NFS visibility problem.
  uint        NFSVisibilityDelay = uint(0);
  uint        AssetCacheSize = uint(128000);
  uint        VersionCacheSize = uint(128000);
  bool        GenerateProductPreviews = true;

<<<<<<< HEAD
=======
  bool        DisablePacketLevelVersionCachePurge = false;

  bool        ConsolidateListenerNotifications = false;

  uint        MutexTimedWaitSec = uint(30);

>>>>>>> fa76ac87
#pragma LoadAndSave

#hquote
 public:
  static std::string Filename(void) {
    // NOTE: This intentionally doesn't call geAssetDefs::Filename
    // because we don't wan't users of MiscConfig to necessarily have to
    // link against autoingest.
    static std::string assetroot = Systemrc::TryAssetRoot();
    if (!assetroot.empty()) {
      return khComposePath(assetroot, ".config/misc.xml");
    } else {
      return std::string();
    }
  }
 protected:
  bool Load(void) throw() {
    static std::string filename = Filename();
    if (!filename.empty()) {
      return Load(filename);
    } else {
      return true;
    }
  }
  bool Save(void) const throw() {
    static std::string filename = Filename();
    if (!filename.empty()) {
      return Save(Filename());
    } else {
      notify(NFY_WARN, "Unable to save MiscConfig to emtpty filename");
      return false;
    }
  }
#/hquote
};<|MERGE_RESOLUTION|>--- conflicted
+++ resolved
@@ -26,15 +26,8 @@
   uint        VersionCacheSize = uint(128000);
   bool        GenerateProductPreviews = true;
 
-<<<<<<< HEAD
-=======
-  bool        DisablePacketLevelVersionCachePurge = false;
-
-  bool        ConsolidateListenerNotifications = false;
-
   uint        MutexTimedWaitSec = uint(30);
 
->>>>>>> fa76ac87
 #pragma LoadAndSave
 
 #hquote
