--- conflicted
+++ resolved
@@ -22,7 +22,6 @@
   // delay between writing a file and reading it from NFS in order to
   // help work around the delayed NFS visibility problem.
   uint        NFSVisibilityDelay = uint(0);
-<<<<<<< HEAD
 
   // The maximum number of objects allowed in each cache
   uint        AssetCacheSize = uint(128000);
@@ -34,10 +33,8 @@
 
   bool        LimitMemoryUtilization = false;
 
-=======
   uint        AssetCacheSize = uint(128000);
   uint        VersionCacheSize = uint(128000);
->>>>>>> c25975c2
   bool        GenerateProductPreviews = true;
 
   uint        MutexTimedWaitSec = uint(30);
