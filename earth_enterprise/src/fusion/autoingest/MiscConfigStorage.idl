// Copyright 2017 Google Inc.
//
// Licensed under the Apache License, Version 2.0 (the "License");
// you may not use this file except in compliance with the License.
// You may obtain a copy of the License at
//
//      http://www.apache.org/licenses/LICENSE-2.0
//
// Unless required by applicable law or agreed to in writing, software
// distributed under the License is distributed on an "AS IS" BASIS,
// WITHOUT WARRANTIES OR CONDITIONS OF ANY KIND, either express or implied.
// See the License for the specific language governing permissions and
// limitations under the License.

#include <string>
#include <khTypes.h>
#include <autoingest/.idl/Systemrc.h>
#include <khFileUtils.h>
#include <notify.h>

class MiscConfigStorage {
  // delay between writing a file and reading it from NFS in order to
  // help work around the delayed NFS visibility problem.
  uint        NFSVisibilityDelay = uint(0);
<<<<<<< HEAD
  uint        AssetCacheSize = uint(128000);
  uint        VersionCacheSize = uint(128000);
=======

  // The maximum number of objects allowed in each cache
  uint        AssetCacheSize = uint(128000);
  uint        VersionCacheSize = uint(128000);

  // The maximum amount of memory allocated for each cache in bytes.
  uint64      MaxAssetCacheMemorySize = uint64(1073741824);
  uint64      MaxVersionCacheMemorySize = uint64(1073741824);

  bool        LimitMemoryUtilization = false;
  
>>>>>>> ebd0fba1
  bool        GenerateProductPreviews = true;
  uint        MutexTimedWaitSec = uint(30);
  
  bool        GraphOperations = false;

#pragma LoadAndSave

#hquote
 public:
  static std::string Filename(void) {
    // NOTE: This intentionally doesn't call geAssetDefs::Filename
    // because we don't wan't users of MiscConfig to necessarily have to
    // link against autoingest.
    static std::string assetroot = Systemrc::TryAssetRoot();
    if (!assetroot.empty()) {
      return khComposePath(assetroot, ".config/misc.xml");
    } else {
      return std::string();
    }
  }
 protected:
  bool Load(void) throw() {
    static std::string filename = Filename();
    if (!filename.empty()) {
      return Load(filename);
    } else {
      return true;
    }
  }
  bool Save(void) const throw() {
    static std::string filename = Filename();
    if (!filename.empty()) {
      return Save(Filename());
    } else {
      notify(NFY_WARN, "Unable to save MiscConfig to emtpty filename");
      return false;
    }
  }
#/hquote
};<|MERGE_RESOLUTION|>--- conflicted
+++ resolved
@@ -22,10 +22,6 @@
   // delay between writing a file and reading it from NFS in order to
   // help work around the delayed NFS visibility problem.
   uint        NFSVisibilityDelay = uint(0);
-<<<<<<< HEAD
-  uint        AssetCacheSize = uint(128000);
-  uint        VersionCacheSize = uint(128000);
-=======
 
   // The maximum number of objects allowed in each cache
   uint        AssetCacheSize = uint(128000);
@@ -37,10 +33,8 @@
 
   bool        LimitMemoryUtilization = false;
   
->>>>>>> ebd0fba1
   bool        GenerateProductPreviews = true;
   uint        MutexTimedWaitSec = uint(30);
-  
   bool        GraphOperations = false;
 
 #pragma LoadAndSave
