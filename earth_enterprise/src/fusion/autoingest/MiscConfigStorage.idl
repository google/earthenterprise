// Copyright 2017 Google Inc.
//
// Licensed under the Apache License, Version 2.0 (the "License");
// you may not use this file except in compliance with the License.
// You may obtain a copy of the License at
//
//      http://www.apache.org/licenses/LICENSE-2.0
//
// Unless required by applicable law or agreed to in writing, software
// distributed under the License is distributed on an "AS IS" BASIS,
// WITHOUT WARRANTIES OR CONDITIONS OF ANY KIND, either express or implied.
// See the License for the specific language governing permissions and
// limitations under the License.

#include <string>
#include <khTypes.h>
#include <autoingest/.idl/Systemrc.h>
#include <khFileUtils.h>
#include <notify.h>

class MiscConfigStorage {
  enum GraphOpsType { NO_GRAPH_OPS = 0, FAST_GRAPH_OPS = 1, ALL_GRAPH_OPS = 2 };

  // delay between writing a file and reading it from NFS in order to
  // help work around the delayed NFS visibility problem.
  uint         NFSVisibilityDelay = uint(0);

  // The maximum number of objects allowed in each cache
  uint         AssetCacheSize = uint(128000);
  uint         VersionCacheSize = uint(128000);

  // The maximum amount of memory allocated for each cache in bytes.
  uint64       MaxAssetCacheMemorySize = uint64(805306368);
  uint64       MaxVersionCacheMemorySize = uint64(2415919104);

  bool         LimitMemoryUtilization = false;
  
<<<<<<< HEAD
  bool        GenerateProductPreviews = true;
  uint        MutexTimedWaitSec = uint(30);
  uint        PackGenAnalysisThreads = uint(1);
  bool        GraphOperations = false;
  bool        PeriodicallyWriteDirtyToDisk = false;
=======
  bool         GenerateProductPreviews = true;
  uint         MutexTimedWaitSec = uint(30);
  uint         PackGenAnalysisThreads = uint(1);
  GraphOpsType GraphOperations = MiscConfigStorage::NO_GRAPH_OPS;
>>>>>>> 473402fc

#pragma LoadAndSave

#hquote
 public:
  static std::string Filename(void) {
    // NOTE: This intentionally doesn't call geAssetDefs::Filename
    // because we don't wan't users of MiscConfig to necessarily have to
    // link against autoingest.
    static std::string assetroot = Systemrc::TryAssetRoot();
    if (!assetroot.empty()) {
      return khComposePath(assetroot, ".config/misc.xml");
    } else {
      return std::string();
    }
  }
 protected:
  bool Load(void) throw() {
    static std::string filename = Filename();
    if (!filename.empty()) {
      return Load(filename);
    } else {
      return true;
    }
  }
  bool Save(void) const throw() {
    static std::string filename = Filename();
    if (!filename.empty()) {
      return Save(Filename());
    } else {
      notify(NFY_WARN, "Unable to save MiscConfig to emtpty filename");
      return false;
    }
  }
#/hquote
};<|MERGE_RESOLUTION|>--- conflicted
+++ resolved
@@ -35,18 +35,11 @@
 
   bool         LimitMemoryUtilization = false;
   
-<<<<<<< HEAD
   bool        GenerateProductPreviews = true;
   uint        MutexTimedWaitSec = uint(30);
   uint        PackGenAnalysisThreads = uint(1);
-  bool        GraphOperations = false;
+  GraphOpsType GraphOperations = MiscConfigStorage::NO_GRAPH_OPS;
   bool        PeriodicallyWriteDirtyToDisk = false;
-=======
-  bool         GenerateProductPreviews = true;
-  uint         MutexTimedWaitSec = uint(30);
-  uint         PackGenAnalysisThreads = uint(1);
-  GraphOpsType GraphOperations = MiscConfigStorage::NO_GRAPH_OPS;
->>>>>>> 473402fc
 
 #pragma LoadAndSave
 
