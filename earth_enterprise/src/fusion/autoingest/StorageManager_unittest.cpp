/*
 * Copyright 2019 The Open GEE Contributors
 *
 * Licensed under the Apache License, Version 2.0 (the "License");
 * you may not use this file except in compliance with the License.
 * You may obtain a copy of the License at
 *
 *      http://www.apache.org/licenses/LICENSE-2.0
 *
 * Unless required by applicable law or agreed to in writing, software
 * distributed under the License is distributed on an "AS IS" BASIS,
 * WITHOUT WARRANTIES OR CONDITIONS OF ANY KIND, either express or implied.
 * See the License for the specific language governing permissions and
 * limitations under the License.
 */

#include "StorageManager.h"
#include "CacheSizeCalculations.h"

#include <algorithm>
#include <gtest/gtest.h>
#include <sstream>

using namespace std;

const size_t CACHE_SIZE = 5;

class TestItem : public khRefCounter, public StorageManaged {
 public:
  static string fileName;
  TestItem() : val(nextValue++), saveSucceeds(true) {}
  const int val;
  string savename;
  bool saveSucceeds;
  const string XMLFilename() {
    stringstream filename;
    filename << val;
    return filename.str();
  }
  virtual bool Save(const string &filename) {
    savename = filename;
    return saveSucceeds;
  }
<<<<<<< HEAD
  static string Filename(const std::string ref) {
    return fileName;
=======
  // determine amount of memory used by TestItem
  uint64 GetSize() {
    return (GetObjectSize(val)
    + GetObjectSize(savename)
    + GetObjectSize(saveSucceeds)
    + GetObjectSize(nextValue));
>>>>>>> 7d8567c4
  }
 private:
  static int nextValue;
};
int TestItem::nextValue = 1;
string TestItem::fileName;
template<> const bool StorageManager<TestItem>::check_timestamps = false;

using HandleType = typename StorageManager<TestItem>::HandleType;
using AssetKey = typename StorageManager<TestItem>::AssetKey;

class TestHandle : public AssetHandleInterface<TestItem> {
  public:
    virtual const AssetKey Key() const { return name; }
    virtual HandleType Load(const string &) const {
      return khRefGuardFromNew<TestItem>(new TestItem());
    }
    virtual bool Valid(const HandleType &) const { return true; }
    TestHandle(const AssetKey & name) : name(name) {}
    TestHandle() = default;
    AssetKey name;
    HandleType handle;
};

template<class HandleClass>
HandleClass Get(StorageManager<TestItem> & storageManager,
                const AssetKey & name,
                bool checkFileExistenceFirst,
                bool addToCache,
                bool makeMutable) {
  HandleClass handle(name);
  handle.handle = storageManager.Get(&handle, checkFileExistenceFirst, addToCache, makeMutable);
  return handle;
}

class StorageManagerTest : public testing::Test {
 protected:
  StorageManager<TestItem> storageManager;
 public:
<<<<<<< HEAD
  StorageManagerTest() : storageManager(CACHE_SIZE, "test") {
    // Reset the static variables in TestItem
    TestItem::fileName = "/dev/null"; // A file that exists
  }
=======
  StorageManagerTest() : storageManager(CACHE_SIZE, false, 0, "test") {}
>>>>>>> 7d8567c4
};

TEST_F(StorageManagerTest, AddAndRetrieve) {
  ASSERT_EQ(storageManager.CacheSize(), 0) << "Storage manager has unexpected item in cache";
  ASSERT_EQ(storageManager.DirtySize(), 0) << "Storage manager has unexpected item in dirty map";
  
  // Create some items
  TestHandle first = Get<TestHandle>(storageManager, "first", false, true, false);
  TestHandle second = Get<TestHandle>(storageManager, "second", false, true, false);
  TestHandle third = Get<TestHandle>(storageManager, "third", false, true, false);
  
  ASSERT_EQ(storageManager.CacheSize(), 3) << "Storage manager has wrong number of items in cache";
  ASSERT_EQ(storageManager.DirtySize(), 0) << "Storage manager has unexpected item in dirty map";
  ASSERT_EQ(first.handle->val, 1) << "First item has unexpected value";
  ASSERT_EQ(second.handle->val, 2) << "Second item has unexpected value";
  ASSERT_EQ(third.handle->val, 3) << "Third item has unexpected value";
  
  // Retrieve one of the items
  TestHandle second2 = Get<TestHandle>(storageManager, "second", false, true, false);
  ASSERT_EQ(storageManager.CacheSize(), 3) << "Storage manager has wrong number of items in cache";
  ASSERT_EQ(storageManager.DirtySize(), 0) << "Storage manager has unexpected item in dirty map";
  ASSERT_EQ(second.handle->val, second2.handle->val) << "Could not retrieve existing item from storage manager";
}

TEST_F(StorageManagerTest, LoadWithoutCache) {
  TestHandle newItem = Get<TestHandle>(storageManager, "new", false, false, false);
  ASSERT_EQ(storageManager.CacheSize(), 0) << "Storage manager has unexpected item in cache";
  ASSERT_EQ(storageManager.DirtySize(), 0) << "Storage manager has unexpected item in dirty map";
  
  storageManager.AddExisting(newItem.name, newItem.handle);
  ASSERT_EQ(storageManager.CacheSize(), 1) << "Storage manager has wrong number of items in cache";
  ASSERT_EQ(storageManager.DirtySize(), 0) << "Storage manager has unexpected item in dirty map";
  
  TestHandle new2 = Get<TestHandle>(storageManager, "new", false, true, false);
  ASSERT_EQ(newItem.handle->val, new2.handle->val) << "Could not retrieve existing item from storage manager.";
}

TEST_F(StorageManagerTest, AddNew) {
  HandleType newItem(khRefGuardFromNew(new TestItem()));
  ASSERT_EQ(storageManager.CacheSize(), 0) << "Storage manager has unexpected item in cache";
  ASSERT_EQ(storageManager.DirtySize(), 0) << "Storage manager has unexpected item in dirty map";
  
  storageManager.AddNew("newItem", newItem);
  ASSERT_EQ(storageManager.CacheSize(), 1) << "Storage manager has wrong number of items in cache";
  ASSERT_EQ(storageManager.DirtySize(), 1) << "Storage manager has wrong number of items in dirty map";
  
  TestHandle another = Get<TestHandle>(storageManager, "another", false, true, false);
  ASSERT_EQ(storageManager.CacheSize(), 2) << "Storage manager has wrong number of items in cache";
  ASSERT_EQ(storageManager.DirtySize(), 1) << "Storage manager has wrong number of items in dirty map";

  TestHandle retrieved = Get<TestHandle>(storageManager, "newItem", false, true, false);
  ASSERT_EQ(newItem->val, retrieved.handle->val) << "Could not retrieve new item from storage manager.";
}

TEST_F(StorageManagerTest, CheckFileExistence) {
  TestHandle goodFile = Get<TestHandle>(storageManager, "good", true, true, false);
  ASSERT_EQ(storageManager.CacheSize(), 1) << "Storage manager has wrong number of items in cache";
  ASSERT_EQ(storageManager.DirtySize(), 0) << "Storage manager has unexpected item in dirty map";
  
  TestItem::fileName = "notafile"; // Try to read an invalid file
  TestHandle badFile = Get<TestHandle>(storageManager, "bad", true, true, false);
  ASSERT_EQ(storageManager.CacheSize(), 1) << "Storage manager has wrong number of items in cache";
  ASSERT_EQ(storageManager.DirtySize(), 0) << "Storage manager has unexpected item in dirty map";
  ASSERT_FALSE(badFile.handle) << "Should get empty handle from non-existant file";
}

TEST_F(StorageManagerTest, Mutable) {
  TestHandle mut = Get<TestHandle>(storageManager, "mutable", false, true, true);
  ASSERT_EQ(storageManager.CacheSize(), 1) << "Storage manager has wrong number of items in cache";
  ASSERT_EQ(storageManager.DirtySize(), 1) << "Storage manager has wrong number of items in dirty map";

  TestHandle another = Get<TestHandle>(storageManager, "another", false, true, false);
  ASSERT_EQ(storageManager.CacheSize(), 2) << "Storage manager has wrong number of items in cache";
  ASSERT_EQ(storageManager.DirtySize(), 1) << "Storage manager has wrong number of items in dirty map";
}

TEST_F(StorageManagerTest, PurgeCacheBasedOnNumberOfObjects) {
  // Put items in the cache but don't hold handles so they will be purged
  for(size_t i = 0; i < CACHE_SIZE + 2; ++i) {
    stringstream s;
    s << "asset" << i;
    Get<TestHandle>(storageManager, s.str(), false, true, false);
    ASSERT_EQ(storageManager.CacheSize(), min(i+1, CACHE_SIZE)) << "Unexpected number of items in cache";
    ASSERT_EQ(storageManager.DirtySize(), 0) << "Storage manager has unexpected item in dirty map";
  }
}

TEST_F(StorageManagerTest, PurgeCacheBasedOnMemoryUtilization) {
  // Purges items from cache when the memory utilization exceeds
  // the limit and determines if the cache memory usage reflects the size
  // of the items in cache.
  size_t i;
  uint64 cacheItemSize = 0;
  uint64 memoryLimit = 0;
  for(i = 0; i < CACHE_SIZE + 2; ++i) {
    stringstream s;
    s << "asset" << i;
    Get<TestHandle>(storageManager, s.str(), false, true, false);
    if (cacheItemSize == 0) {
      cacheItemSize = storageManager.GetCacheItemSize(s.str());
      memoryLimit = cacheItemSize * (CACHE_SIZE - 1);
      storageManager.SetCacheMemoryLimit(true, memoryLimit);
    }
    ASSERT_EQ(storageManager.DirtySize(), 0) << "Storage manager has unexpected item in dirty map";
  }
  ASSERT_EQ(storageManager.CacheSize(), (CACHE_SIZE - 1)) << "Unexpected number of items in cache";
  ASSERT_EQ(storageManager.CacheMemoryUse(), memoryLimit) << "Unexpected memory usage";
}

TEST_F(StorageManagerTest, PurgeCacheWithHandles) {
  {
    // Put items in the cache and hold handles so they won't be purged
    TestHandle handles[CACHE_SIZE+3];
    for(size_t i = 0; i < CACHE_SIZE + 3; ++i) {
      stringstream s;
      s << "asset" << i;
      handles[i] = Get<TestHandle>(storageManager, s.str(), false, true, false);
      ASSERT_EQ(storageManager.CacheSize(), i+1) << "Unexpected number of items in cache";
      ASSERT_EQ(storageManager.DirtySize(), 0) << "Storage manager has unexpected item in dirty map";
    }
  }
  
  // Now that we no longer have handles items can be removed from the cache.
  // Remove an item but don't purge the cache
  storageManager.NoLongerNeeded("asset0", false);
  ASSERT_EQ(storageManager.CacheSize(), CACHE_SIZE+2) << "Unexpected number of items in cache";
  ASSERT_EQ(storageManager.DirtySize(), 0) << "Storage manager has unexpected item in dirty map";
  
  // Remove an item and do purge the cache
  storageManager.NoLongerNeeded("asset1");
  ASSERT_EQ(storageManager.CacheSize(), CACHE_SIZE) << "Unexpected number of items in cache";
  ASSERT_EQ(storageManager.DirtySize(), 0) << "Storage manager has unexpected item in dirty map";
  storageManager.NoLongerNeeded("asset1");
  ASSERT_EQ(storageManager.CacheSize(), CACHE_SIZE) << "Unexpected number of items in cache";
  ASSERT_EQ(storageManager.DirtySize(), 0) << "Storage manager has unexpected item in dirty map";
}

class TestHandleInvalid : public TestHandle {
  public:
    virtual bool Valid(const HandleType &) const { return false; }
    TestHandleInvalid(const AssetKey & name) : TestHandle(name) {}
};

TEST_F(StorageManagerTest, InvalidItemInCache) {
  TestHandle invalid = Get<TestHandle>(storageManager, "invalid", false, true, false);
  ASSERT_EQ(storageManager.CacheSize(), 1) << "Storage manager has wrong number of items in cache";
  ASSERT_EQ(storageManager.DirtySize(), 0) << "Storage manager has unexpected item in dirty map";
  
  // Ensure that if we get it again it is reloaded since it's invalid
  TestHandle invalid2 = Get<TestHandleInvalid>(storageManager, "invalid", false, true, false);
  ASSERT_EQ(storageManager.CacheSize(), 1) << "Storage manager has wrong number of items in cache";
  ASSERT_EQ(storageManager.DirtySize(), 0) << "Storage manager has unexpected item in dirty map";
  ASSERT_NE(invalid.handle->val, invalid2.handle->val) << "Did not reload invalid item";
}

TEST_F(StorageManagerTest, Abort) {
  TestHandle handles[5];
  handles[0] = Get<TestHandle>(storageManager, "asset0", false, true, false);
  handles[1] = Get<TestHandle>(storageManager, "asset1", false, true, false);
  handles[2] = Get<TestHandle>(storageManager, "mutable2", false, true, true);
  handles[3] = Get<TestHandle>(storageManager, "asset3", false, true, false);
  handles[4] = Get<TestHandle>(storageManager, "mutable4", false, true, true);
  ASSERT_EQ(storageManager.CacheSize(), 5) << "Unexpected number of items in cache";
  ASSERT_EQ(storageManager.DirtySize(), 2) << "Storage manager has wrong number of items in dirty map";
  
  // Abort should remove the mutable items but nothing else
  storageManager.Abort();
  ASSERT_EQ(storageManager.CacheSize(), 3) << "Unexpected number of items in cache";
  ASSERT_EQ(storageManager.DirtySize(), 0) << "Storage manager has wrong number of items in dirty map";
  
  // Try to reload one of the non-dirty items
  TestHandle notdirty = Get<TestHandle>(storageManager, "asset3", false, true, false);
  ASSERT_EQ(handles[3].handle->val, notdirty.handle->val) << "Non-dirty item was removed from cache on abort";
  
  // Try to reload one of the dirty items
  TestHandle dirty = Get<TestHandle>(storageManager, "mutable2", false, true, true);
  ASSERT_NE(handles[2].handle->val, dirty.handle->val) << "Dirty item was not removed from cache on abort";
  ASSERT_EQ(storageManager.CacheSize(), 4) << "Unexpected number of items in cache";
  ASSERT_EQ(storageManager.DirtySize(), 1) << "Storage manager has wrong number of items in dirty map";
}

void getAssetsForDirtyTest(StorageManager<TestItem> & storageManager, TestHandle handles[5]) {
  handles[0] = Get<TestHandle>(storageManager, "asset0", false, true, false);
  handles[1] = Get<TestHandle>(storageManager, "asset1", false, true, false);
  handles[2] = Get<TestHandle>(storageManager, "mutable2", false, true, true);
  handles[3] = Get<TestHandle>(storageManager, "asset3", false, true, false);
  handles[4] = Get<TestHandle>(storageManager, "mutable4", false, true, true);
  ASSERT_EQ(storageManager.CacheSize(), 5) << "Unexpected number of items in cache";
  ASSERT_EQ(storageManager.DirtySize(), 2) << "Storage manager has wrong number of items in dirty map";
}

TEST_F(StorageManagerTest, SaveDirty) {
  TestHandle handles[5];
  getAssetsForDirtyTest(storageManager, handles);
  
  khFilesTransaction trans;
  bool result = storageManager.SaveDirtyToDotNew(trans, nullptr);
  ASSERT_TRUE(result) << "SaveDirtyToDotNew should return true when there are no issues";
  ASSERT_EQ(storageManager.CacheSize(), 5) << "Unexpected number of items in cache";
  ASSERT_EQ(storageManager.DirtySize(), 0) << "Storage manager has wrong number of items in dirty map";
  ASSERT_EQ(trans.NumNew(), 2) << "Wrong number of new items in file transaction";
  ASSERT_EQ(trans.NumDeleted(), 0) << "Wrong number of deleted items in file transaction";
  ASSERT_EQ(handles[0].handle->savename, string()) << "Non-dirty files should not be saved";
  ASSERT_NE(handles[4].handle->savename, string()) << "Dirty files should be saved";
  string savename = handles[4].handle->savename;
  string ext = ".new";
  ASSERT_TRUE(equal(ext.rbegin(), ext.rend(), savename.rbegin())) << "Saved file name must end in .new";
}

TEST_F(StorageManagerTest, SaveDirtyToVector) {
  TestHandle handles[5];
  getAssetsForDirtyTest(storageManager, handles);
  
  khFilesTransaction trans;
  vector<SharedString> saved;
  storageManager.SaveDirtyToDotNew(trans, &saved);
  ASSERT_EQ(saved.size(), 2) << "Wrong number of items in saved vector";
  ASSERT_TRUE(find(saved.begin(), saved.end(), "mutable2") != saved.end()) << "Dirty item missing from saved vector";
  ASSERT_TRUE(find(saved.begin(), saved.end(), "mutable4") != saved.end()) << "Dirty item missing from saved vector";
}

TEST_F(StorageManagerTest, FailedSave) {
  TestHandle item = Get<TestHandle>(storageManager, "item", false, true, true);
  item.handle->saveSucceeds = false;
  khFilesTransaction trans;
  bool result = storageManager.SaveDirtyToDotNew(trans, nullptr);
  ASSERT_FALSE(result) << "SaveDirtyToDotNew should return false when a save fails";
  ASSERT_EQ(storageManager.CacheSize(), 1) << "Unexpected number of items in cache";
  ASSERT_EQ(storageManager.DirtySize(), 1) << "Storage manager has wrong number of items in dirty map";
  ASSERT_EQ(trans.NumNew(), 0) << "Transaction should be empty after failed save";
  ASSERT_EQ(trans.NumDeleted(), 0) << "Wrong number of deleted items in file transaction";
}

int main(int argc, char **argv) {
  testing::InitGoogleTest(&argc,argv);
  return RUN_ALL_TESTS();
}<|MERGE_RESOLUTION|>--- conflicted
+++ resolved
@@ -41,17 +41,15 @@
     savename = filename;
     return saveSucceeds;
   }
-<<<<<<< HEAD
   static string Filename(const std::string ref) {
     return fileName;
-=======
+  }
   // determine amount of memory used by TestItem
   uint64 GetSize() {
     return (GetObjectSize(val)
     + GetObjectSize(savename)
     + GetObjectSize(saveSucceeds)
     + GetObjectSize(nextValue));
->>>>>>> 7d8567c4
   }
  private:
   static int nextValue;
@@ -91,14 +89,10 @@
  protected:
   StorageManager<TestItem> storageManager;
  public:
-<<<<<<< HEAD
-  StorageManagerTest() : storageManager(CACHE_SIZE, "test") {
+  StorageManagerTest() : storageManager(CACHE_SIZE, false, 0, "test") {
     // Reset the static variables in TestItem
     TestItem::fileName = "/dev/null"; // A file that exists
   }
-=======
-  StorageManagerTest() : storageManager(CACHE_SIZE, false, 0, "test") {}
->>>>>>> 7d8567c4
 };
 
 TEST_F(StorageManagerTest, AddAndRetrieve) {
