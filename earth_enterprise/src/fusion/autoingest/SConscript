#-*- Python -*-
#
# Copyright 2017 Google Inc. Copyright 2018 the Open GEE Contributors.
#
# Licensed under the Apache License, Version 2.0 (the "License");
# you may not use this file except in compliance with the License.
# You may obtain a copy of the License at
#
#      http://www.apache.org/licenses/LICENSE-2.0
#
# Unless required by applicable law or agreed to in writing, software
# distributed under the License is distributed on an "AS IS" BASIS,
# WITHOUT WARRANTIES OR CONDITIONS OF ANY KIND, either express or implied.
# See the License for the specific language governing permissions and
# limitations under the License.
#


Import('env')
import string
origenv = env;

# let subdirs refer to headers as relative to the autoingest directory
env = origenv.Clone();
env.Append(CPPPATH = ['#fusion/autoingest', # static header files
                      ])


idlfiles = [ 'storage/deprecated/ReprojectConfig',
             'storage/deprecated/BlendConfig',
             'storage/deprecated/TmeshConfig',
             'storage/deprecated/CopyrightConfig',
             'storage/deprecated/RasterKHDBConfig',
             'storage/deprecated/VectorKHDBConfig',
             'AssetStorage',
             'TaskLists', 'gstProvider', 'Locale', 'ServerCombination',
             'Snippet',
             'AssetChanges', 'VolumeStorage', 'StreamServers',
             'SearchTabSet', 'MapTextStyle',
             'storage/AssetDefs',
             'storage/VectorDefs',
             'storage/FieldGenerator',
             'storage/FilterConfig',
             'storage/InsetStackItem',
             'storage/SearchField',
             'storage/RasterGEIndexConfig',
             'storage/VectorGEIndexConfig',
             'storage/CombinedTerrainConfig',
             'storage/QTPacketConfig',
             'storage/UnifiedIndexConfig',
             'storage/RasterDBRootConfig',
             'storage/IconReference',
             'storage/LayerLegend',
             'storage/GEDBAssetConfig',
             'storage/DatabaseConfig',
             'storage/MapSubLayerConfig',
             'storage/MapLayerConfig',
             'storage/ProjectedMapLayerConfig',
             'storage/MapLayerLevelConfig',
             'storage/MapProjectConfig',
             'storage/ProjectedMapProjectConfig',
             'storage/SourceConfig',
             'storage/MosaicConfig',
             'storage/MaskgenConfig',
             'storage/KRPConfig',
             'storage/KRMPConfig',
             'storage/RasterProductConfig',
             'storage/VectorProductConfig',
             'storage/PacketLevelConfig',
             'storage/PacketGenConfig',
             'storage/RasterProjectConfig',
             'storage/LayerConfig',
             'storage/QueryConfig',
             'storage/VectorFuseAssetConfig',
             'storage/VectorLayerXConfig',
             'storage/VectorProjectConfig',
             'storage/VectorDBRootConfig',
             'storage/KMLProjectConfig',
             'storage/MapDatabaseConfig',
             'storage/MapGEIndexConfig',
             'storage/MapDBAssetConfig',
             'storage/MapLayerJSConfig',
             'storage/VectorLayerAssetConfig',
             'storage/SearchTabReference',
             'storage/VectorPOIAssetConfig',
             'storage/MapPOIAssetConfig',
             'storage/CombinedRPConfig',
             'storage/DatedImageryIndexInfo',
             ]

env.idl(map(lambda n: n+'.idl', idlfiles))


plugins = [ 'deprecated/Reproject',
            'deprecated/Blend',
            'deprecated/Tmesh',
            'deprecated/Copyright',
            'deprecated/RasterKHDB',
            'deprecated/ImeshKHDB',
            'deprecated/VectorKHDB',
            'Source',
            'Mosaic',
            'Maskgen',
            'KRP',
            'KRMP',
            'RasterProject',
            'MercatorRasterProject',
            'RasterProduct',
            'MercatorRasterProduct',
            'VectorProduct',
            'VectorLayerX',
            'VectorProject',
            'VectorLayer',
            'VectorQuery',
            'VectorFuse',
            'VectorDBRoot',
            'Database',
            'PacketGen',
            'PacketLevel',
            'MapProject',
            'ProjectedMapProject',
            'MapLayer',
            'ProjectedMapLayer',
            'MapLayerLevel',
            'KMLProject',
            'RasterGEIndex',
            'VectorGEIndex',
            'CombinedTerrain',
            'UnifiedIndex',
            'RasterDBRoot',
            'GEDB',
            'QTPacket',
            'MapDatabase',
            'MercatorMapDatabase',
            'MapGEIndex',
            'MapDB',
            'MapLayerJS',
            'VectorPOI',
            'MapPOI',
            'CombinedRP',
            ]

for plugin in plugins:
    src = 'plugins.src/'+plugin+'.src'
    env.Command('plugins/'+plugin+'Asset.h',
                [ 'AssetGenPublicH.pl', 'AssetGen.pm', src ],
                [ "${SOURCES[0]} ${SOURCES[2]} $TARGET" ])
    env.Command('plugins/'+plugin+'Asset.cpp',
                [ 'AssetGenPublicCpp.pl', 'AssetGen.pm', src ],
                [ "${SOURCES[0]} ${SOURCES[2]} $TARGET" ])

env.Command('LoadAny.cpp',
            [ 'LoadAnyGen.pl' ],
            [ "$SOURCE --cppfile $TARGET " + string.join(plugins, ' ') ])

env.Command('ReadOnlyFromStorage.cpp',
            [ 'FromStorageGen.pl' ],
            [ "$SOURCE --cppfile $TARGET " + string.join(plugins, ' ') ])

env.Command('khAssetManagerProxy.h',
            [ 'ProtocolGen.pl', 'AssetManager.protocol' ],
            [ "${SOURCES[0]} --static --proxyh $TARGET ${SOURCES[1]}" ])

env.Command('khAssetManagerProxy.cpp',
            [ 'ProtocolGen.pl', 'AssetManager.protocol' ],
            [ "${SOURCES[0]} --static --proxycpp $TARGET ${SOURCES[1]}" ])



commoncpp = [
    'AssetVersionRef.cpp', 'khFusionURI.cpp',
    'Asset.cpp', 'AssetVersion.cpp',
    'Misc.cpp', 'AvailId.cpp', 'LoadAny.cpp', 'khVolumeManager.cpp',
    'FusionConnection.cpp', 'AssetChangeListener.cpp',
    'AssetDefsExtra.cpp', 'VectorProjectConfigImpl.cpp',
    'LayerConfigImpl.cpp', 'MapProjectConfigImpl.cpp',
    'QueryConfigImpl.cpp', 'AssetTraverser.cpp',
    'geAssetRoot.cpp', 'SearchTabReferenceImpl.cpp',
    'JsonUtils.cpp', 'JsUtils.cpp'
    ] + \
    map(lambda n: '.idl/'+n+'.cpp', idlfiles) + \
    map(lambda p: 'plugins/'+p+'Asset.cpp', plugins)

commonobj = map(lambda src: env.SharedObject(src), commoncpp)


geautoingest = env.sharedLib('geautoingest',
                             commonobj + [ 'ReadOnlyExtra.cpp',
                                           'ReadOnlyFromStorage.cpp',
                                           'khAssetManagerProxy.cpp',
                                           env['FUSIONVER'] ],
                             LIBS=['gesearchtabs', 'gemiscconfig', 'genet',
                                   'geindex_r', 'geutil', 'qt-mt']
                             )


env.idl(['MiscConfigStorage.idl', 'Systemrc.idl']);
gemiscconfig = env.sharedLib('gemiscconfig',
                             ['MiscConfig.cpp', '.idl/MiscConfigStorage.cpp',
                              '.idl/Systemrc.cpp'],
                             LIBS=['gexml'])

env.install('common_lib', [geautoingest, gemiscconfig])

env.test('AssetDefsExtra_unittest',
         'AssetDefsExtra_unittest.cpp',
         LIBS=['geautoingest', 'gemiscconfig', 'gtest'])

env.test('JsUtils_unittest',
         'JsUtils_unittest.cpp',
         LIBS=['geautoingest', 'gemiscconfig', 'gtest'])

<<<<<<< HEAD
env.test('StorageManager_unittest',
         'StorageManager_unittest.cpp',
         LIBS=['gecommon', 'gemiscconfig', 'gtest'])
=======
>>>>>>> 18522c29

SConscript('sysman/SConscript', exports=['env', 'commonobj', 'plugins'])
SConscript('tools/SConscript', exports='env')
SConscript('memory-tests/SConscript', exports=['env'])<|MERGE_RESOLUTION|>--- conflicted
+++ resolved
@@ -210,12 +210,9 @@
          'JsUtils_unittest.cpp',
          LIBS=['geautoingest', 'gemiscconfig', 'gtest'])
 
-<<<<<<< HEAD
 env.test('StorageManager_unittest',
          'StorageManager_unittest.cpp',
          LIBS=['gecommon', 'gemiscconfig', 'gtest'])
-=======
->>>>>>> 18522c29
 
 SConscript('sysman/SConscript', exports=['env', 'commonobj', 'plugins'])
 SConscript('tools/SConscript', exports='env')
