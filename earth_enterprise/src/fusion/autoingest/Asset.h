--- conflicted
+++ resolved
@@ -38,11 +38,8 @@
  ***  ... = asset->config.layers.size();
  ***
  ******************************************************************************/
-<<<<<<< HEAD
-class AssetImpl : public khMTRefCounter, public AssetStorage, public StorageManaged {
-=======
+
 class AssetImpl : public AssetStorage, public StorageManaged {
->>>>>>> 23da2f8d
   friend class AssetHandle_<AssetImpl>;
 
   // Illegal to copy an AssetImpl
