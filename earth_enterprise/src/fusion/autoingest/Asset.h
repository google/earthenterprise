/*
 * Copyright 2017 Google Inc.
 *
 * Licensed under the Apache License, Version 2.0 (the "License");
 * you may not use this file except in compliance with the License.
 * You may obtain a copy of the License at
 *
 *      http://www.apache.org/licenses/LICENSE-2.0
 *
 * Unless required by applicable law or agreed to in writing, software
 * distributed under the License is distributed on an "AS IS" BASIS,
 * WITHOUT WARRANTIES OR CONDITIONS OF ANY KIND, either express or implied.
 * See the License for the specific language governing permissions and
 * limitations under the License.
 */

#ifndef __Asset_h
#define __Asset_h

#include <autoingest/.idl/AssetStorage.h>
#include "AssetHandle.h"
#include <khFileUtils.h>
#include "MiscConfig.h"
#include "StorageManager.h"

/******************************************************************************
 ***  AssetImpl
 ***
 ***  Implementation for the Asset base class.
 ***
 ***  Code should NOT use this (or any other *Impl) class directly. Instead it
 ***  should use the Asset and derived Asset (BlendAsset, MosaicAsset)
 ***  handle classes.
 ***
 ***  Asset asset("projects/myvproj");
 ***  ... = asset->config.layers.size();
 ***
 ******************************************************************************/
class AssetImpl : public khRefCounter, public AssetStorage, public StorageManaged {
  friend class AssetHandle_<AssetImpl>;

  // Illegal to copy an AssetImpl
  AssetImpl(const AssetImpl&) = delete;
  AssetImpl& operator=(const AssetImpl&) = delete;
  AssetImpl(const AssetImpl&&) = delete;
  AssetImpl& operator=(const AssetImpl&&) = delete;

 protected:
  // used by my intermediate derived classes since their calls to
  // my constructor will never actualy be used
  AssetImpl(void) = default;
  AssetImpl(const AssetStorage &storage) :
      AssetStorage(storage) { }

 public:
  // implemented in LoadAny.cpp
  static khRefGuard<AssetImpl> Load(const std::string &boundref);

  virtual bool Save(const std::string &filename) const {
    assert(false); // Can only save from sub-classes
    return false;
  };

  std::string WorkingDir(void) const { return WorkingDir(GetRef()); }
  std::string XMLFilename() const { return XMLFilename(GetRef()); }


  virtual ~AssetImpl(void) { }
  const SharedString & GetRef(void) const { return name; }


  std::string  GetLastGoodVersionRef(void) const;
  void GetInputFilenames(std::vector<std::string> &out) const;
  virtual void AfterLoad(void) { }

  // static helpers
  static std::string WorkingDir(const std::string &ref);
  static std::string XMLFilename(const std::string &ref);
};

// ****************************************************************************
// ***  Asset & its specializations
// ****************************************************************************
typedef AssetHandle_<AssetImpl> Asset;

template <>
inline StorageManager<AssetImpl>&
Asset::storageManager(void)
{
<<<<<<< HEAD
  static khCache<SharedString, Asset::HandleType>
    instance(MiscConfig::Instance().MaxAssetCacheSize);
  return instance;
}

template <>
inline void
Asset::DoBind(const std::string &ref, bool checkFileExistenceFirst) const
{
  // Check in cache
  HandleType entry = CacheFind(ref);
  bool addToCache = false;

  notify(NFY_VERBOSE,"CheckFileExistence: %d",checkFileExistenceFirst);
  // Try to load from XML
  if (!entry) {
    if (checkFileExistenceFirst) {
      std::string filename = Impl::XMLFilename(ref);

      // checks to see whether or not this XML file exists
      if (!khExists(Impl::XMLFilename(ref))) {
        // in this case DoBind is allowed not to throw even if
        // we configured to normally throw
        return;
      }
    }

    // will succeed, generate stub, or throw exception
    entry = Load(ref);
    addToCache = true;
  } else if (check_timestamps) {
    std::string filename = Impl::XMLFilename(ref);
    uint64 filesize = 0;
    time_t timestamp = 0;
    if (khGetFileInfo(filename, filesize, timestamp) &&
        ((timestamp != entry->timestamp) ||
         (filesize != entry->filesize))) {
      // the file has changed on disk

      // drop the current entry from the cache
      cache().Remove(ref, false); // don't prune, the Add will

      // will succeed, generate stub, or throw exception
      entry = Load(ref);
      addToCache = true;
    }
  }

  // set my handle
  handle = entry;

  // add it to the cache
  if (addToCache)
    cache().Add(ref, entry);

  // used by derived class to mark dirty
  OnBind(ref);
=======
  static StorageManager<AssetImpl> storageManager(
      MiscConfig::Instance().AssetCacheSize, "asset");
  return storageManager;
>>>>>>> e5fd3c8c
}

template <>
inline bool
Asset::Valid(void) const
{
  if (handle) {
    return handle->type != AssetDefs::Invalid;
  } else {
    // deal quickly with an empty ref
    if (ref.empty())
      return false;

    try {
      DoBind(true /* check file & maybe not throw */, true /* add to cache */);
    } catch (...) {
      return false;
    }
    return handle && (handle->type != AssetDefs::Invalid);
  }
}

template <>
inline std::string Asset::Filename() const {
  return AssetImpl::XMLFilename(ref);
}

template <> inline const SharedString Asset::Key() const { return ref; }


#endif /* __Asset_h */<|MERGE_RESOLUTION|>--- conflicted
+++ resolved
@@ -87,69 +87,9 @@
 inline StorageManager<AssetImpl>&
 Asset::storageManager(void)
 {
-<<<<<<< HEAD
-  static khCache<SharedString, Asset::HandleType>
-    instance(MiscConfig::Instance().MaxAssetCacheSize);
-  return instance;
-}
-
-template <>
-inline void
-Asset::DoBind(const std::string &ref, bool checkFileExistenceFirst) const
-{
-  // Check in cache
-  HandleType entry = CacheFind(ref);
-  bool addToCache = false;
-
-  notify(NFY_VERBOSE,"CheckFileExistence: %d",checkFileExistenceFirst);
-  // Try to load from XML
-  if (!entry) {
-    if (checkFileExistenceFirst) {
-      std::string filename = Impl::XMLFilename(ref);
-
-      // checks to see whether or not this XML file exists
-      if (!khExists(Impl::XMLFilename(ref))) {
-        // in this case DoBind is allowed not to throw even if
-        // we configured to normally throw
-        return;
-      }
-    }
-
-    // will succeed, generate stub, or throw exception
-    entry = Load(ref);
-    addToCache = true;
-  } else if (check_timestamps) {
-    std::string filename = Impl::XMLFilename(ref);
-    uint64 filesize = 0;
-    time_t timestamp = 0;
-    if (khGetFileInfo(filename, filesize, timestamp) &&
-        ((timestamp != entry->timestamp) ||
-         (filesize != entry->filesize))) {
-      // the file has changed on disk
-
-      // drop the current entry from the cache
-      cache().Remove(ref, false); // don't prune, the Add will
-
-      // will succeed, generate stub, or throw exception
-      entry = Load(ref);
-      addToCache = true;
-    }
-  }
-
-  // set my handle
-  handle = entry;
-
-  // add it to the cache
-  if (addToCache)
-    cache().Add(ref, entry);
-
-  // used by derived class to mark dirty
-  OnBind(ref);
-=======
   static StorageManager<AssetImpl> storageManager(
-      MiscConfig::Instance().AssetCacheSize, "asset");
+      MiscConfig::Instance().MaxAssetCacheSize, "asset");
   return storageManager;
->>>>>>> e5fd3c8c
 }
 
 template <>
