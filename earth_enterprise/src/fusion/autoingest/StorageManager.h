--- conflicted
+++ resolved
@@ -57,11 +57,8 @@
     inline void AddNew(const AssetKey &, const HandleType &);
     inline void AddExisting(const AssetKey &, const HandleType &);
     inline void NoLongerNeeded(const AssetKey &, bool = true);
-<<<<<<< HEAD
-=======
     void Abort();
     bool SaveDirtyToDotNew(khFilesTransaction &, std::vector<SharedString> *);
->>>>>>> c25975c2
     HandleType Get(const AssetHandleInterface<AssetType> *, bool, bool, bool);
     void Abort();
     bool SaveDirtyToDotNew(khFilesTransaction &, std::vector<SharedString> *);
