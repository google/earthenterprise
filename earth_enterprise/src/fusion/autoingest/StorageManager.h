--- conflicted
+++ resolved
@@ -106,12 +106,9 @@
 
     static const bool check_timestamps;
 
-<<<<<<< HEAD
+    mutable std::recursive_mutex storageMutex;
     const std::string assetType;
     const SerializerPtr serializer;
-=======
-    mutable std::recursive_mutex storageMutex;
->>>>>>> e144122d
     CacheType cache;
     std::map<AssetKey, PointerType> dirtyMap;
 
@@ -342,7 +339,7 @@
   typename std::map<AssetKey, PointerType>::iterator entry = dirtyMap.begin();
   while (entry != dirtyMap.end()) {
     std::string filename = entry->second->XMLFilename() + ".new";
- 
+
     if (serializer->Save(entry->second, filename)) {
       savetrans.AddNewPath(filename);
       if (saved) {
