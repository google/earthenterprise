// Copyright 2017 Google Inc.
//
// Licensed under the Apache License, Version 2.0 (the "License");
// you may not use this file except in compliance with the License.
// You may obtain a copy of the License at
//
//      http://www.apache.org/licenses/LICENSE-2.0
//
// Unless required by applicable law or agreed to in writing, software
// distributed under the License is distributed on an "AS IS" BASIS,
// WITHOUT WARRANTIES OR CONDITIONS OF ANY KIND, either express or implied.
// See the License for the specific language governing permissions and
// limitations under the License.

#include <string>
#include <vector>
#include <deque>
#include <khTypes.h>
#include <khMetaData.h>
#include <khMTTypes.h>
#include <autoingest/Misc.h>
#include <autoingest/.idl/storage/AssetDefs.h>
#include "common/SharedString.h"
#include "common/verref_storage.h"

#cppquote
#include <autoingest/.idl/storage/AssetDefs_impl.h>
#/cppquote


// ****************************************************************************
// ***  Base classes
// ****************************************************************************
class AssetStorage {
  //typedef std::deque<std::string> VersionList;
  typedef VerRefGen VersionList;

  SharedString name;
  AssetDefs::Type type;
  std::string subtype;
  std::vector<SharedString> inputs;
  khMetaData          meta;
  VersionList versions;

#hquote
 public:
  void SetInvalid(const std::string &ref) {
    name  = ref;
    type  = AssetDefs::Invalid;
  }
  static AssetStorage
  MakeStorage(const SharedString &name_,
              AssetDefs::Type type_,
              const std::string &subtype_,
              const std::vector<SharedString> &inputs_,
              const khMetaData &meta_) {
    AssetStorage storage(name_, type_, subtype_,
                         inputs_, meta_,
                         VersionList());
    return storage;
  }
  uint CurrVersionNumber(void) const {
    if (versions.size()) {
      AssetVersionRef verref(versions.front());
      uint vernum;
      FromString(verref.Version(), vernum);
      return vernum;
    } else {
      return 0;
    }
  }
  SharedString CurrVersionRef(void) const {
    if (versions.size()) {
      return versions.front();
    } else {
      return SharedString(AssetVersionRef(name, 0)); // an invalid version ref
    }
  }
  std::string PrettySubtype(void) const {
    return AssetDefs::PrettySubtype(subtype);
  }
#/hquote
};

class AssetVersionStorage {
  SharedString  name;
  AssetDefs::Type  type;
  std::string  subtype;
  uint         version;
  AssetDefs::State state;
  double       progress;
  bool         locked;
<<<<<<< HEAD
  std::vector<SharedString> inputs;
  std::vector<SharedString> children;
  std::vector<SharedString> parents;
  std::vector<SharedString> listeners;
  std::vector<std::string> outfiles;
=======
  MTVector<std::string> inputs;
  MTVector<std::string> children;
  MTVector<std::string> parents;
  MTVector<std::string> listeners;
  MTVector<std::string> outfiles;
>>>>>>> f44bfa77
  khMetaData               meta;
  time_t             beginTime = time_t(0);
  time_t             progressTime = time_t(0);
  time_t             endTime = time_t(0);
  uint32                   taskid = uint32(0);

#hquote
 public:
  void SetInvalid(const std::string &ref) {
    name  = ref;
    type  = AssetDefs::Invalid;
    version = 0;
    state = AssetDefs::Bad;
    progress = 0.0;
    locked   = true;
    beginTime = 0;
    progressTime = 0;
    endTime = 0;
    taskid = 0;
  }
  static AssetVersionStorage
  MakeStorageFromAsset(const AssetStorage &asset) {
    uint vernum = asset.CurrVersionNumber() + 1;
    std::string name = AssetVersionRef(asset.name, vernum);
    AssetVersionStorage storage(name,
                                asset.type,
                                asset.subtype,
                                vernum,
                                AssetDefs::New,        // state
                                0,                // progress
                                false,             // locked
<<<<<<< HEAD
                                std::vector<SharedString>(),    // inputs
                                std::vector<SharedString>(),    // children
                                std::vector<SharedString>(),    // parents
                                std::vector<SharedString>(),    // listeners
                                std::vector<std::string>(),    // outfiles
=======
                                MTVector<std::string>(),    // inputs
                                MTVector<std::string>(),    // children
                                MTVector<std::string>(),    // parents
                                MTVector<std::string>(),    // listeners
                                MTVector<std::string>(),    // outfiles
>>>>>>> f44bfa77
                                asset.meta,
                                0,                // beginTime
                                0,                // progressTime
                                0,                // endTime
                                0);                // taskid

    storage.meta.Erase("createdby"); // prune old meta (probably invalid)
    storage.meta.SetValue("createdtime", GetFormattedTimeString());
    return storage;
  }
  std::string PreviewFilename(void) const;
  std::string PrettyState(void) const;
  std::string PrettySubtype(void) const {
    return AssetDefs::PrettySubtype(subtype);
  }

#/hquote
#cppquote
#include <khFileUtils.h>
  std::string
  AssetVersionStorage::PreviewFilename(void) const {
    std::string preview = meta.GetValue("preview");
    if (preview.size()) {
      std::string path = AssetDefs::AssetPathToFilename(preview);
      if (khExists(path)) {
        return path;
      }
    }
    return std::string();
  }

  std::string
  AssetVersionStorage::PrettyState(void) const {
    if (state == AssetDefs::Offline) {
      return "Cleaned";
    } else {
      return ToString(state);
    }
  }
#/cppquote
};
<|MERGE_RESOLUTION|>--- conflicted
+++ resolved
@@ -90,19 +90,11 @@
   AssetDefs::State state;
   double       progress;
   bool         locked;
-<<<<<<< HEAD
-  std::vector<SharedString> inputs;
-  std::vector<SharedString> children;
-  std::vector<SharedString> parents;
-  std::vector<SharedString> listeners;
-  std::vector<std::string> outfiles;
-=======
   MTVector<std::string> inputs;
   MTVector<std::string> children;
   MTVector<std::string> parents;
   MTVector<std::string> listeners;
   MTVector<std::string> outfiles;
->>>>>>> f44bfa77
   khMetaData               meta;
   time_t             beginTime = time_t(0);
   time_t             progressTime = time_t(0);
@@ -134,19 +126,11 @@
                                 AssetDefs::New,        // state
                                 0,                // progress
                                 false,             // locked
-<<<<<<< HEAD
-                                std::vector<SharedString>(),    // inputs
-                                std::vector<SharedString>(),    // children
-                                std::vector<SharedString>(),    // parents
-                                std::vector<SharedString>(),    // listeners
-                                std::vector<std::string>(),    // outfiles
-=======
                                 MTVector<std::string>(),    // inputs
                                 MTVector<std::string>(),    // children
                                 MTVector<std::string>(),    // parents
                                 MTVector<std::string>(),    // listeners
                                 MTVector<std::string>(),    // outfiles
->>>>>>> f44bfa77
                                 asset.meta,
                                 0,                // beginTime
                                 0,                // progressTime
