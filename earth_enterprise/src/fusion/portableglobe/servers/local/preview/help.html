<!--
  Copyright 2017 Google Inc.

  Licensed under the Apache License, Version 2.0 (the "License");
  you may not use this file except in compliance with the License.
  You may obtain a copy of the License at

       http://www.apache.org/licenses/LICENSE-2.0

  Unless required by applicable law or agreed to in writing, software
  distributed under the License is distributed on an "AS IS" BASIS,
  WITHOUT WARRANTIES OR CONDITIONS OF ANY KIND, either express or implied.
  See the License for the specific language governing permissions and
  limitations under the License.
-->
<html xmlns="http://www.w3.org/1999/xhtml" xml:lang="en">
<head>
<title>Google Earth Enterprise Portable Help</title>

<style type="text/css">

body {
  font-family: "Arial", sans-serif;
  font-style: 13px;
  color: #333;
}

a:link,
a:visited,
a:active {
  color: #017DC9;
}

a:hover {
  opacity: 0.8;
}

@font-face {
  font-family: "Open Sans";
  src: url('css/OpenSans-Regular.ttf') format('truetype');
  font-weight: normal;
  font-style: normal;
}
@font-face {
  font-family: "Open Sans Light";
  src: url('css/OpenSans-Light.ttf') format('truetype');
  font-weight: normal;
  font-style: normal;
}

#GoogImg {
  position: absolute;
  margin-top: 0px;
  margin-left: 45px;
  margin-top: 23px;
  height: 71px;
  width: 500px;
}

#GoogImg label {
  font-family: "Open Sans Light", sans-serif;
  font-size: 28px;
  position: absolute;
  color: #777;
  margin-left: 8px;
  margin-top: -5px;
}

#GoogImgOther {
  position: absolute;
  margin-top: 0px;
  margin-left: 45px;
  margin-top: 15px;
  height: 71px;
  width: 117px;
}

#top_of_page {
  z-index: 3000;
  position: absolute;
  width: 100%;
  height:76px;
  border-style: solid;
  border-width: 0px 0px 1px 0px;
  border-color: #E8E8E8;
  background-color: #F1F1F1;
  opacity: .9;
  box-shadow: 0px 0px 8px 1px #696969;
  margin-left: -8px;
  top: 0;
}

h2 {
  margin-top: 96px;
}

h2,
h3,
ol {
  margin-left: 45px;
  vertical-align: middle;
}

h4,
p,
ul {
  margin-left: 53px;
}

ul li {
  list-style: none;
}

h3 a:link,
h3 a:visited
h3 a:active {
  display: inline-block;
  margin-left: 4px;
  font-size: 11px;
  font-weight: normal;
  text-decoration: none;
  opacity: 0.9;
}

.menu {
  margin-bottom: -6px;
}

</style>

</head>

<body>

<div id="top_of_page">
  <div id="GoogImg" >
    <a href="/">
      <img src="images/Google.png" width="103px" height="36px" border="0">
    </a>
    <label>Earth Enterprise Portable</label>
  </div>
</div>

<h2>Google Earth Enterprise Portable Help</h2>
<h3>Contents</h3>

<ul>
  <li><a href="#introduction">Introduction</a></li>
  <li><a href="#globe_storage">Globe storage</a></li>
  <li><a href="#serve_a_globe">Serve a globe</a></li>
  <li><a href="#broadcast_a_globe">Broadcast a globe</a></li>
  <li><a href="#change_the_globe_being_served">Change the globe being served</a></li>
  <li><a href="#serve_GEE_Server">Serve a globe using GEE Server</a></li>
  <li><a href="#connect_GEE_portable">Connect using GEE Portable</a></li>
  <li><a href="#google_earth_ec">Connect using Google Earth EC</a></li>
  <li><a href="#google_earth_api">Connect using Google Earth API</a></li>
  <li><a href="#GetInfo">Get information about your globe or map</a></li>
  <li><a href="#portable_cfg">Define options in portable.cfg</a></li>
  <li><a href="#resources">Additional resources</a></li>
</ul>

<h3 id="introduction">
  Introduction
  <a href="#top_of_page" class="top_of_page">top of page</a>
</h3>
<p>The Google Earth Enterprise Portable server is a  lightweight web server that runs on Mac OS X, Linux or Windows. The web server starts within seconds and begins serving one of the globes that has been saved to the Data directory. After the globe is served, a web browser automatically launches to display the globe. </p>

<h3 id="globe_storage">
  Globe storage
  <a href="#top_of_page" class="top_of_page">top of page</a>
</h3>
<p>You store your globes or maps in the <code>Data</code> or <code>maps</code> folder, depending on your OS. The GEE Portable interface lists all the globes and maps that you place in this folder. If you no longer want a globe or map to appear in the list, simply remove it from the folder.</p>
<p>The default location for globes in Windows is: <code>C:/Program Files/Google/Google Earth Enterprise/Portable/Data/</code>.</p>
<p>In Mac OS X, the path is: <code>(your install location)/Google_Earth_Portable/maps</code>.</p>
<p>In Linux, the path is: <code>(your install location)/Google_Earth_Portable/maps</code>.</p>
<p>You can change the default globe location.  It is specified as <code>globes_directory</code> in <code>portable.cfg</code>.


<h3 id="serve_a_globe">
  Serve a globe
  <a href="#top_of_page" class="top_of_page">top of page</a>
</h3>
<h4>Windows</h4>
<p>Double-click the <strong>Google Earth Enterprise Portable</strong> desktop shortcut created during installation.</p>
<p>A browser will automatically launch, pointing to http://localhost:9335, or your default address.</p>

<h4>Max OS X</h4>
<p>From your install location, open the <strong>Google_Earth_Portable</strong> folder and double-click<strong> Google Earth Portable</strong>.</p>
<p>A browser will automatically launch, pointing to http://localhost:9335, or your default address.</p>

<h4>Linux</h4>
<p>In Terminal, navigate to your <strong>Google_Earth_Portable</strong> directory.</p>
<p>Run the portable application (<code>./portable</code>).  You may need to <code>chmod</code> or <code>chown</code> the file if you do not have the required permissions.</p>

<h4>Stop serving</h4>
<p>To stop serving your globe, click the menu icon (<img src="images/show_all_sheet.png" class="menu">) and select <strong>quit</strong> from the menu.</p>

<p><i>Note: You can also double click a globe from your globes directory to begin serving it.</i></p>

<h3 id="broadcast_a_globe">
  Broadcast a globe
  <a href="#top_of_page" class="top_of_page">top of page</a>
</h3>
<h4>To share a globe or map with others on your network:</h4>

<p>When <code>disable_broadcasting</code> is set to <code>False</code> in <code>portable.cfg</code>, you can enable broadcasting using either of the following methods:</p>
  <ul>
    <li><code>http://localhost:9335/?cmd=set_key&amp;accept_all_requests=t</code></li>
    <br>
    <li>Add <code>accept_all_requests True</code> to your <code>portable.cfg</code> file</li>
  </ul>
<p><strong>Note:</strong> By default, broadcasting is off and cannot be turned on via an http call to the API. This feature is controlled by the <code>disable_broadcasting</code> flag, which is set to <code>True</code>in <code>portable.cfg</code>. However, if you set <code>accept_all_requests</code> to <code>True</code> in <code>portable.cfg</code>, then broadcasting is enabled, regardless of the <code>disable_broadcasting</code> state.</p>

<p>See <a href="#connect_to_portable_globe">Connect to a Portable globe</a></p>

<h3 id="change_the_globe_being_served">
  Change the globe being served
  <a href="#top_of_page" class="top_of_page">top of page</a>
</h3>
<p>To change the globe being served, point your browser to <a href="http://localhost:9335">http://localhost:9335</a>.  Click the folder icon (<img src="images/open_globe.png" class="menu">) and select your globe. You can also double-click the globe file from your system (see <a href="#globe_storage">Globe storage</a>).</p>

<p>If you're accessing the globe with the Google Earth Enterprise Client, log out of the client and log back in to <code>http://localhost:9335</code>.</p>

<h3 id="serve_GEE_Server">
  Serve a Portable globe or map from GEE Server
  <a href="#top_of_page" class="top_of_page">top of page</a>
</h3>
<p>If you want to serve a globe or map to a large number of users, you can use a Google Earth Enterprise Server (GEE Server) on a Linux machine instead of buying a GEE Portable license for each user's machine. A GEE Server license allows 10,000 users. In contrast, each GEE Portable license allows either 1 or 10 users. GEE Servers also let you:</p>
    <ul>
       <li>serve multiple globes and maps simultaneously</li>
       <li>serve globes and maps on your own private network so that only authorized users can connect</li>
    </ul>

<h4>To serve a map or globe from GEE Server:</h4>

<ol>
  <li>Enable the GEE Server Cutter tool on the command line:
    <br>
    <ul>
      <li>In GEE 5.0: <code>gecutter enable</code></li>
      <li>In earlier versions: <code>geserveradmin --enable_cutter</code></li>
    </ul>
    <p>By default, the cut globes are stored in the <code>/opt/google/gehttpd/htdocs/cutter/globes</code> directory. </p>
  </li>
  <li>Access the Google Earth Enterprise Server Admin console in a browser window by going to <code><em>myserver.mydomainname.com</em>/admin</code>, replacing <em>myserver</em> and <em>mydomainname</em></code> with your server and domain.
  </li>
  <li>Sign in with the default credentials or the username and password assigned to you:
  <br>
    <ul>
      <li>Default username: <em>geapacheuser</em></li>
      <li>Default password: <em>geeadmin</em></li>
    </ul>
    <div class="note"><p><strong>Note:</strong> If you do not know your username and password, contact your Google Earth Enterprise Server System Administrator.
    </p></div>
  </li>
  <li>Click <strong>Manage Portable</strong> to display the list of portable files in the <code>/opt/google/gehttpd/htdocs/cutter/globes</code> directory (by default).
  </li>
  <li>Click <strong>Register</strong> next to the portable file you want to connect to.  A message appears to indicate that your portable map or globe has been registered to GEE Server. Close the Manage portable globes window.
 <p>If you want to download the file, click the file name.</p>
  <p>The registered portable map or globe now appears in the Databases list of the GEE Server Admin console.</p>
  </li>
  <li>Check the box next to the portable file name, then click <strong>Publish</strong>. The Publish dialog appears.
  </li>
  <li>Enter a Publish point or accept the default. For example, the Publish point <strong>MyCutGlobe</strong> would result in a serving URL <code><em>myserver.mydomainname.com</em>/MyCutGlobe</code>, where <em>myserver</em> and <em>mydomainname</em> are specific to your server.
  </li>
  <li>Specify a virtual host and optionally turn on WMS.
  </li>
  <li>Click <strong>Publish</strong> to publish the portable file.
  <p>A message appears to indicate that your portable map or globe has been published and the Publish point updates in the Databases list.</p></li>
  <li>Click the Publish point link to view the portable map or globe in a new browser tab.</li>
</ol>



<h3 id="connect_to_portable_globe">
  Connect to a Portable globe
  <a href="#top_of_page" class="top_of_page">top of page</a>
</h3>
<p>You can connect to a portable globe with the GEE Portable server, Google Earth Enterprise Client (EC), or the Google Earth API.</p>

<h3 id="connect_GEE_portable">
   Connect using GEE Portable
  <a href="#top_of_page" class="top_of_page">top of page</a>
</h3>
<p>For Windows, double-click the GEE Portable desktop shortcut created during installation. For Mac OS X, from the <code>Applications</code> folder, open the <code>Google Earth Portable</code> folder and double-click Google Earth Portable to launch it. After it launches, click the <strong>Folder</strong>, then select the globe or map you want to view. You can view only one globe or map at a time.<br />

<p>Globes and maps that are broadcast on your local network might require an access key. If prompted, enter the key to view the globe or map. You can obtain the key from the person who is broadcasting the globe or map.</p>

<h3 id="google_earth_ec">
  Connect using Google Earth EC
  <a href="#top_of_page" class="top_of_page">top of page</a>
</h3>
<p>Launch the Google Earth EC client. When prompted for a server address, enter <code>http://localhost:9335</code>. If you've changed the default port in <code>portable.cfg</code>, use the new port value instead.</p>

<h3 id="google_earth_api">
  Connect using Google Earth API
  <a href="#top_of_page" class="top_of_page">top of page</a>
</h3>
<p>The GEE Portable server comes with a preconfigured HTML page called <code>earth_local.html</code>that displays your globe using the Earth API. </p>
<p>If you'd like to make your own custom Earth API application, start by making a copy of <code>earth_local.html</code> and then add your own edits. </p>
<p>It's at <code>http://localhost:9335/earth/earth_local.html</code>. To  access the page, go to the administration page at <code>http://localhost:9335</code> and click <strong>view in browser</strong>.</p>

<h3 id="GetInfo">
  Get info about your globe or map
  <a href="#top_of_page" class="top_of_page">top of page</a>
</h3>

<p>Click the <strong>Folder</strong> to view a list of the globes and maps you can access. Each globe or map is listed with its file name, description, creation date, and size.<br />
<p>Select a globe or map, then click the<strong> Menu </strong> then select <strong>Show layer list</strong> to see all the layers for that globe or map. You can use the list to select the layers you want the globe or map to display. To hide the layer list, click the <strong>Menu</strong>, then select <strong>Hide layer list</strong>.<br />


<h3 id="portable_cfg">
  Define options in portable.cfg
  <a href="#top_of_page" class="top_of_page">top of page</a>
</h3>
<p>The Google Earth Portable directory contains the <code>portable.cfg</code> configuration file, either inside the <code>Tools</code> subdirectory (Windows) or the <code>.apps</code> subdirectory (OS X ). For Linux, the configuration file is at <code>/gevol/portable/server/portable.cfg.</code></p>
<p>The Portable configuration file defines the editable options listed below.</p>

<ul>
  <li><code><strong>port</strong></code>. The port on which to serve the globe or map. The default is 9335. If you change the port, you must re-cut your globes and maps with the new port number.</li>
    <br />
  <li><code><strong>globes_directory</strong></code>. The directory that contains the globe and map files.</li>
    <br />
  <li><code><em><strong>map_name</strong></em></code>. The default globe or map to serve when GEE Portable launches.</li>
  <br />
  <li><code><strong>fill_missing_map_tiles</strong></code>. If set to <code>True</code>, enables pixel-filling from the ancestor map tile when there are no more tile descendants. Set this to <code>False</code> if you want to clearly indicate areas that are beyond their natural resolution, or if you just want to improve performance. You can also improve performance by lowering the value of the <code>max_missing_maps_tile_ancestor</code> option below.</li>
    <br />
  <li><code><strong>max_missing_maps_tile_ancestor</strong></code>. If the <code>fill_missing_map_tiles</code> option (above) is set to <code>True</code> and no tiles exist at your current display level, this option specifies the maximum number of tiles to create from samples of the ancestor tiles. Using a lower value can improve performance because the server creates fewer tiles. The value is written as 2<sup>x</sup> by 2<sup>x</sup> sized pixels. By default, <sup>x</sup> = 3. (Or 23 by 23 pixels, which equals 8 x 8 pixels. This is Display Level 6, or 24 tiles). To lower the value, replace <sup>x</sup> with a number lower than 3.</li>
    <br />
  <li><code><strong>local_override</strong></code>. If set to <code>True</code>, GEE Portable looks for all the files on the server first before looking for them on your machine.</li>
    <br />
  <li><code><strong>disable_broadcasting</strong></code>. By default,  this flag is set to True, preventing broadcasting from being turned on via an http call to the API. However, if you set <code>accept_all_requests</code> to <code>True</code> in <code>portable.cfg</code>, then broadcasting is enabled, regardless of the <code>disable_broadcasting</code> state.</li>
    <br />
  <li><code><strong>accept_all_requests</strong></code>. If set to True, GEE Portable accepts all requests to the server, and thus enables broadcasting, regardless of the state of the <code>disable_broadcasting</code> flag. Note that this applies to <em>serving</em> requests. Changing the globe or map that is being served must always be done from the local server.</li>
</ul>



<h3 id="resources">
  Additional resources
  <a href="#top_of_page" class="top_of_page">top of page</a>
</h3>
<p>Here are links to related topics:</p>
<ul>
  <li>
<<<<<<< HEAD
    <a class="guide_link" href="https://www.opengee.org/geedocs/5.3.6/answer/geeServerAdmin/createPortableGlobesMaps.html">Create portable globes and maps</a>: Earth Enterprise users can learn how to cut globes to serve from GEE Portable.
  </li>
  <li>
    <a class="guide_link" href="https://www.opengee.org/geedocs/5.3.6/answer/portable/portableDeveloperGuide.html">Portable Developer Guide</a>: Help for software developers who want to create applications that work with the GEE Portable server.
=======
    <a class="guide_link" href="https://www.opengee.org/geedocs/5.3.7/answer/geeServerAdmin/createPortableGlobesMaps.html">Create portable globes and maps</a>: Earth Enterprise users can learn how to cut globes to serve from GEE Portable.
  </li>
  <li>
    <a class="guide_link" href="https://www.opengee.org/geedocs/5.3.7/answer/portable/portableDeveloperGuide.html">Portable Developer Guide</a>: Help for software developers who want to create applications that work with the GEE Portable server.
>>>>>>> 8395fb1b
  </li>
  <li>
<!--    <a class="guide_link" href="http://support.google.com/coordinate/?hl=en$topic=2492331">Google Coordinate Help</a>: Help for users of the GEE Portable server on Android.
  </li> -->
</ul>


 </body>
 </html><|MERGE_RESOLUTION|>--- conflicted
+++ resolved
@@ -343,17 +343,10 @@
 <p>Here are links to related topics:</p>
 <ul>
   <li>
-<<<<<<< HEAD
-    <a class="guide_link" href="https://www.opengee.org/geedocs/5.3.6/answer/geeServerAdmin/createPortableGlobesMaps.html">Create portable globes and maps</a>: Earth Enterprise users can learn how to cut globes to serve from GEE Portable.
-  </li>
-  <li>
-    <a class="guide_link" href="https://www.opengee.org/geedocs/5.3.6/answer/portable/portableDeveloperGuide.html">Portable Developer Guide</a>: Help for software developers who want to create applications that work with the GEE Portable server.
-=======
     <a class="guide_link" href="https://www.opengee.org/geedocs/5.3.7/answer/geeServerAdmin/createPortableGlobesMaps.html">Create portable globes and maps</a>: Earth Enterprise users can learn how to cut globes to serve from GEE Portable.
   </li>
   <li>
     <a class="guide_link" href="https://www.opengee.org/geedocs/5.3.7/answer/portable/portableDeveloperGuide.html">Portable Developer Guide</a>: Help for software developers who want to create applications that work with the GEE Portable server.
->>>>>>> 8395fb1b
   </li>
   <li>
 <!--    <a class="guide_link" href="http://support.google.com/coordinate/?hl=en$topic=2492331">Google Coordinate Help</a>: Help for users of the GEE Portable server on Android.
