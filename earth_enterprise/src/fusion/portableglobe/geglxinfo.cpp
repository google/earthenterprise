--- conflicted
+++ resolved
@@ -205,7 +205,6 @@
         else if (index_item.packet_type == kVectorPacket) {
           LittleEndianReadBuffer decompressed;
           etEncoder::DecodeWithDefaultKey(&buffer[0], buffer.size());
-<<<<<<< HEAD
           if (KhPktDecompress(buffer.data(), buffer.size(), &decompressed) &&
              (decompressed.size() >= sizeof(uint32)*2)) {
             const uint32* vectorData = reinterpret_cast<const uint32*>(decompressed.data());
@@ -224,33 +223,6 @@
             std::string vectorDataType = "unknown";
             if (typeNameIter != vTypeNames.end()) {
               vectorDataType = typeNameIter->second;
-=======
-          //writePacketToFile(index_item, buffer, false, "_vector");
-          if (KhPktDecompress(buffer.data(), buffer.size(), &decompressed)) {
-            std::vector<char> mutableData(decompressed.size());
-            memcpy(mutableData.data(), decompressed.data(), decompressed.size());
-            etDrawablePacket thePacket;
-            if (thePacket.load(mutableData.data(), mutableData.size()) != 0) {
-              std::cout << "Error loading data into vector packet format!" << std::endl;
-            }
-            else {
-              thePacket.offsetToPointer();
-              for ( uint jj = 0; jj < thePacket.packetHeader.numInstances; ++jj ) {
-                etDataPacket* p = thePacket.getPtr(jj);
-                switch (p->packetHeader.dataTypeID) {
-                  case TYPE_STREETPACKET_UTF8:
-                    ((etStreetPacket*)p)->offsetToPointer();
-                    for ( uint ii = 0; ii < p->packetHeader.numInstances; ++ii ) {
-                      etStreetPacketData* sd = ((etStreetPacket*)p)->getPtr(ii);
-                      std::cout << "Found data for " << sd->name.string << std::endl;
-                    }
-                    break;
-                  default:
-                    std::cout << "Found an unhandled vector packet of type " << p->packetHeader.dataTypeID << std::endl;
-                }
-
-              }
->>>>>>> 15216b50
             }
             writePacketToFile(index_item, decompressed, false, "_vector_"+vectorDataType);
           }
