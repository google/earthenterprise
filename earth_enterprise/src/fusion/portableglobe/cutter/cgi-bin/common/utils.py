--- conflicted
+++ resolved
@@ -331,17 +331,11 @@
     p = subprocess.Popen(os_cmd, shell=False,
                          stdout=subprocess.PIPE,
                          stderr=subprocess.PIPE)
-<<<<<<< HEAD
-    output = p.communicate()
-    results = output[0]
-    err_data = output[1]
-=======
     # capture stdout/stderr into memory variables
     # NOTE: communicate() can only be called one time
     # per call of Popen as after the first call
     # stdout/stderr pipe handles are closed
     results, err_data = p.communicate()
->>>>>>> 9b975b85
     return_code = p.returncode
     if return_code != 0:
       results = "{0} (return code {1})".format(err_data, return_code)
