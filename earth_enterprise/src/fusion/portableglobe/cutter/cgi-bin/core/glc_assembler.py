#!/usr/bin/env python3.8
#
# Copyright 2017 Google Inc.
# Copyright 2021, Open GEE Contributors
#
# Licensed under the Apache License, Version 2.0 (the "License");
# you may not use this file except in compliance with the License.
# You may obtain a copy of the License at
#
#      http://www.apache.org/licenses/LICENSE-2.0
#
# Unless required by applicable law or agreed to in writing, software
# distributed under the License is distributed on an "AS IS" BASIS,
# WITHOUT WARRANTIES OR CONDITIONS OF ANY KIND, either express or implied.
# See the License for the specific language governing permissions and
# limitations under the License.


"""Module that implements all commands for cutting a globe."""

import json
import os
import re
import shutil
import sys
import subprocess
import traceback
import time
import urllib
import yaml
from common import utils
import common.configs
import defusedxml.ElementTree as etree
import xml.etree.ElementTree as etree2

CONFIG_FILE = "/opt/google/gehttpd/cgi-bin/advanced_cutter.cfg"
CONFIGS = common.configs.Configs(CONFIG_FILE)
COMMAND_DIR = CONFIGS.GetStr("COMMAND_DIR")

PORTABLE_TMP_PARAM = "FORCE_PORTABLE_TMP"
GLC_NAME_TEMPLATE = "%s_%s"

TAG_REGEX = re.compile(r"^[A-Za-z_]+:")
LAYER_REGEX = re.compile(r"^layer:")

GLX_ENTRY_REGEX = re.compile(r"^\d+:\s+(.*\.gl[bm])")
POI_SEARCH_ENTRY_REGEX = re.compile(r"^\d+:\s+(.*search_db/.*)")

LAYERS_REGEX = re.compile(r"layers\s+:")
ENTRY_REGEX = re.compile(
    r"\s*[\"\']?(.+?)[\"\']?\s*:\s*[\"\']?(.*?)[\"\']?\,?\s*$")

TEMPLATE_DIR = r"/opt/google/gehttpd/htdocs/cutter/template"

DRY_RUN = False
BASE_DIR = "%s/glc_assembly/glc_%s"
SEARCH_DIR = "%s/search_db"
KML_DIR = "%s/kml"
EARTH_DATA_DIR = "%s/earth"
MAPS_DATA_DIR = "%s/maps"
REL_EARTH_DATA_DIR = "earth"
REL_MAPS_DATA_DIR = "maps"
REL_INFO_FILE = "earth/info.txt"
REL_INFO_FILE_LOG = "log/info.txt"
REL_POLYGON_FILE = "earth/polygon.kml"
REL_META_DBROOT_FILE = "metadbroot"
REL_MAP_JSON_FILE = "map.json"
REL_LAYERS_INFO_FILE = "earth/layer_info.txt"
REL_DBROOT_LAYERS_INFO_FILE = "earth/dbroot_layer_info.txt"
REL_DELTA_LAYERS_INFO_FILE = "earth/delta_layer_info.txt"
INFO_FILE = "%%s/%s" % REL_INFO_FILE
INFO_FILE_LOG = "%%s/%s" % REL_INFO_FILE_LOG
META_DBROOT_FILE = "%%s/%s" % REL_META_DBROOT_FILE
LAYERS_INFO_FILE = "%%s/%s" % REL_LAYERS_INFO_FILE
DBROOT_LAYERS_INFO_FILE = "%%s/%s" % REL_DBROOT_LAYERS_INFO_FILE
POLYGON_FILE = "%%s/%s" % REL_POLYGON_FILE
DELTA_LAYERS_INFO_FILE = "%%s/%s" % REL_DELTA_LAYERS_INFO_FILE
TEMP_GLC_FILE = "%s/temp.glc"
EXTRACT_MAP_JSON_FILE = "%%s/%s" % REL_MAP_JSON_FILE
MAP_JSON_FILE = "%%s/maps/%s" % REL_MAP_JSON_FILE


DOWNLOAD_TEMPLATE = "<a href=\"/cutter/globes/%s.glc\">Download %s</a>"

GLM_STARTING_INDEX = 200

GEE_SERVER_DEFS = """var geeServerDefs = {
isAuthenticated : false,
layers : [
%s
],
projection : "%s",
serverUrl : "http://localhost:9335"
};"""

GEE_LAYER_DEF = """
    {
      icon : "icons/773_l.png",
      id : %d,
      glm_id : %d,
      initialState : %s,
      isPng : true,
      label : "%s",
      lookAt : "none",
      opacity : 1,
      requestType : "%s",%s
      version : 1
    }
"""

PRODUCTS_DIR = "%s/globes" % CONFIGS.GetStr("DATA_DIR")


class OsCommandError(Exception):
  """Thrown if os command fails."""
  pass


class DiskFullError(Exception):
  """Thrown if disk partition is too full."""
  pass


class GlcAssembler(object):
  """Class that implements all commands for cutting a globe."""

  def __init__(self):
      self.info_file = ""

  @staticmethod
  def Status(message):
    """Outputs a status message."""
    print("\n%s" % message)

  @staticmethod
  def GetUniqueName(file_template, glc_name, allow_overwrite):
    """Find a unique name for the glc."""
    overwriting = False
    glc_file = file_template % glc_name
    new_glc_name = glc_name
    if os.path.isfile(glc_file):
      # If overwriting is allowed, just give a warning.
      if allow_overwrite:
        overwriting = True

      # Otherwise, find an unused name and reserve it.
      else:
        file_num = 1
        while os.path.isfile(glc_file):
          new_glc_name = GLC_NAME_TEMPLATE % (glc_name, "%03d" % file_num)
          glc_file = file_template % new_glc_name
          file_num += 1

        fp_temp = open(glc_file, "w")
        fp_temp.close()
    return (new_glc_name, overwriting)

  def PrepareAssembler(self, base_path):
    """Set up build directory and paths to be used by assembler."""
    self.base_path = base_path
    self.maps_data_dir = MAPS_DATA_DIR % self.base_path
    self.earth_data_dir = EARTH_DATA_DIR % self.base_path
    self.search_dir = SEARCH_DIR % self.base_path
    self.kml_dir = KML_DIR % self.base_path
    self.polygon_file = POLYGON_FILE % self.base_path
    self.meta_dbroot_file = META_DBROOT_FILE % self.base_path
    self.map_json_file = MAP_JSON_FILE % self.base_path
    self.extract_map_json_file = EXTRACT_MAP_JSON_FILE % self.base_path
    self.layers_info_file = LAYERS_INFO_FILE % self.base_path
    self.dbroot_layers_info_file = DBROOT_LAYERS_INFO_FILE % self.base_path
    self.info_file = INFO_FILE % self.base_path
    self.temp_glc = TEMP_GLC_FILE % self.base_path

    logger = self.GetLogger()
    utils.PrintAndLog("Prepare assembler...", logger)
    utils.PrintAndLog("Base dir: %s" % self.base_path, logger)
    utils.CreateDirectory(self.base_path)
    utils.CopyDirectory("%s/earth" % TEMPLATE_DIR, self.earth_data_dir, logger)
    utils.CopyDirectory("%s/maps" % TEMPLATE_DIR, self.maps_data_dir, logger)
    utils.CreateDirectory(self.search_dir)
    utils.CreateDirectory(self.kml_dir)
    utils.PrintAndLog("Prepare assembler done.", logger)
    return logger

  def GetLogger(self):
    """Get logger built from info.txt."""

    if not self.info_file:
      # self.info_file is expected to be set before calling this method
      return None

    if not os.path.exists(os.path.dirname(self.info_file)):
      os.makedirs(os.path.dirname(self.info_file))
    logger = utils.Log(self.info_file)
    return logger

  def ExtractFileFromGlx(self, glc_path, file_in_glc, output_file):
    """Extract given file from glc file and save it to the given path."""
    os_cmd = ("%s/geglxinfo "
              "--glx=\"%s\" "
              "--extract_file=\"%s\" "
              "--output=\"%s\""
              % (COMMAND_DIR, glc_path, file_in_glc, output_file))
    result = utils.RunCmd(os_cmd)
    if not os.path.isfile(output_file):
      return "FAILED: Unable to create {0}\n{1!r}".format(output_file, result)
    else:
      return "Extracting %s %s\n" % (
          output_file, utils.FileSizeAsString(output_file))

  def ExtractFilelistFromGlx(self, glc_path, regex):
    """Extract given file from glc file and save it to the given path."""
    logger = self.GetLogger()
    os_cmd = ("%s/geglxinfo "
              "--glx=\"%s\" "
              "--list_files"
              % (COMMAND_DIR, glc_path))
    glx_info = utils.RunCmd(os_cmd)

    # Checking for errors and logging them if there where any
    if not glx_info[0] and len(glx_info) == 2:
      utils.PrintAndLog("ERROR: '%s' running command: '%s'" % (glx_info[1], os_cmd), logger)
      return []

    glx_files = []
    for line in glx_info:
      match = regex.match(line)
      if match:
        glx_files.append(match.groups()[0])
    return glx_files

  def CreateMetaDbRoot(self, base_glb_info, logger):
    """Create the metadbroot for a 3d glc."""
    # Extra check to prevent XSS attack.
    if self.IsPathInvalid({"base": self.base_path,
                           "dbroot": os.path.dirname(self.meta_dbroot_file),
                           "layer_info": self.dbroot_layers_info_file,
                          }):
      return ""

    os.chdir(self.base_path)
    os_cmd = ("%s/gecreatemetadbroot "
              "--output=\"%s\" "
              "--layers=\"%s\" "
              % (COMMAND_DIR,
                 self.meta_dbroot_file,
                 self.dbroot_layers_info_file))
    if base_glb_info:
      if base_glb_info["has_base_imagery"]:
        os_cmd += " --has_base_imagery"
      if base_glb_info["has_proto_base_imagery"]:
        os_cmd += " --has_proto_imagery"
      if base_glb_info["has_base_terrain"]:
        os_cmd += " --has_terrain"
    utils.ExecuteCmd(os_cmd, logger)

  def ExtractLayerInfo(self):
    """Extract layer info from json (geeserverdefs)."""
    fp = open(self.extract_map_json_file, "r")
    found_layers = False
    layers = []
    for line in fp:
      if not found_layers and LAYERS_REGEX.match(line):
        found_layers = True
      else:
        if "[" in line:
          # Start reading layer array.
          pass
        elif "]" in line:
          return layers
        elif "{" in line:
          layer = {}
        elif "}" in line:
          layers.append(layer)
          layer = {}
        else:
          match = ENTRY_REGEX.match(line)
          if match:
            groups = match.groups()
            layer[groups[0]] = groups[1]
    return layers

  def GetJsonLayers(self, path):
    """Extract glm json and then extract layer info from it."""
    self.ExtractFileFromGlx(
        path, "maps/map.json", self.extract_map_json_file)
    return self.ExtractLayerInfo()

  def GetJson(self, path):
    """Extract <map.json> from a GLM, and return it parsed."""
    subprocess.check_call([
      os.path.join(COMMAND_DIR, "geglxinfo"),
      "--glx={0}".format(path),
      "--extract_file={0}".format("maps/map.json"),
      "--output={0}".format(self.extract_map_json_file)
    ])

    with open(self.extract_map_json_file, 'r') as f:
      # Skip "var geeServerDefs =" to get to the JSON:
      while f.read(1) != '=':
        continue
      json_string = f.read()
    # Skip the last ";" to leave just the JSON:
    json_string = json_string[0 : json_string.rfind(';')]

    # Fusion does not currently produce valid JSON for geeServerDefs, so we
    # (mis)use a YAML parser instead:
    return yaml.load(json_string)

  def CreateMapJson(self, index, layers_info, projection):
    """Create the glc JSON (geeServerDefs) from that of the glms."""
    layer_defs = []
    for layer_info in layers_info:
      layer_defs.append(GEE_LAYER_DEF % (
          int(layer_info["channel"]),
          index + layer_info["glmIndex"],
          layer_info["initiallyVisible"].__str__().lower(),
          layer_info["name"],
          layer_info["requestType"],
          ""))

    fp = open(self.map_json_file, "w")
    fp.write(GEE_SERVER_DEFS % (",".join(layer_defs), projection))
    fp.close()

  def LayerInfoFiles(self, index, layer_type, layers_info):
    """Build content for layerinfo.txt, extracting search files if needed."""
    layer_info_content = ""
    search_idx = 1
    kml_idx = 1
    for layer_info in layers_info:
      try:
        layer_info_content += "%s %s %s %d 0\n" % (
            layer_info["name"], layer_info["path"], layer_type, index)
        if layer_info["use_search"]:
          search_files = self.ExtractFilelistFromGlx(
              layer_info["path"], POI_SEARCH_ENTRY_REGEX)
          for search_file in search_files:
            relative_address = "search_db/gepoi_%d" % search_idx
            search_idx += 1
            layer_info_content += "info %s FILE 0 0\n" % relative_address
            output_file = "%s/%s" % (self.base_path, relative_address)
            self.ExtractFileFromGlx(
                layer_info["path"], search_file, output_file)
<<<<<<< HEAD
            print("Writing {0} to {1} ...".format(search_file, output_file))
=======
            print("Writing %s to %s ..." % (search_file, output_file))
>>>>>>> 19e8ec85
      except KeyError:
        if layer_info["grab_kml"]:
          try:
            # Grab kml content.
            fp = urllib.urlopen(layer_info["url"])
            content = fp.read()
            fp.close()

            # Write it in glc kml directory.
            kml_file = "kml_%03d.kml" % kml_idx
            kml_idx += 1
            kml_path = "%s/%s" % (self.kml_dir, kml_file)
            fp = open(kml_path, "w")
            fp.write(content)
            fp.close()

            # Add it to the layer_info file.
            layer_info_content += "%s kml/%s FILE 0 0\n" % (kml_file, kml_file)

            # Modify url to point at local copy in glc.
            layer_info["url"] = "/kml/%s" % kml_file
<<<<<<< HEAD
            print("Downloaded to {0} and made it available at {1}.". 
                  format(kml_path, layer_info["url"]))
=======
            print("Downloaded to {0} and made it available at {1}.".format(
                kml_path, layer_info["url"]))
>>>>>>> 19e8ec85
          except IOError:
            print("Unable to write kml.")

        else:
          # Ok, skip kml entries.
          print("Skipping kml: %s" % layer_info["url"])

      index += 1

    layer_info_content += "info %s FILE 0 0\n" % REL_INFO_FILE

    for path in os.listdir(self.earth_data_dir):
      layer_info_content += "%s %s/%s FILE 0 0\n" % (
          path, REL_EARTH_DATA_DIR, path)

    for path in os.listdir(self.maps_data_dir):
      layer_info_content += ("%s %s/%s FILE 0 0\n" % (
          path, REL_MAPS_DATA_DIR, path))

    layer_info_content += "layerInfo %s FILE 0 0\n" %  REL_LAYERS_INFO_FILE

    return layer_info_content

  def DbrootLayerInfo(self, index, layer_type, layers_info):
    """Build content for layerinfo.txt, extracting search files if needed."""
    dbroot_info_content = ""
    for layer_info in layers_info:
      try:
        dbroot_info_content += "%s %s %s %d 0\n" % (
            layer_info["name"], layer_info["path"], layer_type, index)
      except KeyError:
        dbroot_info_content += "%s %s KML %d 0\n" % (
            layer_info["name"], layer_info["url"], index)
      index += 1
    return dbroot_info_content

  def Create3dLayerInfoFile(self, layers_info, base_glb_info):
    """Build 3d layerinfo.txt file."""
    layer_info_content = ""
    dbroot_layer_info_content = ""
    layer_index = 1
    if (base_glb_info and
        "base_glb_path" in base_glb_info.keys() and
        base_glb_info["base_glb_path"]):
      layer_info_content += "%s %s %s %d 0\n" % (
          "base_globe", base_glb_info["base_glb_path"], "IMAGE", layer_index)
      dbroot_layer_info_content = layer_info_content

    layer_index += 1
    layer_info_files = self.LayerInfoFiles(layer_index, "IMAGE", layers_info)
    layer_info_content = "%s%s" % (layer_info_content, layer_info_files)

    layer_info_content += "%s %s %s 0 0\n" % (
        "dbRoot", REL_META_DBROOT_FILE, "DBROOT")

    utils.CreateFile(self.layers_info_file, layer_info_content)

    dbroot_layer_info_content += (self.DbrootLayerInfo(layer_index,
                                                       "IMAGE",
                                                       layers_info))

    utils.CreateFile(self.dbroot_layers_info_file, dbroot_layer_info_content)

  def Create2dLayerInfoFile(self, layers_info, glms, projection):
    """Build 2d layerinfo.txt file."""
    layer_info_content = self.LayerInfoFiles(
        GLM_STARTING_INDEX, "MAP", glms)
    self.CreateMapJson(GLM_STARTING_INDEX, layers_info, projection)
    layer_info_content += "map.json maps/map.json FILE 0 0\n"
    utils.CreateFile(self.layers_info_file, layer_info_content)

  def Assemble2dGlcFiles(self, layers_info, glms, logger):
    """Assemble glms into a glc."""
    first_glm_json = self.GetJson(glms[0]['path'])

    # Verify all GLMs have the same projection:
    warned_about_projections = False
    for i in range(1, len(glms)):
      glm_json = self.GetJson(glms[i]['path'])
      if glm_json['projection'] != first_glm_json['projection']:
        if not warned_about_projections:
          utils.PrintAndLog(
            """<span class="warning">WARNING: GLMs with different projections, clients may display mismatched layers.</span>""",
            logger, None)
          utils.PrintAndLog(
            "  First file {0}, projection: {1}".format(glms[0]['path'], first_glm_json['projection']),
            logger, None)
          warned_about_projections = True
        utils.PrintAndLog(
          "  File {0}, projection: {1}".format(glms[i]['path'], glm_json['projection']),
          logger, None)

    self.Create2dLayerInfoFile(layers_info, glms, first_glm_json['projection'])

  def Assemble3dGlcFiles(self, layers_info, base_glb_info, logger):
    """Assemble glbs into a glc."""
    self.Create3dLayerInfoFile(layers_info, base_glb_info)
    self.CreateMetaDbRoot(base_glb_info, logger)

  def DeleteGlc(self, path):
    if os.path.exists(path):
      print("\nDeleting %s ..." % path)
      os.remove(path)

  # Example 3d json request:
  # {
  #   "layers":[
  #     {
  #       "name":"--_layer_1_--",
  #       "path":"-- path to layer 1 glb --",
  #       "use_search":true
  #     },
  #     {
  #       "name":"--_layer_2_--",
  #       "path":"-- path to layer 2 glb --",
  #       "use_search":false,
  #     },
  #     {
  #       "name":"--_kml_layer_--",
  #       "url":"-- kml url only --",
  #       "grab_kml":true
  #     }
  #   ],
  #   "description":"-- the description --",
  #   "polygon":"-- the polygon --",
  #   "is_2d":false,
  #   "base_glb": {
  #     "base_glb_path":"-- the base glb path --",
  #     "has_base_imagery":true,
  #     "has_proto_base_imagery":false,
  #     "has_base_terrain":true
  #   }
  # }
  #
  # Example 2d json request:
  # {
  #   "glms":[
  #     {
  #       "name":"-- glm 1 --",
  #       "path":"-- glm 1 path --",
  #       "use_search":true
  #     },
  #     {
  #       "name":"-- glm 2 --",
  #       "path":"-- glm 2 path --",
  #       "use_search":false
  #     }
  #   ],
  #   "layers":[
  #     {
  #       "glmIndex":0,
  #       "name":"-- layer 1 --",
  #       "channel":"1004",
  #       "requestType" : "ImageryMaps",
  #       "initiallyVisible" : true,
  #       "isOpaque" : true
  #     },
  #     {
  #       "glmIndex":1,
  #       "name":"-- layer 2 --",
  #       "channel":"1000",
  #       "requestType" : "ImageryMaps",
  #       "initiallyVisible" : true,
  #       "isOpaque" : true
  #     },
  #     {
  #       "glmIndex":0,
  #       "name":"-- layer 3 --",
  #       "channel":"1002",
  #       "requestType" : "VectorMapsRaster",
  #       "initiallyVisible" : true,
  #       "isOpaque" : false
  #     }
  #   ],
  #   "description":"-- description --",
  #   "polygon":"-- polygon --"
  #   "is_2d":true
  # }

  def WritePolygonFile(self, polygon, logger):
    with open(self.polygon_file, "w") as fp:
      # Check XML validity and standardize representation
      utils.PrintAndLog("Checking polygon")
      xml = etree2.ElementTree(etree.fromstring(str(polygon)))
      utils.PrintAndLog("Writing polygon")
      xml.write(fp, xml_declaration=True, encoding='UTF-8')
      utils.PrintAndLog("SUCCESS", logger, None)

  def AssembleGlc(self, form_):
    """Assemble a 2d or 3d glc based on given parameters."""
    utils.PrintAndLog("Assembling ...")
    try:
      spec_json = form_.getvalue_json("glc_assembly_spec")
      spec = json.loads(spec_json)
    except Exception as e:
      utils.PrintAndLog("Failed to parse glc assembly json:" + str(e))
      raise e

    msg = ""
    try:
      # Prepare (create and copy) directories.
      base = form_.getvalue_path("base")
      name = form_.getvalue_filename("name")
      path = form_.getvalue_path("path")
      overwriting = form_.getvalue("overwrite")
      logger = self.PrepareAssembler(base)

      # Extra check to prevent XSS attack.
      if self.IsPathInvalid({"base": base,
                             "path": os.path.dirname(path),
                            }):
        return ""

      if overwriting:
        utils.PrintAndLog("*** Overwriting %s ***" % name, logger)
        try:
          self.DeleteGlc(path)
          utils.PrintAndLog("SUCCESS", logger, None)
        except IOError:
          utils.PrintAndLog("FAILED", logger, None)
          raise

      # Create file to reserve name.
      utils.PrintAndLog("Reserve file: %s" % path, logger)
      fp = open(path, "w")
      fp.close()
      utils.PrintAndLog("SUCCESS", logger, None)

      layers_info = spec["layers"]
      if spec["is_2d"]:
        try:
          glms = spec["glms"]
        except KeyError:
          glms = None
      else:
        try:
          base_glb_info = spec["base_glb"]
        except KeyError:
          base_glb_info = None

      utils.PrintAndLog("Create info file: %s" % self.info_file, logger)
      os.chdir(self.base_path)
      utils.CreateInfoFile(self.info_file,
                           utils.HtmlEscape(spec["description"]))
      utils.PrintAndLog("SUCCESS", logger, None)

      utils.PrintAndLog("Create polygon file: %s" % self.polygon_file, logger)

      self.WritePolygonFile(spec["polygon"], logger)

      if spec["is_2d"]:
        utils.PrintAndLog("Building 2d glc at %s ..." % path, logger)
        self.Assemble2dGlcFiles(layers_info, glms, logger)
      else:
        utils.PrintAndLog("Building 3d glc at %s ..." % path, logger)
        self.Assemble3dGlcFiles(layers_info, base_glb_info, logger)

      # --make_copy is needed because we are using another volume.
      os_cmd = ("%s/geportableglcpacker "
                "--layer_info=\"%s\" "
                "--output=\"%s\" --make_copy"
                % (COMMAND_DIR, self.layers_info_file, self.temp_glc))
      utils.ExecuteCmdInBackground(os_cmd, logger)

    except OsCommandError as e:
      utils.PrintAndLog("Error: Unable to run OS command.", logger)
      msg = "FAILED"
    except:
      utils.PrintAndLog("Exception: {0}".format(traceback.format_exc()))
      msg = "FAILED"
    return msg

  def GetJobInfo(self, form_):
    """Get job information (base, name, path, and etc) as json."""
    tmp_dir = form_.getvalue_path(PORTABLE_TMP_PARAM)
    if not tmp_dir:
      tmp_dir = CONFIGS.GetStr("TMP_DIR")
    base = BASE_DIR % (tmp_dir, utils.Uid())
    name = form_.getvalue_filename("name")
    allow_overwrite = (form_.getvalue("allow_overwrite") is not None)
    file_template = "%s/%%s.glc" % PRODUCTS_DIR
    name_info = GlcAssembler.GetUniqueName(
        file_template, name, allow_overwrite)
    globe_name = name_info[0]
    overwriting = name_info[1]
    globe_path = "%s/%s.glc" % (PRODUCTS_DIR, globe_name)

    msg = {
        "base": base,
        "uid": base.split("/")[-1],
        "name": globe_name,
        "path": globe_path,
        "overwrite": overwriting,
    }
    return json.dumps(msg, sort_keys=True, indent=4, separators=(",", ": "))

  def IsDone(self, tool_name, form_):
    """Check whether a job (with given name and base folder) is done or not.

    Args:
      tool_name: tool name to check if it is present in list of running
                 processes.
      form_: form object to get parameters submitted by client.
    Returns:
      status of job: {"RUNNING", "SUCCEEDED", "FAILED"}.
    """
    base = form_.getvalue_path("base")
    # Extra check to prevent XSS attack.
    if self.IsPathInvalid({"base": base}):
      return ""

    delay = int(form_.getvalue("delay", 0))

    if utils.IsProcessRunningForGlobe(tool_name, base):
      time.sleep(delay)
      return "RUNNING"

    if os.path.exists(TEMP_GLC_FILE % base):
      return "SUCCEEDED"
    else:
      return "FAILED"

  def GetSize(self, form_):
    """Get the file size of temp glc."""
    base = form_.getvalue_path("base")
    temp_glc = TEMP_GLC_FILE % base
    if os.path.exists(temp_glc):
      globe_size = common.utils.FileSizeAsString(temp_glc)
    else:
      globe_size = "0.00MB"
    return globe_size

  def CleanUp(self, form_):
    """Move temp glc to final location and remove temp folder if needed."""
    self.base_path = form_.getvalue_path("base")
    self.info_file = INFO_FILE % self.base_path
    temp_glc = TEMP_GLC_FILE % self.base_path
    final_glc = form_.getvalue_path("globe")
    cleanup = form_.getvalue("cleanup") is not None
    logger = self.GetLogger()
    utils.PrintAndLog("Moving temp glc %s -> %s ..." % (temp_glc, final_glc),
                      logger)
    shutil.move(temp_glc, final_glc)
    utils.PrintAndLog("SUCCESS", logger, None)

    if cleanup:
      utils.PrintAndLog("Deleting %s" % self.base_path, logger)
      shutil.rmtree(self.base_path)
      utils.PrintAndLog("SUCCESS", logger, None)

    return ""

  def GetGlobeInfo(self, form_):
    """Get information of final glc (link, filesize)."""
    globe_name = form_.getvalue_filename("name")
    download_link = DOWNLOAD_TEMPLATE % (globe_name, globe_name)
    msg = "Glc is available at %s\n" % download_link
    path = "%s/%s.glc" % (PRODUCTS_DIR, globe_name)
    globe_size = common.utils.FileSizeAsString(path)
    msg += "Size: %s" % globe_size
    return msg

  def IsPathInvalid(self, paths):
    """Prevent XSS attack by double-checking paths are real file paths."""
    for path in paths:
      if not os.path.exists(paths[path]):
        utils.PrintAndLog("ERROR: invalid \'%s\': %s" % (path, paths[path]))
        return True
    return False

  def PrepareDisassembler(self, base_path, glc_path):
    """Set up build directory and paths to be used by disassembler."""
    self.base_path = base_path
    self.output_dir = base_path
    self.glc_path = glc_path
    self.info_file = INFO_FILE_LOG % self.base_path

    logger = self.GetLogger()
    utils.PrintAndLog("Prepare disassembler...", logger)
    utils.PrintAndLog("Output dir: %s" % self.base_path, logger)
    utils.PrintAndLog("Glc path: %s" % self.glc_path, logger)

    utils.PrintAndLog("Prepare disassembler done.", logger)
    return logger

  def DisassembleGlc(self, form_):
    """Extract glms or glbs from a glc."""

    logger = None

    try:
      output_dir = form_.getvalue_path("dir")
      glc_path = form_.getvalue_path("path")
      logger = self.PrepareDisassembler(output_dir, glc_path)

      # Extra check to prevent XSS attack.
      if self.IsPathInvalid({"glc_path": self.glc_path,
                             "output_dir": self.output_dir,
                            }):
        return "FAILED: Output dir or Glc path is invalid"

      glx_entries = self.ExtractFilelistFromGlx(self.glc_path, GLX_ENTRY_REGEX)
      msg = ""
      if len(glx_entries) == 0:
        return "FAILED: no file entries found in '%s' that match pattern '%s'" % (self.glc_path, GLX_ENTRY_REGEX.pattern)
      for glx_entry in glx_entries:
        glx_name = glx_entry.split("/")[-1]
        extracted_glx = "%s/%s" % (self.output_dir, glx_name)
        if os.path.isfile(extracted_glx):
          return msg + "FAILED: %s already exists." % extracted_glx

<<<<<<< HEAD
        print("Extracting {0} to {1} ...".format(glx_entry, extracted_glx))
=======
        print("Extracting %s to %s ..." % (glx_entry, extracted_glx))
>>>>>>> 19e8ec85
        msg += self.ExtractFileFromGlx(self.glc_path, glx_entry, extracted_glx)
      return "SUCCESS"
    except Exception as e:
      exc_type, exc_value, exc_traceback = sys.exc_info()
      err_msg = e.__str__()
      stack_trace = repr(traceback.format_exception(exc_type, exc_value, exc_traceback))
      if logger is not None:
        logger.Log("ERROR: %s\n%s\n" % (err_msg, stack_trace))
      else:
<<<<<<< HEAD
        print("ERROR: {0}\n{1}\n".format(err_msg, stack_trace))
=======
        print("ERROR: %s\n%s\n" % (err_msg, stack_trace))
>>>>>>> 19e8ec85
      return "FAILED %s" % err_msg


def main():
  pass

if __name__ == "__main__":
  main()<|MERGE_RESOLUTION|>--- conflicted
+++ resolved
@@ -342,11 +342,8 @@
             output_file = "%s/%s" % (self.base_path, relative_address)
             self.ExtractFileFromGlx(
                 layer_info["path"], search_file, output_file)
-<<<<<<< HEAD
             print("Writing {0} to {1} ...".format(search_file, output_file))
-=======
-            print("Writing %s to %s ..." % (search_file, output_file))
->>>>>>> 19e8ec85
+
       except KeyError:
         if layer_info["grab_kml"]:
           try:
@@ -368,13 +365,9 @@
 
             # Modify url to point at local copy in glc.
             layer_info["url"] = "/kml/%s" % kml_file
-<<<<<<< HEAD
             print("Downloaded to {0} and made it available at {1}.". 
                   format(kml_path, layer_info["url"]))
-=======
-            print("Downloaded to {0} and made it available at {1}.".format(
-                kml_path, layer_info["url"]))
->>>>>>> 19e8ec85
+
           except IOError:
             print("Unable to write kml.")
 
@@ -786,11 +779,7 @@
         if os.path.isfile(extracted_glx):
           return msg + "FAILED: %s already exists." % extracted_glx
 
-<<<<<<< HEAD
         print("Extracting {0} to {1} ...".format(glx_entry, extracted_glx))
-=======
-        print("Extracting %s to %s ..." % (glx_entry, extracted_glx))
->>>>>>> 19e8ec85
         msg += self.ExtractFileFromGlx(self.glc_path, glx_entry, extracted_glx)
       return "SUCCESS"
     except Exception as e:
@@ -800,11 +789,8 @@
       if logger is not None:
         logger.Log("ERROR: %s\n%s\n" % (err_msg, stack_trace))
       else:
-<<<<<<< HEAD
         print("ERROR: {0}\n{1}\n".format(err_msg, stack_trace))
-=======
-        print("ERROR: %s\n%s\n" % (err_msg, stack_trace))
->>>>>>> 19e8ec85
+
       return "FAILED %s" % err_msg
 
 
