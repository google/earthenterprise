#!/usr/bin/env python3.8
#
# Copyright 2017 Google Inc.
#
# Licensed under the Apache License, Version 2.0 (the "License");
# you may not use this file except in compliance with the License.
# You may obtain a copy of the License at
#
#      http://www.apache.org/licenses/LICENSE-2.0
#
# Unless required by applicable law or agreed to in writing, software
# distributed under the License is distributed on an "AS IS" BASIS,
# WITHOUT WARRANTIES OR CONDITIONS OF ANY KIND, either express or implied.
# See the License for the specific language governing permissions and
# limitations under the License.

# Need to use unittest2 for Python 2.6.
try:
  import unittest2 as unittest
except ImportError:
  import unittest

from geecheck_tests import common


class TestVersion(unittest.TestCase):

  @unittest.skipUnless(common.IsFusionInstalled(), 'Fusion is not installed')
  def testFusionVersion(self):
    """Check if Fusion release is the latest available."""

    latest_version = common.GetLatestVersion()
    # Extract the main version information.
    fusion_version = common.GetFusionVersion()
    fusion_version = ".".join(fusion_version.split('.')[0:3])

    error_msg = ('Running Fusion version %s. Upgrade to version %s.' %
                 (fusion_version, latest_version))
    self.assertEqual(fusion_version, latest_version, msg=error_msg)

    print('Currently running the latest version of Fusion (%s).' %
           fusion_version)

  @unittest.skipUnless(common.IsGeeServerInstalled(),
                       'GEE Server is not installed')
  def testGeeServerVersion(self):
    """Check if GEE Server release is the latest available."""

    latest_version = common.GetLatestVersion()
    # Extract the main version information.
    gee_server_version = common.GetGeeServerVersion()
    gee_server_version = ".".join(gee_server_version.split('.')[0:3])

    error_msg = ('Running GEE Server version %s. Upgrade to (%s).' %
                 (gee_server_version, latest_version))
    self.assertEqual(gee_server_version, latest_version, msg=error_msg)

    print('Currently running the latest version of GEE Server (%s).' %
           gee_server_version)

  @unittest.skipUnless(common.IsFusionInstalled(), 'Fusion is not installed')
  @unittest.skipUnless(common.IsGeeServerInstalled(),
                       'GEE Server is not installed')
  def testFusionVersionsMatch(self):
    """Check Fusion and server versions are aligned."""
    fusion_version = common.GetFusionVersion()
    gee_server_version = common.GetGeeServerVersion()

    error_msg = ('Fusion and GEE Server versions DO NOT match. '
                 'Currently running Fusion v. %s and GEE Server v. %s.' %
                 (fusion_version, gee_server_version))
    self.assertEqual(fusion_version, gee_server_version, msg=error_msg)

    print('Fusion and GEE Server versions match. Current version is %s.' % (
<<<<<<< HEAD
        fusion_version)
=======
        fusion_version))
>>>>>>> 498f59af


if __name__ == '__main__':
  unittest.main()<|MERGE_RESOLUTION|>--- conflicted
+++ resolved
@@ -72,11 +72,7 @@
     self.assertEqual(fusion_version, gee_server_version, msg=error_msg)
 
     print('Fusion and GEE Server versions match. Current version is %s.' % (
-<<<<<<< HEAD
-        fusion_version)
-=======
         fusion_version))
->>>>>>> 498f59af
 
 
 if __name__ == '__main__':
