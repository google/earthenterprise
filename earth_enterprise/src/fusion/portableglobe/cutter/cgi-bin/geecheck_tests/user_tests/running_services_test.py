#!/usr/bin/env python3.8
#
# Copyright 2017 Google Inc.
#
# Licensed under the Apache License, Version 2.0 (the "License");
# you may not use this file except in compliance with the License.
# You may obtain a copy of the License at
#
#      http://www.apache.org/licenses/LICENSE-2.0
#
# Unless required by applicable law or agreed to in writing, software
# distributed under the License is distributed on an "AS IS" BASIS,
# WITHOUT WARRANTIES OR CONDITIONS OF ANY KIND, either express or implied.
# See the License for the specific language governing permissions and
# limitations under the License.



try:
  import unittest2 as unittest
except ImportError:
  import unittest

from geecheck_tests import common


class TestRunningServices(unittest.TestCase):

  def setUp(self):
    self.processes = common.GetProcessesDetails()

  def AssertServiceIsRunning(self, service):
    exists = False
    pid = 'Undefined'
    for pid in self.processes:
      if self.processes[pid] and service in self.processes[pid]['cmdline']:
        exists = True
        break
    error_msg = 'Service: %s is NOT running' % service
    self.assertTrue(exists, error_msg)
<<<<<<< HEAD
    print('Service %s is running with pid %s.' % (service, pid))
=======
    print('Service {0} is running with pid {1}.'.format(service, pid))
>>>>>>> 498f59af

  @unittest.skipUnless(common.IsFusionInstalled(), 'Fusion is not installed')
  def testRunningServiceGesystemmanager(self):
    self.AssertServiceIsRunning('gesystemmanager')

  @unittest.skipUnless(common.IsFusionInstalled(), 'Fusion is not installed')
  def testRunningServiceGeresourceprovider(self):
    self.AssertServiceIsRunning('geresourceprovider')

  @unittest.skipUnless(common.IsGeeServerInstalled(), 'GEE Server is not installed')
  def testRunningServiceGehttpd(self):
    self.AssertServiceIsRunning('gehttpd')

  @unittest.skipUnless(common.IsGeeServerInstalled(), 'GEE Server is not installed')
  def testRunningServicepostgres(self):
    self.AssertServiceIsRunning('/opt/google/bin/postgres')


if __name__ == '__main__':
  unittest.main()<|MERGE_RESOLUTION|>--- conflicted
+++ resolved
@@ -38,11 +38,7 @@
         break
     error_msg = 'Service: %s is NOT running' % service
     self.assertTrue(exists, error_msg)
-<<<<<<< HEAD
-    print('Service %s is running with pid %s.' % (service, pid))
-=======
     print('Service {0} is running with pid {1}.'.format(service, pid))
->>>>>>> 498f59af
 
   @unittest.skipUnless(common.IsFusionInstalled(), 'Fusion is not installed')
   def testRunningServiceGesystemmanager(self):
