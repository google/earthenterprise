--- conflicted
+++ resolved
@@ -20,11 +20,7 @@
 import platform
 import socket
 
-<<<<<<< HEAD
-LATEST_VERSION = '5.3.6'
-=======
 LATEST_VERSION = '5.3.7'
->>>>>>> 8395fb1b
 
 SUPPORTED_OS_LIST = {
     'redhat': {'min_release': '6.0',
