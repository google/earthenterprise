--- conflicted
+++ resolved
@@ -185,11 +185,7 @@
 
 
 def main():
-<<<<<<< HEAD
-  print("Search utilities instance:", SearchUtils())
-=======
   print("Search utilities instance: {0}".format(SearchUtils())
->>>>>>> 19e8ec85
 
 if __name__ == "__main__":
   main()