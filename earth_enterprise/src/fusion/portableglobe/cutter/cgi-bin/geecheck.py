--- conflicted
+++ resolved
@@ -115,29 +115,17 @@
   num_errors = 0
   num_skipped = 0
   for result in results["test_results"]:
-<<<<<<< HEAD
-    print("-- (%s) %s %s" % (result["module"], result["test"], result["status"]))
-=======
     print("-- ({0}) {1} {2}".format(result["module"], result["test"], result["status"]))
->>>>>>> 19e8ec85
     if result["status"] == "SUCCESS":
       num_successes += 1
     else:
       if result["status"] == "FAILURE":
         num_failures += 1
-<<<<<<< HEAD
-        print("  %s: %s" % (result["error_type"], result["error_msg"]))
-        print("Traceback\n%s" % result["error_traceback"])
-      elif result["status"] == "ERROR":
-        num_errors += 1
-        print("  %s: %s" % (result["error_type"], result["error_msg"]))
-=======
         print("  {0}: {1}".format(result["error_type"], result["error_msg"]))
         print("Traceback\n%s" % result["error_traceback"])
       elif result["status"] == "ERROR":
         num_errors += 1
         print("  {0}: {1}".format(result["error_type"], result["error_msg"]))
->>>>>>> 19e8ec85
         print("Traceback\n%s" % result["error_traceback"])
       elif result["status"] == "SKIPPED":
         num_skipped += 1
@@ -151,13 +139,8 @@
     print("Test messages:")
     for line in results["stdout"]:
       print(line.strip())
-<<<<<<< HEAD
   print("Summary: {0} tests {1} successes {2} errors {3} failures {4} skipped".
       format(num_tests, num_successes, num_errors, num_failures, num_skipped))
-=======
-  print("Summary: {0} tests  {1} successes  {2} errors  {3} failures {4} skipped".format(
-      num_tests, num_successes, num_errors, num_failures, num_skipped))
->>>>>>> 19e8ec85
 
 
 def PrintTextResults(results):
@@ -203,11 +186,8 @@
 def Usage(app):
   print("Usage:")
   print("  %s [--no_user_tests] [--no_fusion_tests] [--no_server_tests]"
-<<<<<<< HEAD
         " [format]") % app)
-=======
-         " [format]" % app)
->>>>>>> 19e8ec85
+
   print("     format - Output format ('json' or 'text'). Default: 'json'")
   exit(0)
 
