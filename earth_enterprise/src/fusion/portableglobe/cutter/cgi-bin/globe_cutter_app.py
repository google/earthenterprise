--- conflicted
+++ resolved
@@ -733,11 +733,7 @@
   def CancelCut(self, save_temp):
     """Kill processes referencing the temp directory of a cut in progress."""
     for proc_info in self.CutProcesses():
-<<<<<<< HEAD
       print("Killing: {0} {1} ".format(proc_info[0], proc_info[1]))
-=======
-      print("Killing: (%d) %s " % (proc_info[0], proc_info[1]))
->>>>>>> 19e8ec85
       os.kill(proc_info[0], 1)
     self.CleanUp(save_temp)
 
