#!/usr/bin/env python3.8
#
# Copyright 2017 Google Inc.
# Copyright 2020 Open GEE Contributors
#
# Licensed under the Apache License, Version 2.0 (the "License");
# you may not use this file except in compliance with the License.
# You may obtain a copy of the License at
#
#      http://www.apache.org/licenses/LICENSE-2.0
#
# Unless required by applicable law or agreed to in writing, software
# distributed under the License is distributed on an "AS IS" BASIS,
# WITHOUT WARRANTIES OR CONDITIONS OF ANY KIND, either express or implied.
# See the License for the specific language governing permissions and
# limitations under the License.

"""Supports web interface for cutting a globe based on a specified polygon.

Ajax calls are made for the individual steps so that the user can
get feedback on progress of process.

TODO: May be necessary to add a status call for longer processes
TODO: on bigger globes. Can use size of directory as a metric.
"""

import cgi
import os
import re
import shutil
import sys
import time
import ssl
import urllib
import urllib2
from contextlib import closing

import defusedxml.ElementTree as etree
import xml.etree.ElementTree as etree2

from common import form_wrap
from common import postgres_manager_wrap
import common.utils
from core import globe_cutter
import common.configs

CONFIG_FILE = "/opt/google/gehttpd/cgi-bin/advanced_cutter.cfg"
CONFIGS = common.configs.Configs(CONFIG_FILE)

COMMAND_DIR = "/opt/google/bin"
WEB_URL_BASE = "/cutter/globes"
WEB_DIR = "/opt/google/gehttpd/htdocs%s" % WEB_URL_BASE
TEMPLATE_DIR = "/opt/google/gehttpd/htdocs/cutter/template"
MAP_FILE_TEMPLATE = "%s/%%s.glm" % WEB_DIR
GLOBE_FILE_TEMPLATE = "%s/%%s.glb" % WEB_DIR
GLOBE_NAME_TEMPLATE = "%s_%s"

# Default values if no environment variables are set.
DEFAULT_PORTABLE_PORT = "9335"
DEFAULT_PORTABLE_SERVER = "localhost"
DEFAULT_PORTABLE_PREFIX = "http"
DEFAULT_SOURCE_GLOBE = ""
# Should be relative address, so appended to target base
# address (publish point) from which dbRoot was fetched.
DEFAULT_SEARCH_SERVICE = "Portable3dPoiSearch"

# Names of environment variables.
PORTABLE_SERVER_PARAM = "FORCE_PORTABLE_SERVER"
PORTABLE_PORT_PARAM = "FORCE_PORTABLE_PORT"
PORTABLE_PREFIX_PARAM = "FORCE_PORTABLE_PREFIX"
SEARCH_SERVICE_PARAM = "FORCE_SEARCH_SERVICE"
KML_SERVER_PARAM = "FORCE_KML_SERVER"
KML_PORT_PARAM = "FORCE_KML_PORT"
SOURCE_GLOBE_PARAM = "FORCE_SOURCE_GLOBE"
PORTABLE_TMP_PARAM = "FORCE_PORTABLE_TMP"

FORM = form_wrap.FormWrap(cgi.FieldStorage(), do_sanitize=True)
TMP_DIR = FORM.getvalue_path(PORTABLE_TMP_PARAM)
if not TMP_DIR:
  TMP_DIR = WEB_DIR

BASE_DIR = "%s/.globe_builder" % TMP_DIR
GLOBE_ENV_DIR_TEMPLATE = "%s/%%s_%%s" % BASE_DIR
GLOBE_FINAL_ENV_DIR_TEMPLATE = "%s/%%s_env" % BASE_DIR
LOG_FILE = "%s/log" % GLOBE_ENV_DIR_TEMPLATE
GLOBE_DIR_TEMPLATE = "%s/%%s" % GLOBE_ENV_DIR_TEMPLATE
ICONS_DIR_TEMPLATE = "%s/%%s/icons" % GLOBE_ENV_DIR_TEMPLATE
PLUGIN_DIR_TEMPLATE = "%s/%%s/earth" % GLOBE_ENV_DIR_TEMPLATE
MAPS_DIR_TEMPLATE = "%s/%%s/maps" % GLOBE_ENV_DIR_TEMPLATE
JSON_EARTH_FILE_TEMPLATE = "%s/%%s/earth/earth.json" % GLOBE_ENV_DIR_TEMPLATE
JSON_MAP_FILE_TEMPLATE = "%s/%%s/maps/map.json" % GLOBE_ENV_DIR_TEMPLATE
INFO_FILE_TEMPLATE = "%s/%%s/earth/info.txt" % GLOBE_ENV_DIR_TEMPLATE
JS_DIR_TEMPLATE = "%s/%%s/js" % GLOBE_ENV_DIR_TEMPLATE
KML_MAP_FILE_TEMPLATE = "%s/kml_map.txt" % GLOBE_ENV_DIR_TEMPLATE
KML_DIR_TEMPLATE = "%s/%%s/kml" % GLOBE_ENV_DIR_TEMPLATE
ICONS_DIR_TEMPLATE = "%s/%%s/icons" % GLOBE_ENV_DIR_TEMPLATE
SEARCH_DIR_TEMPLATE = "%s/%%s/search_db" % GLOBE_ENV_DIR_TEMPLATE
DBROOT_FILE_TEMPLATE = "%s/dbroot.v5" % GLOBE_ENV_DIR_TEMPLATE
DBROOT_DIR_TEMPLATE = "%s/%%s/dbroot" % GLOBE_ENV_DIR_TEMPLATE
DBROOT_FILE2_TEMPLATE = "%s/%%s/dbroot/dbroot_%%s_%%s" % GLOBE_ENV_DIR_TEMPLATE
POLYGON_FILE_TEMPLATE = "%s/%%s/earth/polygon.kml" % GLOBE_ENV_DIR_TEMPLATE
PACKET_INFO_TEMPLATE = "%s/packet_info.txt" % GLOBE_ENV_DIR_TEMPLATE
QTNODES_FILE_TEMPLATE = "%s/qt_nodes.txt" % GLOBE_ENV_DIR_TEMPLATE
METADATA_FILE_TEMPLATE = "%s/%%s/earth/metadata.json" % GLOBE_ENV_DIR_TEMPLATE

# Disk space minimum in MB before we start sending warnings.
DISK_SPACE_WARNING_THRESHOLD = 1000.0

# Default KML namespace
DEFAULT_KML_NAMESPACE = 'http://www.opengis.net/kml/2.2'

class OsCommandError(Exception):
  """Thrown if os command fails."""
  pass


class DiskFullError(Exception):
  """Thrown if disk partition is too full."""
  pass


class GlobeBuilder(object):
  """Class that implements all commands for cutting a globe."""

  @staticmethod
  def Query(db, query, parameters=None):
    """Submits the query to the database and returns tuples.

    Args:
      db: The database being queried.
      query: SQL SELECT statement.
      parameters: sequence of parameters to populate placeholders in SQL
                  statement.
    Returns:
      Results as list of lists (rows of fields).
    """
    return postgres_manager_wrap.PostgresManagerWrap.Query(
        db, query, parameters)

  @staticmethod
  def TableColumns(db, table):
    """Returns list of column names for the given table in the given db."""
    query = ("SELECT column_name FROM INFORMATION_SCHEMA.columns "
             "WHERE table_name=%s")
    return GlobeBuilder.Query(db, query, (table,))

  @staticmethod
  def PrintTable(column_names, data):
    """Save table data to a file."""
    fix_geom = False

    # Write out the column names.
    # Change the_geom column to lat and lon columns.
    if column_names[-1] == "the_geom":
      column_names[-1] = "lon"
      column_names.append("lat")
      fix_geom = True
    print("\t".join(column_names))

    # Write out each row of data.
    # Convert POINT() data to a lat and lon column.
    for row in data:
      if fix_geom:
        out_row = list(row[:-1])
        point = row[-1]
        lonlat = point[6:-1].split(" ")
        out_row.extend(lonlat)
<<<<<<< HEAD
        print("\t".join(out_row
=======
        print("\t".join(out_row))
>>>>>>> 498f59af
      else:
        print("\t".join(row))

  @staticmethod
  def Status(message):
    """Outputs a status message."""
    print("<br>%s" % common.utils.HtmlEscape(message))

  @staticmethod
  def StatusWarning(message):
    """Outputs a status message."""
    print("<br><span class='text_status_warn'>%s</span>" %
           common.utils.HtmlEscape(message))

  def AddGlobeDirectory(self, description):
    """Add directory where globe will be built."""
    # Add early for info file.
    try:
      os.makedirs(self.plugin_dir)
    except os.error:
      pass  # Directory may already exist

    try:
      os.makedirs(self.dbroot_dir)
    except os.error:
      pass  # Directory may already exist

    self.CreateInfoFile()
    if description:
      self.AppendInfoFile("Globe description: %s" % description)
      self.Status("Description: %s" % description)
    else:
      self.Status("No description given.")

    self.logger.Log("Added globe directory: %s" % self.globe_dir)
    self.Status("Added globe directory: %s" % self.globe_dir)

  def SavePolygon(self, polygon):
    """Save polygon kml to a file."""
    with open(self.polygon_file, "w") as fp:
      if polygon:
        # Check XML validity and standardize representation
        contents = etree.fromstring(polygon)
        # empty namespace will just contain the string "kml"
        # otherwise, it will be in the format "{<schema>}kml"
        ns = DEFAULT_KML_NAMESPACE
        if len(contents.tag) > 3:
          ns = contents.tag[1:len(contents.tag)-4]  
        etree2.register_namespace('', ns)
        xml = etree2.ElementTree(contents)
        xml.write(fp, xml_declaration=True, encoding='UTF-8')
        self.Status("Saved polygon to %s" % self.polygon_file)
      else:
        self.Status("Created empty polygon file %s" % self.polygon_file)

  def ConvertPolygonToQtNodes(self, polygon_level, is_mercator=False):
    """Convert polygon into a set of qt nodes at given level."""
    self.Status("Convert polygon to quadtree nodes ...")
    try:
      os.remove(self.qtnodes_file)
    except OSError:
      pass  # Ok, if file isn't there.

    os_cmd = ("%s/gepolygontoqtnodes --qt_nodes_file=\"%s\" "
              "--kml_polygon_file=\"%s\" --max_level=%d"
              % (COMMAND_DIR, self.qtnodes_file, self.polygon_file,
                 polygon_level))
    if is_mercator:
      os_cmd += " --mercator"

    common.utils.ExecuteCmd(os_cmd, self.logger)
    fp = open(self.qtnodes_file)
    self.Status("%d qtnodes" % len(fp.readlines()))
    fp.close()

  @staticmethod
  def ConvertPolygonToPsql(polygon):
    """Convert polygon kml into PostGIS polygon text representation.

    Args:
      polygon: polygon in kml format.
    Returns:
      PostGIS polygon text representation string.
    """
    if not polygon:
      return ""

    parsed_polygon = polygon[polygon.find("<Polygon>"):
                             polygon.find("</Polygon>")].strip()
    parsed_polygon = (parsed_polygon[parsed_polygon.find("<coordinates>")
                                     + len("<coordinates>"):
                                     parsed_polygon.find("</coordinates>")])
    parsed_polygon = parsed_polygon.strip()
    coordinates = parsed_polygon.split(" ")
    if len(coordinates) < 4:
      return ""

    # Note: item of coordinates-list may have 2 or 3 coordinates.
    postgis_polygon = ", ".join(
        ["%s %s" % tuple(coord.split(",")[:2]) for coord in coordinates])

    postgis_polygon = "POLYGON((%s))" % postgis_polygon
    return postgis_polygon

  def RewriteDbRoot(self, source, include_historical):
    """Executes command to rewrite the dbroot and extract the icons it uses."""
    self.Status("Rewrite dbroot ...")

    historical_flag = '--disable_historical'
    if include_historical:
      historical_flag = ''

    os_cmd = ("%s/gerewritedbroot --source=\"%s\" --icon_directory=\"%s\" "
              "--dbroot_file=\"%s\" --search_service=\"%s\" "
              "--kml_map_file=\"%s\" "
              "%s"
              % (COMMAND_DIR, source, self.icons_dir, self.dbroot_file,
                 self.search_service, self.kml_map_file,
                 historical_flag))

    common.utils.ExecuteCmd(os_cmd, self.logger)
    self.Status("%d icons" % len(os.listdir(self.icons_dir)))

    os_cmd = ("cp \"%s\" \"%s\""
              % (self.dbroot_file, self.dbroot_file2))
    common.utils.ExecuteCmd(os_cmd, self.logger)

  def GrabKml(self, source):
    """Recursively grabs all kml files referenced in the dbroot."""
    self.Status("Grab kml files ...")
    os_cmd = (("%s/gekmlgrabber --kml_map_file=\"%s\" --output_directory=\"%s\""
               " --source=\"%s\"")
              % (COMMAND_DIR, self.kml_map_file, self.kml_dir, source))
    common.utils.ExecuteCmd(os_cmd, self.logger)
    self.Status("%d kml files" % len(os.listdir(self.kml_dir)))

  def BuildGlobe(self, source, default_level, max_level):
    """Executes command to cut globe and save data into packet bundles."""
    self.Status("Build globe ...")
    # Run this task as a background task.
    os_cmd = ("%s/geportableglobebuilder --source=\"%s\" --default_level=%d "
              "--max_level=%d --hires_qt_nodes_file=\"%s\" "
              "--globe_directory=\"%s\" --dbroot_file=\"%s\" --metadata_file=\"%s\" >\"%s\""
              % (COMMAND_DIR, source, default_level, max_level,
                 self.qtnodes_file, self.globe_dir, self.dbroot_file,
                 self.metadata_file,
                 self.packet_info_file))
    common.utils.ExecuteCmdInBackground(os_cmd, self.logger)

  def BuildMap(self, source, default_level, max_level, ignore_imagery_depth):
    """Executes command to cut map and save data into packet bundles."""
    self.Status("Build map ...")
    ignore_imagery_depth_str = str()
    if ignore_imagery_depth:
        ignore_imagery_depth_str = "--ignore_imagery_depth"
    # Run this task as a background task.
    # Having trouble with permissions if output is redirected to a file.
    os_cmd = ("%s/geportablemapbuilder "
              "%s "
              "--source=\"%s\" "
              "--hires_qt_nodes_file=\"%s\" "
              "--map_directory=\"%s\"  --default_level=%d --max_level=%d "
              "--metadata_file=\"%s\" "
              % (COMMAND_DIR, ignore_imagery_depth_str, source,
                 self.qtnodes_file, self.globe_dir, default_level,
                 max_level, self.metadata_file))

    common.utils.ExecuteCmdInBackground(os_cmd, self.logger)

    # TODO: Get real packet numbers for imagery and vectors.
    fp = open(self.packet_info_file, "w")
    fp.write("1 0 0")
    fp.close()

  def CreateInfoFile(self):
    """Create globe info file."""
    fp = open(self.info_file, "w")
    fp.write("Portable Globe\n")
    fp.write("Copyright 2017 Google Inc.\nLicensed under the Apache License, Version 2.0.\n")
    fp.write("portable %s:%s\n" % (self.portable_server, self.portable_port))
    fp.write("search %s\n" % (self.search_service))
    fp.write("kml %s:%s\n" % (self.kml_server, self.kml_port))
    fp.write("%s\n" % common.utils.GmTimeStamp())
    fp.close()

  def AppendInfoFile(self, message):
    """Create globe info file."""
    self.logger.Log(message)
    fp = open(self.info_file, "a")
    fp.write(common.utils.TimeStamp())
    fp.write("%s\n\n" % message)
    fp.close()

  def HttpGet(self, url):
    """Make an HTTP or HTTPS request with a context for checking or ignoring
    certificate errors depending on Config settings.
    """
    context = None
    response_data = ""
    http_status_code = 0

    try:
      # TODO: When Python 2.7 is used on Centos6, this if version<=2.6 block can be removed
      # and the 'else' ssl.SSLContext based block can be used instead.
      if sys.version_info[0] == 2 and sys.version_info[1] <= 6:
        with closing(urllib2.urlopen(url)) as fp:
          http_status_code = fp.getcode()
          response_data = fp.read()
      else:
        # Set the context based on cert requirements
        if CONFIGS.GetBool("VALIDATE_CERTIFICATE"):
          cert_file = CONFIGS.GetStr("CERTIFICATE_CHAIN_PATH")
          key_file = CONFIGS.GetStr("CERTIFICATE_KEY_PATH")
          context = ssl.SSLContext(ssl.PROTOCOL_TLSv1_2)
          context.load_cert_chain(cert_file, keyfile=key_file)
        else:
          context = ssl.create_default_context()
          context.check_hostname = False
          context.verify_mode = ssl.CERT_NONE
        with closing(urllib2.urlopen(url, context=context)) as fp:
          http_status_code = fp.getcode()
          response_data = fp.read()

    except:
      GlobeBuilder.StatusWarning("FAILED: Caught exception reading {0}".format(url))
      raise

    return (response_data, http_status_code)

  def AddJsonFile(self, source, is_map, portable_server, json_file):
    """Get JSON from server and add it to the portable globe plugin files.

    Args:
      source: server URL.
      is_map: whether it is a 2d map server/database:
              true - 2d map, false - 3d globe.
      portable_server: portable server URL.
      json_file: path to json file to write in.
    Returns:
      updated {maps,earth}.json content.
    """
    # Get JSON from the server.
    url = "%s/query?request=Json&var=geeServerDefs" % source
    self.Status("Rewrite JSON from: %s to: %s" % (url, json_file))

    json, code = self.HttpGet(url)
    if (code != 200):
      raise Exception("GET {0} failed with {1}".format(url, code))

    # Replace all urls to point at the portable server.
    start = 0
    new_json = ""
    is_altered = False
    for match in re.finditer(r"([\w\-]+)\s*:\s*\"http[s]?:"
                             "//[\w\-\.]+(:\d+)?/([^/\n]+)([^\n\"]*)\"",
                             json, 0):
      spans = match.span()
      new_json += json[start:spans[0]]
      new_json += ("%s : \"%s%s\"" %
                   (match.groups()[0], portable_server, match.groups()[3]))
      start = spans[1]
      is_altered = True
    new_json += json[start:]
    json = new_json

    # Replace the serverUrl parameter with the plain Portable Server url.
    # This allows simple replacement by the Portable Server depending on
    # the context.
    new_json = ""
    start = 0
    for match in re.finditer(r"serverUrl\s*:\s*\"[^\n\"]*\"", json, 0):
      spans = match.span()
      new_json += json[start:spans[0]]
      new_json += ("serverUrl : \"%s\"" %  portable_server)
      start = spans[1]
      is_altered = True
      break
    new_json += json[start:]

    if is_map:
      if new_json.find("ImageryMapsMercator") >= 0:
        # MotF is not supported in Portable Server, and we don't need it
        # since we are getting the tiles already converted to the Mercator
        # projection.
        new_json = new_json.replace("ImageryMapsMercator", "ImageryMaps")
        is_altered = True

      # Get search tabs from server and insert into ServerDefs.
      search_tabs = globe_cutter.GlobeCutter.GetSearchTabs(source)
      if search_tabs:
        combined_json = globe_cutter.GlobeCutter.AddSearchTabsToServerDefs(
            new_json, search_tabs)
        if combined_json:
          new_json = combined_json
          is_altered = True

    if not is_altered:
      print("Json has not been altered.")

    # Write modified JSON to portable server file.
    fp = open(json_file, "w")
    fp.write(new_json)
    fp.close()

    return new_json

  def AddJsonIcons(self, source, json):
    """Get icons from JSON and add them to the map."""
    # Add icon directory if needed.
    try:
      os.makedirs(self.icons_dir)
    except os.error:
      pass  # Directory may already exist

    # Get all of the icons from the json, ignoring duplicates.
    icons = {}
    for match in re.finditer("icon\s*:\s*\"icons/(.*)\"",
                             json, 0):
      icons[match.groups()[0]] = True

    for icon in icons.iterkeys():
      # Get JSON from the server.
      url = "%s/query?request=Icon&icon_path=icons/%s" % (source, icon)
      try:
        data, code = self.HttpGet(url)
        if code == 200:
          with open("%s/%s" % (self.icons_dir, icon), "w") as fpw:
            fpw.write(data)
        else:
          raise Exception("Cannot fetch {0}".format(url))
      except:
        self.Status("Unable to retrieve icon %s" % icon)

  def AddPluginFiles(self, source, is_map):
    """Copies files associated with the Google Earth browser plug-in."""
    self.Status("Add plugin files ...")
    # Plugin directory should already exist.
    common.utils.CopyDirectory("%s/earth" % TEMPLATE_DIR, self.plugin_dir,
                               self.logger)
    common.utils.CopyDirectory("%s/maps" % TEMPLATE_DIR, self.maps_dir,
                               self.logger)
    common.utils.CopyDirectory("%s/js" % TEMPLATE_DIR, self.js_dir, self.logger)

    # Get the Json that defines the plugin params.
    if is_map:
      json = self.AddJsonFile(
          source, is_map, self.json_address, self.json_map_file)
      self.AddJsonIcons(source, json)
    else:
      self.AddJsonFile(source, is_map, self.json_address, self.json_earth_file)

  def BuildSearchDb(self, source, polygon):
    """Extracts database info needed for POI search."""
    self.Status("Extract search data ...")
    try:
      os.makedirs(self.search_dir)
    except os.error:
      pass  # Directory may already exist

    # Determine the server and target path (fusion db publish point) from
    # the source.
    target = ""
    server = ""

    if source:
      server, target = common.utils.GetServerAndPathFromUrl(source)

    # Replace the server with advanced configuration host
    server = CONFIGS.GetStr("DATABASE_HOST")

    target = common.utils.NormalizeTargetPath(target)
    base_url = "%s/cgi-bin/globe_cutter_app.py" % server

    url = "%s?cmd=POI_IDS&target=%s" % (base_url, target)
    self.Status("Querying search poi ids: target=%s" % target)
    poi_list = None
    try:
      data, http_status_code = self.HttpGet(url)
      if http_status_code == 200:
        poi_list = data.strip()
    except Exception as e:
      raise Exception("Request failed: cannot connect to server: {0}".format(e))

    if poi_list:
      # Quote polygon parameter for URI.
      polygon_quoted = ""
      if polygon:
        polygon_quoted = urllib.quote(polygon)

      poi_ids = poi_list.split(" ")
      for poi_id in poi_ids:
        url = ("%s?cmd=SEARCH_FILE&poi_id=%s&polygon=%s" %
               (base_url, poi_id, polygon_quoted))
        search_file = "%s/gepoi_%s" % (self.search_dir, poi_id)
        try:
          self.Status("Querying search poi data: poi_id=%s, polygon=%s" %
                      (poi_id, polygon))
          data, http_status_code = self.HttpGet(url)
          if http_status_code == 200:
            self.Status("Copying search poi data: gepoi_%s to globe" % poi_id)

            with open(search_file, "w") as fpw:
              fpw.write(data.strip())
              fpw.write("\n")
          else:
            self.StatusWarning(fp.read())

          fp.close()

        except IOError as e:
          self.StatusWarning(
              "Unable to write search file: %s. Error: %s" % (search_file, e))
        except Exception as e:
          self.StatusWarning("Unable to get search data: gepoi_%s. Error: %s" %
                             (poi_id, e))
    else:
      self.Status("No search data.")

  def BuildSearchFile(self, poi_id, polygon):
    """Extracts database info needed for POI search.

    Args:
      poi_id: index of POI table.
      polygon: area of interest (polygon in kml-format).
    """
    # Converts polygon from kml format to PostGIS.
    postgis_polygon = GlobeBuilder.ConvertPolygonToPsql(polygon)

    # Make polygon parameter required.
    if not postgis_polygon:
      return

    # Get column names of gepoi table and prepare for query.
    table_name = "gepoi_%d" % poi_id
    columns = self.TableColumns("gepoi", table_name)
    # TODO: no results - consider to return 204 No content!?
    if not columns:
      return

    query_cols = ",".join(columns)
    query_cols = query_cols.replace("the_geom", "ST_AsText(the_geom)")

    # Issue SQL query to get search data.
    query = """SELECT %s FROM %s
               WHERE ST_CONTAINS (ST_PolygonFromText(%%s, 4326), the_geom)"""
    query %= (query_cols, table_name)
    results = self.Query("gepoi", query, (postgis_polygon,))

    # TODO: no results - consider to return 204 No content!?
    if results:
      self.PrintTable(columns, results)

  def ListPoiIds(self, target):
    """Lists ids of tables for POI search."""
    # db_id's do NOT match across the gesearch and gestream databases.
    # TODO: Since starting in 5.0 we are reuniting POI search
    #                  with its source database (i.e. one target),
    #                  consider more unification within Postgres.
    # E.g. You should at least be able to get the reference from the
    #      bridging table like:
    # SELECT db_id
    #   FROM target_table t, target_db_table td
    #   WHERE
    #     t.target_path = '/%s' AND
    #     t.target_id = td.target_id
    # Then getting the poi ids would simply be:
    # SELECT poi_id FROM db_poi_table
    #   WHERE db_id = %s"""
    #
    # But unifying the tables so that single-step joins can be done
    # is probably better given our simple schema structure.
    query = """SELECT host_name, db_name
                 FROM target_db_table td, db_table d, target_table t
                 WHERE t.target_path = %s AND
                   t.target_id = td.target_id AND
                   td.db_id = d.db_id
            """
    result = self.Query("gestream", query, (target,))
    if result:
      (db_host, db_name) = result[0]
      query = """SELECT poi_id
                   FROM db_poi_table dp, db_table d
                   WHERE
                     d.host_name = %s AND
                     d.db_name = %s AND
                     d.db_id = dp.db_id
              """
      poi_id = self.Query("gesearch", query, (db_host, db_name))
    else:
      poi_id = []

    print(" ".join(map(str, poi_id)))

  def PackageGlobeForDownload(self, make_copy, is_map=False):
    """Packages globe or map as a single-file globe."""
    if is_map:
      self.Status("Packaging map for download ...")
      is_2d_str = "--is_2d"
      out_file = self.map_file
    else:
      self.Status("Packaging globe for download ...")
      is_2d_str = ""
      out_file = self.globe_file

    # Remove old globe or map.
    try:
      os.remove(out_file)
    except OSError:
      pass  # Globe or map may not exist.

    make_copy_str = ""
    if make_copy:
      make_copy_str = "--make_copy"

    os_cmd = ("%s/geportableglobepacker --globe_directory=\"%s\" "
              "--output=\"%s\" %s %s"
              % (COMMAND_DIR, self.globe_dir, out_file,
                 make_copy_str, is_2d_str))

    new_globe_size = common.utils.DirectorySize(self.globe_env_dir)
    globe_dir_space = common.utils.DiskSpace(os.path.dirname(out_file))
    if globe_dir_space < new_globe_size:
      self.StatusWarning(
          ("Not enough room to create %s. %s required."
           "<br>Did not execute:<br>%s")
          % (out_file, common.utils.SizeAsString(new_globe_size),
             os_cmd))
      raise DiskFullError("Disk is full at %s"
                          % os.path.dirname(out_file))

    common.utils.ExecuteCmd(os_cmd, self.logger)

    os_cmd = ("chmod a+r \"%s\"" % out_file)
    common.utils.ExecuteCmd(os_cmd, self.logger)
    self.Status("%s %s" % (out_file,
                           common.utils.FileSizeAsString(out_file)))

  def CleanUp(self, save_temp):
    """Clean up temporary directory."""
    try:
      shutil.rmtree(self.globe_final_env_dir)
    except OSError:
      pass  # Directory may not exist

    try:
      if save_temp:
        shutil.move(self.globe_env_dir, self.globe_final_env_dir)
        self.Status("Saving tmp directory as: %s" % self.globe_final_env_dir)
      else:
        shutil.rmtree(self.globe_env_dir)
        self.Status("Deleting tmp directory as: %s" % self.globe_env_dir)
    except Exception as e:
      self.StatusWarning("Error: %s" % str(e))

  def CutProcesses(self):
    """Returns processes referencing the temp directory of a cut in progress."""
    print("ps -ef | grep \"%s\" | grep -v grep" % self.globe_dir)
    procs = os.popen("ps -ef | grep \"%s\" | grep -v grep" % self.globe_dir)
    procs_info = []
    for proc in procs:
      proc_info = re.compile(r"\s+").split(proc)
      procs_info.append([int(proc_info[1]), " ".join(proc_info[7:])])
    return procs_info

  def CancelCut(self, save_temp):
    """Kill processes referencing the temp directory of a cut in progress."""
    for proc_info in self.CutProcesses():
<<<<<<< HEAD
      print("Killing: ({0}) {1} ".format((proc_info[0], proc_info[1])))
=======
      print("Killing: (%d) %s " % (proc_info[0], proc_info[1]))
>>>>>>> 498f59af
      os.kill(proc_info[0], 1)
    self.CleanUp(save_temp)

  def GetServers(self):
    """Get names and urls for globes being served on this EarthServer."""

    os_cmd = ("%s/geserveradmin --listvss") % COMMAND_DIR
    vss_regex = re.compile("\d+\.\s*(.*?),\s+(.*?),\s+(.*?)\s*$")
    fp = os.popen(os_cmd)
    servers = {}
    for line in fp:
      match = vss_regex.match(line)
      if match and match.group(2) == "ge":
        servers[match.group(1)] = [match.group(3), "false"]
      elif match and match.group(2) == "map":
        servers[match.group(1)] = [match.group(3), "true"]
    fp.close()

    os_cmd = ("%s/geserveradmin --publisheddbs") % COMMAND_DIR
    vss_regex = re.compile("\s*Virtual\s+Server:\s*(.*)$")
    fp = os.popen(os_cmd)
    print("[")
    server_entries = []
    for line in fp:
      match = vss_regex.match(line)
      if match and match.group(1) in servers.keys():
        server = "{"
        server += '"name": "%s", ' % match.group(1)
        server += '"url": "%s", ' % servers[match.group(1)][0]
        server += '"is_2d": %s' % servers[match.group(1)][1]
        server += "}"
        server_entries.append(server)
    print(",\n".join(server_entries))
    print("]")
    fp.close()

  def GetDirectorySize(self):
    """Get size of directory for globe being built."""
    size = common.utils.DirectorySizeAsString(self.globe_env_dir)
    if size == "0.00MB":
      return ""
    else:
      return size

  def CheckArgs(self, arg_list, form_):
    """Checks that required arguments are available from form.

    Also sets up all of the the global paths based on the
    globe name.

    Args:
      arg_list: Arguments pass from the GET or POST call.
      form_: HTML form from which the arguments came.
    """
    missing = ""
    uid = form_.getvalue("uid")

    for arg in arg_list:
      if arg == "source":
        value = form_.getvalue_url(arg)
      elif arg == "polygon":
        value = form_.getvalue_kml(arg)
      elif arg == "globe_name":
        value = form_.getvalue_filename(arg)
      else:
        value = form_.getvalue(arg)

      if not value:
        missing = "%s %s" % (missing, arg)
      elif arg == "globe_name":
        self.dbroot_file = DBROOT_FILE_TEMPLATE % (value, uid)
        self.polygon_file = POLYGON_FILE_TEMPLATE % (value, uid, value)
        self.qtnodes_file = QTNODES_FILE_TEMPLATE % (value, uid)
        self.packet_info_file = PACKET_INFO_TEMPLATE % (value, uid)
        self.globe_env_dir = GLOBE_ENV_DIR_TEMPLATE % (value, uid)
        self.globe_final_env_dir = GLOBE_FINAL_ENV_DIR_TEMPLATE % value
        self.globe_dir = GLOBE_DIR_TEMPLATE % (value, uid, value)
        self.icons_dir = ICONS_DIR_TEMPLATE % (value, uid, value)
        self.plugin_dir = PLUGIN_DIR_TEMPLATE % (value, uid, value)
        self.maps_dir = MAPS_DIR_TEMPLATE % (value, uid, value)
        self.json_earth_file = JSON_EARTH_FILE_TEMPLATE % (value, uid, value)
        self.json_map_file = JSON_MAP_FILE_TEMPLATE % (value, uid, value)
        self.info_file = INFO_FILE_TEMPLATE % (value, uid, value)
        self.js_dir = JS_DIR_TEMPLATE % (value, uid, value)
        self.kml_map_file = KML_MAP_FILE_TEMPLATE % (value, uid)
        self.kml_dir = KML_DIR_TEMPLATE % (value, uid, value)
        self.icons_dir = ICONS_DIR_TEMPLATE % (value, uid, value)
        self.search_dir = SEARCH_DIR_TEMPLATE % (value, uid, value)
        self.globe_file = GLOBE_FILE_TEMPLATE % value
        self.map_file = MAP_FILE_TEMPLATE % value
        self.metadata_file = METADATA_FILE_TEMPLATE % (value, uid, value)
        self.logger = common.utils.Log(LOG_FILE % (value, uid))

        form_keys = form_.keys()
        if PORTABLE_PREFIX_PARAM in form_keys:
          self.portable_prefix = form_.getvalue(PORTABLE_PREFIX_PARAM)
        else:
          self.portable_prefix = DEFAULT_PORTABLE_PREFIX

        if PORTABLE_SERVER_PARAM in form_keys:
          self.portable_server = form_.getvalue(PORTABLE_SERVER_PARAM)
        else:
          self.portable_server = DEFAULT_PORTABLE_SERVER

        if PORTABLE_PORT_PARAM in form_keys:
          self.portable_port = form_.getvalue(PORTABLE_PORT_PARAM)
        else:
          self.portable_port = DEFAULT_PORTABLE_PORT

        if SOURCE_GLOBE_PARAM in form_keys:
          self.source_globe = form_.getvalue_path(SOURCE_GLOBE_PARAM)
        else:
          self.source_globe = DEFAULT_SOURCE_GLOBE

        if SEARCH_SERVICE_PARAM in form_keys:
          self.search_service = form_.getvalue(SEARCH_SERVICE_PARAM)
        else:
          self.search_service = DEFAULT_SEARCH_SERVICE

        if KML_SERVER_PARAM in form_keys:
          self.kml_server = form_.getvalue(KML_SERVER_PARAM)
        else:
          self.kml_server = self.portable_server

        if KML_PORT_PARAM in form_keys:
          self.kml_port = form_.getvalue(KML_PORT_PARAM)
        else:
          self.kml_port = self.portable_port

        self.html_address = "%s://%s:%s" % (self.portable_prefix,
                                            self.portable_server,
                                            self.portable_port)
        self.json_address = "%s://%s:%s" % (self.portable_prefix,
                                            self.portable_server,
                                            self.portable_port)
        self.dbroot_dir = DBROOT_DIR_TEMPLATE % (value, uid, value)
        self.dbroot_file2 = DBROOT_FILE2_TEMPLATE % (value, uid, value,
                                                     self.portable_server,
                                                     self.portable_port)

    if missing:
      self.StatusWarning("Missing args: %s" % missing)
      raise


if __name__ == "__main__":
  common.utils.WriteHeader("text/plain")

  msg = "Ok"
  globe_builder = GlobeBuilder()

  # Add directory where globe will be built.
  try:
    # Put the GET arguments into a dictionary.
    cgi_cmd = FORM.getvalue("cmd")

    if cgi_cmd == "ADD_GLOBE_DIRECTORY":
      globe_builder.CheckArgs(["globe_name"], FORM)
      globe_builder.AddGlobeDirectory(FORM.getvalue_escaped("description"))

    elif cgi_cmd == "POLYGON_TO_QTNODES":
      is_mercator = FORM.getvalue("is_mercator")
      globe_builder.CheckArgs(["globe_name", "polygon_level", "polygon"], FORM)
      globe_builder.SavePolygon(FORM.getvalue_kml("polygon"))
      globe_builder.ConvertPolygonToQtNodes(
          int(FORM.getvalue("polygon_level")), is_mercator == "t")

    elif cgi_cmd == "REWRITE_DB_ROOT":
      globe_builder.CheckArgs(["globe_name", "source"], FORM)
      include_historic = FORM.getvalue("include_historical_imagery") is not None
      globe_builder.RewriteDbRoot(FORM.getvalue_url("source"), include_historic)

    elif cgi_cmd == "GRAB_KML":
      globe_builder.CheckArgs(["globe_name", "source"], FORM)
      globe_builder.GrabKml(FORM.getvalue_url("source"))

    elif cgi_cmd == "BUILD_GLOBE":
      ignore_imagery_depth = (FORM.getvalue("ignore_imagery_depth") is not None)
      globe_builder.CheckArgs(["globe_name", "source", "default_level",
                               "max_level"], FORM)
      is_2d = FORM.getvalue("is_2d")
      if is_2d == "t":
        globe_builder.BuildMap(FORM.getvalue_url("source"),
                               int(FORM.getvalue("default_level")),
                               int(FORM.getvalue("max_level")),
                               ignore_imagery_depth)
      else:
        globe_builder.BuildGlobe(FORM.getvalue_url("source"),
                                 int(FORM.getvalue("default_level")),
                                 int(FORM.getvalue("max_level")))

    elif cgi_cmd == "EXTRACT_SEARCH_DB":
      globe_builder.CheckArgs(["globe_name", "source", "polygon"], FORM)
      globe_builder.BuildSearchDb(FORM.getvalue_url("source"),
                                  FORM.getvalue_kml("polygon"))

    elif cgi_cmd == "POI_IDS":
      target_path = common.utils.NormalizeTargetPath(
          FORM.getvalue_url("target"))
      globe_builder.ListPoiIds(target_path)
      msg = ""

    elif cgi_cmd == "SEARCH_FILE":
      globe_builder.CheckArgs(["poi_id", "polygon"], FORM)
      # Note: a value 0 for poi_id is invalid.
      poi_id_arg = int(FORM.getvalue("poi_id", 0))
      polygon_arg = FORM.getvalue_kml("polygon")

      # TODO: return error 400 "Bad request" on else.
      if poi_id_arg and polygon_arg:
        globe_builder.BuildSearchFile(poi_id_arg, polygon_arg)

      msg = ""

    elif cgi_cmd == "ADD_PLUGIN_FILES":
      is_2d = FORM.getvalue("is_2d")
      globe_builder.CheckArgs(["globe_name", "source"], FORM)
      globe_builder.AddPluginFiles(FORM.getvalue_url("source") , is_2d)

    elif cgi_cmd == "PACKAGE_GLOBE":
      globe_builder.CheckArgs(["globe_name"], FORM)
      is_2d = FORM.getvalue("is_2d")
      globe_builder.PackageGlobeForDownload(FORM.getvalue("save_tmp") == "t",
                                            is_2d == "t")

    elif cgi_cmd == "CLEAN_UP":
      globe_builder.CheckArgs(["globe_name"], FORM)
      globe_builder.CleanUp(FORM.getvalue("save_tmp") == "t")

    elif cgi_cmd == "CANCEL":
      globe_builder.CheckArgs(["globe_name", "uid"], FORM)
      globe_builder.CancelCut(FORM.getvalue("save_tmp") == "t")

    elif cgi_cmd == "GLOBE_INFO":
      globe_builder.CheckArgs(["globe_name"], FORM)
      globe_name = FORM.getvalue_filename("globe_name")
      is_2d = FORM.getvalue("is_2d")
      if is_2d == "t":
<<<<<<< HEAD
        print("<hr>Your map is available at <a href=\"{0}/{1}.glm\">{2}</a>.".
             format(WEB_URL_BASE, globe_name, globe_name)))
        globe_size = common.utils.FileSizeAsString(globe_builder.map_file)
      else:
        print("<hr>Your globe is available at <a href=\"{0}/{1}.glb\">{2}</a>.".
              format(WEB_URL_BASE, globe_name, globe_name)))
=======
        print("<hr>Your map is available at <a href=\"%s/%s.glm\">%s</a>." %
               (WEB_URL_BASE, globe_name, globe_name))
        globe_size = common.utils.FileSizeAsString(globe_builder.map_file)
      else:
        print("<hr>Your globe is available at <a href=\"%s/%s.glb\">%s</a>." %
               (WEB_URL_BASE, globe_name, globe_name))
>>>>>>> 498f59af
        globe_size = common.utils.FileSizeAsString(globe_builder.globe_file)
      print("<br> Size: %s" % globe_size)
      globe_builder.AppendInfoFile(globe_size)
      msg = ""

    elif cgi_cmd == "UID":
      allow_overwrite = (FORM.getvalue("allow_overwrite") is not None)
      overwriting = False
      globe_name = FORM.getvalue_filename("globe_name")
      new_globe_name = globe_name
      is_2d = FORM.getvalue("is_2d")
      if is_2d == "t":
        file_template = MAP_FILE_TEMPLATE
      else:
        file_template = GLOBE_FILE_TEMPLATE
      globe_file = file_template % globe_name
      if os.path.isfile(globe_file):
        # If overwriting is allowed, just give a warning.
        if allow_overwrite:
          overwriting = True

        # Otherwise, find an unused name and reserve it.
        else:
          file_num = 1
          while os.path.isfile(globe_file):
            new_globe_name = GLOBE_NAME_TEMPLATE % (globe_name,
                                                    "%03d" % file_num)
            globe_file = file_template % new_globe_name
            file_num += 1

          fp_temp = open(globe_file, "w")
          fp_temp.close()

      msg = "%s %s %s" % (common.utils.Uid(), new_globe_name, overwriting)

    elif cgi_cmd == "SERVERS":
      globe_builder.GetServers()
      msg = ""

    elif cgi_cmd == "PING":
      print("Ready to cut.")

    elif cgi_cmd == "BUILD_SIZE":
      globe_builder.CheckArgs(["globe_name"], FORM)
      msg = globe_builder.GetDirectorySize()

    elif cgi_cmd == "BUILD_DONE":
      globe_builder.CheckArgs(["globe_name"], FORM)

      msg = ""
      is_2d = FORM.getvalue("is_2d")
      tool_name = (
          "geportablemapbuilder" if is_2d == "t" else "geportableglobebuilder")

      # To add polling for other command, look for them here
      # as is done for "geportableglobebuilder."
      # Then add a "wait_for_task" in the sequence after the
      # command in globe_cutter.js.
      if common.utils.IsProcessRunningForGlobe(
          tool_name, globe_builder.globe_env_dir):
        msg = "t"
        time.sleep(int(FORM.getvalue("delay", 0)))
      else:
        packet_file = open(globe_builder.packet_info_file)
        packet_info = packet_file.readline().split(" ")
        if len(packet_info) == 3 and int(packet_info[0]) > 0:
          globe_builder.logger.Log("%s imagery packets "
                                   "%s terrain packets "
                                   "%s vector packets "
                                   % tuple(packet_info))
          msg = " ".join(packet_info)
        else:
          globe_builder.logger.Log("FAILED: %s did"
                                   " not complete properly." % tool_name)
          msg = "FAILED %s %s" % (globe_builder.packet_info_file,
                                  packet_info.__str__())

    elif cgi_cmd == "ECHO":
      print(FORM.getvalue("echo"))

    else:
      GlobeBuilder.StatusWarning("FAILED: Unknown command: %s" % cgi_cmd)
      msg = ""
  except OsCommandError:
    GlobeBuilder.StatusWarning("FAILED: Unable to run OS command")
    msg = ""
  except Exception as e:
    GlobeBuilder.StatusWarning("FAILED: %s" % e)
    msg = ""
  except:
    GlobeBuilder.StatusWarning("FAILED: %s" % sys.exc_info().__str__())
    msg = ""

  if (cgi_cmd != "SERVERS" and cgi_cmd != "PING" and cgi_cmd != "ECHO"
      and cgi_cmd != "BUILD_SIZE" and cgi_cmd != "BUILD_DONE"
      and cgi_cmd != "UID"):
    disk_space = common.utils.DiskSpace(BASE_DIR)
    if disk_space < DISK_SPACE_WARNING_THRESHOLD:
      GlobeBuilder.StatusWarning(
          "WARNING: %4.1f MB of disk space remaining." % disk_space)

  print(msg)<|MERGE_RESOLUTION|>--- conflicted
+++ resolved
@@ -165,11 +165,7 @@
         point = row[-1]
         lonlat = point[6:-1].split(" ")
         out_row.extend(lonlat)
-<<<<<<< HEAD
-        print("\t".join(out_row
-=======
         print("\t".join(out_row))
->>>>>>> 498f59af
       else:
         print("\t".join(row))
 
@@ -737,11 +733,7 @@
   def CancelCut(self, save_temp):
     """Kill processes referencing the temp directory of a cut in progress."""
     for proc_info in self.CutProcesses():
-<<<<<<< HEAD
       print("Killing: ({0}) {1} ".format((proc_info[0], proc_info[1])))
-=======
-      print("Killing: (%d) %s " % (proc_info[0], proc_info[1]))
->>>>>>> 498f59af
       os.kill(proc_info[0], 1)
     self.CleanUp(save_temp)
 
@@ -980,21 +972,12 @@
       globe_name = FORM.getvalue_filename("globe_name")
       is_2d = FORM.getvalue("is_2d")
       if is_2d == "t":
-<<<<<<< HEAD
         print("<hr>Your map is available at <a href=\"{0}/{1}.glm\">{2}</a>.".
              format(WEB_URL_BASE, globe_name, globe_name)))
         globe_size = common.utils.FileSizeAsString(globe_builder.map_file)
       else:
         print("<hr>Your globe is available at <a href=\"{0}/{1}.glb\">{2}</a>.".
               format(WEB_URL_BASE, globe_name, globe_name)))
-=======
-        print("<hr>Your map is available at <a href=\"%s/%s.glm\">%s</a>." %
-               (WEB_URL_BASE, globe_name, globe_name))
-        globe_size = common.utils.FileSizeAsString(globe_builder.map_file)
-      else:
-        print("<hr>Your globe is available at <a href=\"%s/%s.glb\">%s</a>." %
-               (WEB_URL_BASE, globe_name, globe_name))
->>>>>>> 498f59af
         globe_size = common.utils.FileSizeAsString(globe_builder.globe_file)
       print("<br> Size: %s" % globe_size)
       globe_builder.AppendInfoFile(globe_size)
