#-*- Python -*-
#
# Copyright 2017 Google Inc.
#
# Licensed under the Apache License, Version 2.0 (the "License");
# you may not use this file except in compliance with the License.
# You may obtain a copy of the License at
#
#      http://www.apache.org/licenses/LICENSE-2.0
#
# Unless required by applicable law or agreed to in writing, software
# distributed under the License is distributed on an "AS IS" BASIS,
# WITHOUT WARRANTIES OR CONDITIONS OF ANY KIND, either express or implied.
# See the License for the specific language governing permissions and
# limitations under the License.
#

# TODO:
# - put compiled files into binaries directory (OPT/REL/...).
# - add build/installer/clean up targets.

import fnmatch
import os
<<<<<<< HEAD
import shlex
import subprocess
import py_compile
=======
import py_compile

>>>>>>> c79c77d1
Import('env')

cgi_env = env.Clone()

root_dir = Dir(cgi_env.exportdirs['root']).abspath
python_bin = cgi_env['python_bin']
compiler_cmd = python_bin + " -c 'import py_compile; py_compile.compile({0}, {1})'"
# compiler_cmd = '%s -m py_compile' % python_bin
# command_line = compiler_cmd.format(python_file, python_file.split('.')[0] + '.pyc')
cgi_src_path = Dir('#/fusion/portableglobe/cutter/cgi-bin').abspath

# List of directories to be compiled for installer.
compiled_dirs = ['admin', 'core', 'common']

# Note: Added for testing/debugging.
# It is not used by build system.
if 'build_py' in COMMAND_LINE_TARGETS:
  for dir in compiled_dirs:
    for root, dirnames, filenames in os.walk(dir):
      py_dir_abspath = os.path.join(cgi_src_path, root)
      # Check for python files.
      for file in fnmatch.filter(filenames,'*.py'):
        python_file = os.path.join(py_dir_abspath, file)
        # Create '*.pyc' for the python file.
<<<<<<< HEAD
        py_compile(python_file, python_file.split('.')[0] + '.pyc')  #'%s %s' % (compiler_cmd, python_file)
        #args = shlex.split(command_line)
        #subprocess.Popen(args)
=======
        py_compile.compile(python_file, python_file.split('.')[0] + '.pyc')
>>>>>>> c79c77d1


if 'install' in COMMAND_LINE_TARGETS:
  # Install /opt/google/gehttpd/cgi-bin directory
  cgi_bin_dir = Dir(env.installdirs['httpdcgi']).abspath
  if not os.path.exists(cgi_bin_dir):
    os.makedirs(cgi_bin_dir)

  # Special processing for cgi-bin root directory (we do not compile it).
  py_dir_abspath = cgi_src_path
  filenames = os.listdir(py_dir_abspath)
  py_files = []
  # Collect python files from cgi-bin root directory.
  for file in fnmatch.filter(filenames, '*.py'):
    py_files.append(os.path.join(py_dir_abspath, file))

  cgi_env.install('httpdcgi', py_files)

  # List of directories to be bundled into installer without compiling.
  py_install_dirs = ['search', 'geecheck_tests']
  for dir in py_install_dirs:
    for root, dirnames, filenames in os.walk(dir):
      py_files = []
      py_dir_abspath = os.path.join(cgi_src_path, root)
      # Collect python files.
      for file in fnmatch.filter(filenames, '*.py'):
        py_files.append(os.path.join(py_dir_abspath, file))

      cgi_env.install('httpdcgi', py_files, root)

  # Compile all *.py files from compiled_dirs and bundle *.pyc files into
  # installer.
  for dir in compiled_dirs:
    for root, dirnames, filenames in os.walk(dir):
      compiled_files = []
      py_dir_abspath = os.path.join(cgi_src_path, root)

      # Check for python files.
      for file in fnmatch.filter(filenames, '*.py'):
        python_file = os.path.join(py_dir_abspath, file)
        # Create '*.pyc' for the python file.
<<<<<<< HEAD
        py_compile.compile(python_file, python_file.split('.')[0] + '.pyc')  #'%s %s' % (compiler_cmd, python_file)
        # command_line = '%s %s' % (compiler_cmd, python_file)
        # args = shlex.split(command_line)
        #subprocess.Popen(args)
=======
        py_compile.compile(python_file, python_file.split('.')[0] + '.pyc')
>>>>>>> c79c77d1
        compiled_file = file.split('.')[0] + '.pyc'
        compiled_files.append(os.path.join(py_dir_abspath, compiled_file))

      cgi_env.install('httpdcgi', compiled_files, root)


  # Install 'advanced_cutter.cfg' file under
  # /opt/google/gehttpd/cgi-bin directory.
  cgi_env.install('httpdcgi', ['./advanced_cutter.cfg'], '.')<|MERGE_RESOLUTION|>--- conflicted
+++ resolved
@@ -21,14 +21,12 @@
 
 import fnmatch
 import os
-<<<<<<< HEAD
-import shlex
-import subprocess
-import py_compile
-=======
+#import shlex
+#import subprocess
+#import py_compile
+#=======
 import py_compile
 
->>>>>>> c79c77d1
 Import('env')
 
 cgi_env = env.Clone()
@@ -53,13 +51,10 @@
       for file in fnmatch.filter(filenames,'*.py'):
         python_file = os.path.join(py_dir_abspath, file)
         # Create '*.pyc' for the python file.
-<<<<<<< HEAD
-        py_compile(python_file, python_file.split('.')[0] + '.pyc')  #'%s %s' % (compiler_cmd, python_file)
+        #py_compile(python_file, python_file.split('.')[0] + '.pyc')  #'%s %s' % (compiler_cmd, python_file)
         #args = shlex.split(command_line)
         #subprocess.Popen(args)
-=======
         py_compile.compile(python_file, python_file.split('.')[0] + '.pyc')
->>>>>>> c79c77d1
 
 
 if 'install' in COMMAND_LINE_TARGETS:
@@ -101,14 +96,11 @@
       for file in fnmatch.filter(filenames, '*.py'):
         python_file = os.path.join(py_dir_abspath, file)
         # Create '*.pyc' for the python file.
-<<<<<<< HEAD
-        py_compile.compile(python_file, python_file.split('.')[0] + '.pyc')  #'%s %s' % (compiler_cmd, python_file)
+        #py_compile.compile(python_file, python_file.split('.')[0] + '.pyc')  #'%s %s' % (compiler_cmd, python_file)
         # command_line = '%s %s' % (compiler_cmd, python_file)
         # args = shlex.split(command_line)
         #subprocess.Popen(args)
-=======
         py_compile.compile(python_file, python_file.split('.')[0] + '.pyc')
->>>>>>> c79c77d1
         compiled_file = file.split('.')[0] + '.pyc'
         compiled_files.append(os.path.join(py_dir_abspath, compiled_file))
 
