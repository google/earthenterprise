#!/usr/bin/env python3.8
#
# Copyright 2017 Google Inc.
#
# Licensed under the Apache License, Version 2.0 (the "License");
# you may not use this file except in compliance with the License.
# You may obtain a copy of the License at
#
#      http://www.apache.org/licenses/LICENSE-2.0
#
# Unless required by applicable law or agreed to in writing, software
# distributed under the License is distributed on an "AS IS" BASIS,
# WITHOUT WARRANTIES OR CONDITIONS OF ANY KIND, either express or implied.
# See the License for the specific language governing permissions and
# limitations under the License.


"""Supports interface for looking at and reviewing previously cut a globes."""

import os
from common import portable_exceptions
import common.globe_directory
import common.portable_globe
import common.utils
from core import globe_info


WEB_URL_BASE = "/cutter/globes"
BASE_DIR = "../htdocs"
GLOBE_DIR = "%s%s" % (BASE_DIR, WEB_URL_BASE)
# Off by default. Set to desired file if needed.
LOG_FILE = "/tmp/gee_globe_info_log"

# Template for json used to return info about globe being served.
GLOBE_INFO_OBJ_TEMPLATE = """{
  "name":"%s",
  "timestamp":"%s",
  "size":"%s",
  "size_in_bytes":%s,
  "description":"%s",
  "path":"%s",
  "is_gee":%s,
  "is_2d":%s,
  "is_3d":%s,
  "has_polygon":%s,
  "is_mercator":%s,
  "is_being_served":%s
}"""

# Template for json used to return info about bad globe file.
BAD_FILE_INFO_OBJ_TEMPLATE = """{
  "name":"%s",
  "size":"%s",
  "size_in_bytes":%s,
  "path":"%s",
  "is_gee":%s,
  "message":"%s"
}"""

TABLE_ENTRY_TEMPLATE = ("<tr>"
                        "  <td width='100px' align='right'>"
                        "    <a href='%%s'>[$SHORT_NAME]</a></td>"
                        "  <td>[$SIZE]</td>"
                        "  <td><i>[$TIMESTAMP]</i></td>"
                        "  <td>[$DESCRIPTION]</td>"
                        "</tr>")


def main():
  logger = common.utils.Log(LOG_FILE, False)
  try:
    logger.Log(os.environ["REQUEST_URI"])
    params = os.environ["REQUEST_URI"].split("/")
    cmd = params[3]
    server_name = os.environ["SCRIPT_URI"]
    server_name = server_name[:server_name.find("/cgi-bin")]

    try:
      globe_name = params[4]
      request = params[5].split("?")[0]
      arguments = os.environ["REQUEST_URI"].split("?")[1]
    except IndexError:
      request = ""

    if cmd == "serve":
      globe = common.portable_globe.Globe("%s/%s" % (GLOBE_DIR, globe_name))
      if globe.IsGee():
        server = globe_info.Server(globe, logger)
        logger.Log("Request: %s" % request)
        if request == "flatfile":
          server.FlatFileHandler(arguments)
        elif request == "dbRoot.v5":
          server.DbRootHandler()
        elif request == "query":
          server.QueryHandler(arguments)
        else:
          raise portable_exceptions.PortableException(
              "Unknown request: %s" % request)
      else:
        raise portable_exceptions.PortableException(
            "Corrupted glx: %s." % globe_name)

    elif cmd == "dbroot_info":
      common.utils.WriteHeader("application/json")
      globe = common.portable_globe.Globe("%s/%s" % (GLOBE_DIR, globe_name))
      print(common.utils.GetDbrootInfoJson(globe, globe_name))

    elif cmd == "list_globe_dir":
      common.utils.WriteHeader("text/html")
      globe_dir = common.globe_directory.GlobeDirectory(GLOBE_DIR, True)
      content = common.utils.GlobesToText(
          globe_dir.globes_, TABLE_ENTRY_TEMPLATE, "name")
      print("<!DOCTYPE html PUBLIC \"-//W3C//DTD XHTML 1.0 Transitional//EN"
             "\"\"http://www.w3.org/TR/xhtml1/DTD/xhtml1-transitional.dtd'>")
      print("<html><body>")
      print("<b>List of globes in</b> <i>%s</i>:" % GLOBE_DIR)
      print("<table cellspacing=10>")
      print(content)
      print("</table>")
      print("</body></html>")

    elif cmd == "info":
      globe = common.portable_globe.Globe("%s/%s" % (GLOBE_DIR, globe_name))
      if globe.IsGee():
        content = globe.ReadFile("earth/info.txt")
        common.utils.WriteHeader("text/html")
        print("<!DOCTYPE html PUBLIC \"-//W3C//DTD XHTML 1.0 Transitional//EN"
<<<<<<< HEAD
              "\"\"http://www.w3.org/TR/xhtml1/DTD/xhtml1-transitional.dtd'>")
=======
               "\"\"http://www.w3.org/TR/xhtml1/DTD/xhtml1-transitional.dtd'>")
>>>>>>> 19e8ec85
        print("<html><body><h2>Globe info for %s</h2><pre>" % globe_name)
        print(content)
        print("</pre></body></html>")
      else:
        raise portable_exceptions.PortableException(
            "Corrupted glx: %s." % globe_name)

    elif cmd == "help":
      common.utils.WriteHeader("text/plain")
      print(params)
      print(os.environ)
      print(params)
      print("/".join(params[5:]))

    elif cmd == "polygon":
      globe_dir = common.globe_directory.GlobeDirectory(GLOBE_DIR, True)
      polygon = globe_dir.globes_[globe_name]["globe"].Polygon()
      common.utils.WriteHeader("text/plain")
      if polygon.find("<kml") >= 0:
        print(polygon)

    elif cmd == "preview":
      common.utils.WriteHeader("text/html")
      if globe_name[-4:] == ".glb":
        params = common.utils.GlobeNameReplaceParams(globe_name)
        params["[$URL]"] = "%s/glc/%s" % (server_name, globe_name)
        common.utils.OutputFile(
            "%s/cutter/preview_globe.html" % BASE_DIR, params)
      elif globe_name[-4:] == ".glc":
        params = common.utils.GlobeNameReplaceParams(globe_name)
        params["[$URL]"] = "%s/glc/%s/a" % (server_name, globe_name)
        common.utils.OutputFile(
            "%s/cutter/preview_glc.html" % BASE_DIR, params)
      else:
        common.utils.OutputFile(
            "%s/cutter/preview_map.html" % BASE_DIR,
            common.utils.GlobeNameReplaceParams(globe_name))

    elif cmd == "globes":
      globe_dir = common.globe_directory.GlobeDirectory(GLOBE_DIR, True)

      common.utils.WriteHeader("text/plain")

      globe_info_list = []
      for globe_key in globe_dir.globes_.iterkeys():
        globe = globe_dir.globes_[globe_key]
        if globe["is_gee"]:
          globe_info_list.append(GLOBE_INFO_OBJ_TEMPLATE % (
              globe["name"], globe["timestamp"], globe["size"],
              globe["size_in_bytes"], globe["description"], globe["path"],
              common.utils.JsBoolString(globe["is_gee"]),
              common.utils.JsBoolString(globe["is_2d"]),
              common.utils.JsBoolString(globe["is_3d"]),
              common.utils.JsBoolString(globe["has_polygon"]),
              common.utils.JsBoolString(globe["is_mercator"]),
              common.utils.JsBoolString(globe["is_being_served"])))
        else:
          globe_info_list.append(BAD_FILE_INFO_OBJ_TEMPLATE % (
              globe["name"], globe["size"],
              globe["size_in_bytes"], globe["path"],
              common.utils.JsBoolString(globe["is_gee"]),
              globe["message"]))

      print("[")
      print(",\n".join(globe_info_list))
      print("]")

    else:
      common.utils.WriteHeader("text/plain")
      logger.Log("Unknown command: %s" % cmd)
      print("Unknown command:", cmd)

  except Exception as e:
    common.utils.WriteHeader("text/html")
<<<<<<< HEAD
    print("{0} {1}".format(type(e), e))
=======
    print('{0} {1}'.format(type(e), e))
>>>>>>> 19e8ec85


if __name__ == "__main__":
  main()<|MERGE_RESOLUTION|>--- conflicted
+++ resolved
@@ -125,11 +125,8 @@
         content = globe.ReadFile("earth/info.txt")
         common.utils.WriteHeader("text/html")
         print("<!DOCTYPE html PUBLIC \"-//W3C//DTD XHTML 1.0 Transitional//EN"
-<<<<<<< HEAD
               "\"\"http://www.w3.org/TR/xhtml1/DTD/xhtml1-transitional.dtd'>")
-=======
-               "\"\"http://www.w3.org/TR/xhtml1/DTD/xhtml1-transitional.dtd'>")
->>>>>>> 19e8ec85
+
         print("<html><body><h2>Globe info for %s</h2><pre>" % globe_name)
         print(content)
         print("</pre></body></html>")
@@ -204,11 +201,7 @@
 
   except Exception as e:
     common.utils.WriteHeader("text/html")
-<<<<<<< HEAD
     print("{0} {1}".format(type(e), e))
-=======
-    print('{0} {1}'.format(type(e), e))
->>>>>>> 19e8ec85
 
 
 if __name__ == "__main__":
