--- conflicted
+++ resolved
@@ -196,19 +196,11 @@
     else:
       common.utils.WriteHeader("text/plain")
       logger.Log("Unknown command: %s" % cmd)
-<<<<<<< HEAD
-      print("Unknown command: {0}".format(cmd))
-
-  except Exception as e:
-    common.utils.WriteHeader("text/html")
-    print("{0} {1}".format(type(e), e)
-=======
       print("Unknown command:", cmd)
 
   except Exception as e:
     common.utils.WriteHeader("text/html")
     print('{0} {1}'.format(type(e), e))
->>>>>>> 498f59af
 
 
 if __name__ == "__main__":
