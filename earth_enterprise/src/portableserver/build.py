#! /usr/bin/env python3.8
#-*- Python -*-
#
# Copyright 2017-2021 GEE Open Source Team <github.com/google/earthenterprise>
#
# Licensed under the Apache License, Version 2.0 (the "License");
# you may not use this file except in compliance with the License.
# You may obtain a copy of the License at
#
#      http://www.apache.org/licenses/LICENSE-2.0
#
# Unless required by applicable law or agreed to in writing, software
# distributed under the License is distributed on an "AS IS" BASIS,
# WITHOUT WARRANTIES OR CONDITIONS OF ANY KIND, either express or implied.
# See the License for the specific language governing permissions and
# limitations under the License.
#

"""
Builds Portable server for Linux and Windows.
"""

import argparse
import datetime
import distutils.dir_util
import os
import os.path
import shutil
import sys
sys.path.append("../scons")
from getversion import *

SELF_DIR = os.path.dirname(os.path.realpath(__file__))


def ensure_directory(path):
    """Makes sure a given directory exists."""

    if not os.path.isdir(path):
<<<<<<< HEAD
        if os.name == 'nt' and path[1] == ':':
            path = u'\\\\?\\' + path
=======
        if os.name is 'nt' and path[1] is ':':
            path = '\\\\?\\' + path
>>>>>>> d527e5d5
        os.makedirs(path)

def remove_directory(path):
    """Removes directory tree."""

    if os.path.isdir(path):
<<<<<<< HEAD
        if os.name == 'nt' and path[1] == ':':
            path = u'\\\\?\\' + path
=======
        if os.name is 'nt' and path[1] is ':':
            path = '\\\\?\\' + path
>>>>>>> d527e5d5
        else:
            path = path
        shutil.rmtree(path, ignore_errors=True)


def copy_from_dir_to_dir(
    source_dir, destination_dir, entries=None, exclude_entries=None):
    """Copies given directory entries from one directory to another."""

<<<<<<< HEAD
    if os.name == 'nt' and source_dir[1] == ':':
        source_dir = u'\\\\?\\' + source_dir

    if os.name == 'nt' and destination_dir[1] == ':':
        destination_dir = u'\\\\?\\' + destination_dir
=======
    if os.name is 'nt' and source_dir[1] is ':':
        source_dir = '\\\\?\\' + source_dir

    if os.name is 'nt' and destination_dir[1] is ':':
        destination_dir = '\\\\?\\' + destination_dir
>>>>>>> d527e5d5

    if entries is None:
        entries = os.listdir(source_dir)
    if exclude_entries is not None:
        entries = [e for e in entries if e not in exclude_entries]
    for entry in entries:
        source_path = os.path.join(source_dir, entry)
        destination_path = os.path.join(destination_dir, entry)
        if os.path.isdir(source_path):
            distutils.dir_util.copy_tree(source_path, destination_path)
        else:
            shutil.copy2(source_path, destination_path)

class Builder(object):
    """Builds Portable server."""

    def __init__(self, build_dir, source_dir, platform):
        self.build_dir = build_dir
        self.source_dir = source_dir
        self.platform = platform
        self.base_version = None
        self.build_date = None
        self.version_string = None
        self.get_version()

        self.package_dir = os.path.join(
            self.build_dir,
            'portableserver-{0}-{1}'.format(self.platform, self.version_string))
        self.resources_dir = os.path.join(
            self.source_dir, 'portableserver', 'resources')
        self.server_dir = os.path.join(self.package_dir, 'server')
        self.tar_package_name = \
            'portableserver-{0}-{1}'.format(self.platform, self.version_string)
        self.zip_package_name = self.tar_package_name
        if self.platform == 'windows':
            self.should_create_tar_package = False
            self.should_create_zip_package = True
        else:
            self.should_create_tar_package = True
            self.should_create_zip_package = False

    def build(self):
        """Builds and packages Portable server."""
        remove_directory(self.build_dir)
        ensure_directory(self.build_dir)
        ensure_directory(self.package_dir)
        ensure_directory(self.server_dir)
        self.obtain_server_resources()
        self.build_fileunpacker()
        self.obtain_sample_globes()
        if self.should_create_tar_package:
            self.create_tar_package()
        if self.should_create_zip_package:
            self.create_zip_package()

    def clean(self):
        """Deletes build files and directories."""

        shutil.rmtree(self.build_dir, ignore_errors=True)

    def obtain_server_resources(self):
        """Builds <server/>."""

        # Copy from <fusion/portableglobe/servers/>:
        servers_dir = os.path.join(
            self.source_dir, 'fusion', 'portableglobe', 'servers')

        exclude_entries = ['linux', 'mac', 'windows', 'fileunpacker']
        entries = [f
                   for f in os.listdir(servers_dir)
                   if f.lower() not in exclude_entries]
        copy_from_dir_to_dir(servers_dir, self.server_dir, entries=entries)
        copy_from_dir_to_dir(
            os.path.join(servers_dir, self.platform), self.server_dir)

        # Copy from <maps/>:
        copy_from_dir_to_dir(
            os.path.join(self.source_dir, 'maps'),
            os.path.join(self.server_dir, 'local', 'maps'),
            exclude_entries=['SConscript'])

        self.create_version_txt()

        # Copy configuration files:
        copy_from_dir_to_dir(self.resources_dir, self.server_dir)

    def create_version_txt(self):
        """Creates <server/local/version.txt>."""

        self.get_version()

        if os.name == 'nt':
            temp_path = '\\\\?\\' + self.server_dir
        else:
            temp_path = self.server_dir

        path = os.path.join(temp_path, 'local', 'version.txt')
        with open(path, 'w') as output_file:
            output_file.write(self.version_string)

    def get_version(self):
        """Parses version information, and sets member variables."""

        self.base_version = open_gee_version.get_short()

        if self.build_date is None:
            self.build_date = datetime.date.today()

        if self.version_string is None:
            self.version_string = '{0}-{1}'.format(
                self.base_version, self.build_date.strftime('%Y%m%d'))

    def build_fileunpacker(self):
        """Builds `fileunpacker` shared libraries, and copies them to
        <server/>."""

        # Keep the source directory clean:
        task_build_dir = os.path.join(self.build_dir, 'fileunpacker-build')
        shutil.rmtree(task_build_dir, ignore_errors=True)
        distutils.dir_util.copy_tree(
            os.path.join(self.source_dir, 'fusion', 'portableglobe', 'servers',
                         'fileunpacker'),
            task_build_dir)

        # Execute 'build_and_test.py':
        os.chdir(task_build_dir)
        old_path = sys.path
        sys.path = [task_build_dir] + sys.path
        import build_and_test
        sys.path = old_path

        build_and_test.main(['build_and_test.py', self.platform, self.source_dir])

        # Copy library to package directory:
        exclude_entries = ['test.py', 'util.py']
        dist_dir = os.path.join(task_build_dir, 'dist')
        entries = [
            f
            for f in os.listdir(dist_dir)
            if os.path.splitext(f)[1].lower() in
            ['.so', '.pyd', '.dll', '.py']
        ]
        copy_from_dir_to_dir(dist_dir, self.server_dir, entries=entries,
            exclude_entries=exclude_entries)
        
        # Delete fileunpacker build directory so it is not packaged.
        remove_directory(task_build_dir)

    def obtain_sample_globes(self):
        """Copies tutorial globe and map cuts to <data/>."""

        globes_dir = os.path.join(
            self.source_dir, 'fusion', 'portableglobe', 'globes')

        if os.name == 'nt' and self.package_dir[1] == ':':
            temp_package_dir = '\\\\?\\' + self.package_dir
        else:
            temp_package_dir = self.package_dir

        distutils.dir_util.copy_tree(
            globes_dir, os.path.join(temp_package_dir, 'data'))

    def create_tar_package(self):
        """Archives and compresses the install directory."""

        # Python 2.6 on RHEL 6 doesn't have `shutil.make_archive()`, and
        # TarFile objects don't seem to support the `with` construct.
        import tarfile

        archive = tarfile.open(
            os.path.join(self.build_dir, self.zip_package_name + '.tar.gz'),
            "w:gz")
        try:
            archive.add(
                os.path.dirname(self.package_dir),
                os.path.basename(self.package_dir))
        finally:
            archive.close()

    def create_zip_package(self):
        """Archives and compresses the install directory."""

        shutil.make_archive(
            os.path.join(self.build_dir, self.zip_package_name),
            'zip',
            os.path.dirname(self.package_dir),
            os.path.basename(self.package_dir))


def main(argv):
    """Parses command-line arguments, detects build environment, builds, and
    packages Portable server."""

    build_dir = os.path.join(SELF_DIR, 'build')
    source_dir = os.path.abspath(os.path.join(SELF_DIR, '..'))

    parser = argparse.ArgumentParser(
        description=__doc__, prog=os.path.basename(argv[0]))
    parser.add_argument('--platform', '-p', action='store', default=None)
    parser.add_argument('--clean', '-c', action='store_true')
    parse_result = parser.parse_args(argv[1:])

    platform = parse_result.platform
    if platform is None:
        platform = sys.platform.lower()
    if platform.startswith('linux'):
        platform = 'linux'
    elif platform.startswith('win'):
        platform = 'windows'
    elif platform.startswith('darwin') or platform.startswith('mac'):
        platform = 'mac'
    else:
        raise ValueError(
            ('Unrecognized platform: {0}, please specify "linux", "windows", '
             'or "mac" on the command line.').format(platform))

    builder = Builder(build_dir, source_dir, platform)
    if parse_result.clean:
        builder.clean()
    else:
        builder.build()

if __name__ == '__main__':
    main(sys.argv)<|MERGE_RESOLUTION|>--- conflicted
+++ resolved
@@ -37,26 +37,16 @@
     """Makes sure a given directory exists."""
 
     if not os.path.isdir(path):
-<<<<<<< HEAD
         if os.name == 'nt' and path[1] == ':':
-            path = u'\\\\?\\' + path
-=======
-        if os.name is 'nt' and path[1] is ':':
             path = '\\\\?\\' + path
->>>>>>> d527e5d5
         os.makedirs(path)
 
 def remove_directory(path):
     """Removes directory tree."""
 
     if os.path.isdir(path):
-<<<<<<< HEAD
         if os.name == 'nt' and path[1] == ':':
-            path = u'\\\\?\\' + path
-=======
-        if os.name is 'nt' and path[1] is ':':
             path = '\\\\?\\' + path
->>>>>>> d527e5d5
         else:
             path = path
         shutil.rmtree(path, ignore_errors=True)
@@ -66,19 +56,12 @@
     source_dir, destination_dir, entries=None, exclude_entries=None):
     """Copies given directory entries from one directory to another."""
 
-<<<<<<< HEAD
     if os.name == 'nt' and source_dir[1] == ':':
-        source_dir = u'\\\\?\\' + source_dir
+        source_dir = '\\\\?\\' + source_dir
 
     if os.name == 'nt' and destination_dir[1] == ':':
-        destination_dir = u'\\\\?\\' + destination_dir
-=======
-    if os.name is 'nt' and source_dir[1] is ':':
-        source_dir = '\\\\?\\' + source_dir
-
-    if os.name is 'nt' and destination_dir[1] is ':':
         destination_dir = '\\\\?\\' + destination_dir
->>>>>>> d527e5d5
+
 
     if entries is None:
         entries = os.listdir(source_dir)
