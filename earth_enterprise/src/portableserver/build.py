#! /usr/bin/env python3.8
#-*- Python -*-
#
# Copyright 2017-2021 GEE Open Source Team <github.com/google/earthenterprise>
#
# Licensed under the Apache License, Version 2.0 (the "License");
# you may not use this file except in compliance with the License.
# You may obtain a copy of the License at
#
#      http://www.apache.org/licenses/LICENSE-2.0
#
# Unless required by applicable law or agreed to in writing, software
# distributed under the License is distributed on an "AS IS" BASIS,
# WITHOUT WARRANTIES OR CONDITIONS OF ANY KIND, either express or implied.
# See the License for the specific language governing permissions and
# limitations under the License.
#

"""
Builds Portable server for Linux and Windows.
"""

import argparse
import datetime
import distutils.dir_util
import os
import os.path
import shutil
import sys
sys.path.append("../scons")
from getversion import *

SELF_DIR = os.path.dirname(os.path.realpath(__file__))


def ensure_directory(path):
    """Makes sure a given directory exists."""

    if not os.path.isdir(path):
<<<<<<< HEAD
        if os.name is 'nt' and path[1] is ':':
=======
        if os.name == 'nt' and path[1] == ':':
>>>>>>> 19e8ec85
            path = '\\\\?\\' + path
        os.makedirs(path)

def remove_directory(path):
    """Removes directory tree."""

    if os.path.isdir(path):
<<<<<<< HEAD
        if os.name is 'nt' and path[1] is ':':
=======
        if os.name == 'nt' and path[1] == ':':
>>>>>>> 19e8ec85
            path = '\\\\?\\' + path
        else:
            path = path
        shutil.rmtree(path, ignore_errors=True)


def copy_from_dir_to_dir(
    source_dir, destination_dir, entries=None, exclude_entries=None):
    """Copies given directory entries from one directory to another."""

<<<<<<< HEAD
    if os.name is 'nt' and source_dir[1] is ':':
        source_dir = '\\\\?\\' + source_dir

    if os.name is 'nt' and destination_dir[1] is ':':
        destination_dir = '\\\\?\\' + destination_dir
=======
    if os.name == 'nt' and source_dir[1] == ':':
        source_dir = '\\\\?\\' + source_dir

    if os.name == 'nt' and destination_dir[1] == ':':
        destination_dir = '\\\\?\\' + destination_dir

>>>>>>> 19e8ec85

    if entries is None:
        entries = os.listdir(source_dir)
    if exclude_entries is not None:
        entries = [e for e in entries if e not in exclude_entries]
    for entry in entries:
        source_path = os.path.join(source_dir, entry)
        destination_path = os.path.join(destination_dir, entry)
        if os.path.isdir(source_path):
            distutils.dir_util.copy_tree(source_path, destination_path)
        else:
            shutil.copy2(source_path, destination_path)

class Builder(object):
    """Builds Portable server."""

    def __init__(self, build_dir, source_dir, platform):
        self.build_dir = build_dir
        self.source_dir = source_dir
        self.platform = platform
        self.base_version = None
        self.build_date = None
        self.version_string = None
        self.get_version()

        self.package_dir = os.path.join(
            self.build_dir,
            'portableserver-{0}-{1}'.format(self.platform, self.version_string))
        self.resources_dir = os.path.join(
            self.source_dir, 'portableserver', 'resources')
        self.server_dir = os.path.join(self.package_dir, 'server')
        self.tar_package_name = \
            'portableserver-{0}-{1}'.format(self.platform, self.version_string)
        self.zip_package_name = self.tar_package_name
        if self.platform == 'windows':
            self.should_create_tar_package = False
            self.should_create_zip_package = True
        else:
            self.should_create_tar_package = True
            self.should_create_zip_package = False

    def build(self):
        """Builds and packages Portable server."""
        remove_directory(self.build_dir)
        ensure_directory(self.build_dir)
        ensure_directory(self.package_dir)
        ensure_directory(self.server_dir)
        self.obtain_server_resources()
        self.build_fileunpacker()
        self.obtain_sample_globes()
        if self.should_create_tar_package:
            self.create_tar_package()
        if self.should_create_zip_package:
            self.create_zip_package()

    def clean(self):
        """Deletes build files and directories."""

        shutil.rmtree(self.build_dir, ignore_errors=True)

    def obtain_server_resources(self):
        """Builds <server/>."""

        # Copy from <fusion/portableglobe/servers/>:
        servers_dir = os.path.join(
            self.source_dir, 'fusion', 'portableglobe', 'servers')

        exclude_entries = ['linux', 'mac', 'windows', 'fileunpacker']
        entries = [f
                   for f in os.listdir(servers_dir)
                   if f.lower() not in exclude_entries]
        copy_from_dir_to_dir(servers_dir, self.server_dir, entries=entries)
        copy_from_dir_to_dir(
            os.path.join(servers_dir, self.platform), self.server_dir)

        # Copy from <maps/>:
        copy_from_dir_to_dir(
            os.path.join(self.source_dir, 'maps'),
            os.path.join(self.server_dir, 'local', 'maps'),
            exclude_entries=['SConscript'])

        self.create_version_txt()

        # Copy configuration files:
        copy_from_dir_to_dir(self.resources_dir, self.server_dir)

    def create_version_txt(self):
        """Creates <server/local/version.txt>."""

        self.get_version()

        if os.name == 'nt':
            temp_path = '\\\\?\\' + self.server_dir
        else:
            temp_path = self.server_dir

        path = os.path.join(temp_path, 'local', 'version.txt')
        with open(path, 'w') as output_file:
            output_file.write(self.version_string)

    def get_version(self):
        """Parses version information, and sets member variables."""

        self.base_version = open_gee_version.get_short()

        if self.build_date is None:
            self.build_date = datetime.date.today()

        if self.version_string is None:
            self.version_string = '{0}-{1}'.format(
                self.base_version, self.build_date.strftime('%Y%m%d'))

    def build_fileunpacker(self):
        """Builds `fileunpacker` shared libraries, and copies them to
        <server/>."""

        # Keep the source directory clean:
        task_build_dir = os.path.join(self.build_dir, 'fileunpacker-build')
        shutil.rmtree(task_build_dir, ignore_errors=True)
        distutils.dir_util.copy_tree(
            os.path.join(self.source_dir, 'fusion', 'portableglobe', 'servers',
                         'fileunpacker'),
            task_build_dir)

        # Execute 'build_and_test.py':
        os.chdir(task_build_dir)
        old_path = sys.path
        sys.path = [task_build_dir] + sys.path
        import build_and_test
        sys.path = old_path

        build_and_test.main(['build_and_test.py', self.platform, self.source_dir])

        # Copy library to package directory:
        exclude_entries = ['test.py', 'util.py']
        dist_dir = os.path.join(task_build_dir, 'dist')
        entries = [
            f
            for f in os.listdir(dist_dir)
            if os.path.splitext(f)[1].lower() in
            ['.so', '.pyd', '.dll', '.py']
        ]
        copy_from_dir_to_dir(dist_dir, self.server_dir, entries=entries,
            exclude_entries=exclude_entries)
        
        # Delete fileunpacker build directory so it is not packaged.
        remove_directory(task_build_dir)

    def obtain_sample_globes(self):
        """Copies tutorial globe and map cuts to <data/>."""

        globes_dir = os.path.join(
            self.source_dir, 'fusion', 'portableglobe', 'globes')

        if os.name == 'nt' and self.package_dir[1] == ':':
            temp_package_dir = '\\\\?\\' + self.package_dir
        else:
            temp_package_dir = self.package_dir

        distutils.dir_util.copy_tree(
            globes_dir, os.path.join(temp_package_dir, 'data'))

    def create_tar_package(self):
        """Archives and compresses the install directory."""

        # Python 2.6 on RHEL 6 doesn't have `shutil.make_archive()`, and
        # TarFile objects don't seem to support the `with` construct.
        import tarfile

        archive = tarfile.open(
            os.path.join(self.build_dir, self.zip_package_name + '.tar.gz'),
            "w:gz")
        try:
            archive.add(
                os.path.dirname(self.package_dir),
                os.path.basename(self.package_dir))
        finally:
            archive.close()

    def create_zip_package(self):
        """Archives and compresses the install directory."""

        shutil.make_archive(
            os.path.join(self.build_dir, self.zip_package_name),
            'zip',
            os.path.dirname(self.package_dir),
            os.path.basename(self.package_dir))


def main(argv):
    """Parses command-line arguments, detects build environment, builds, and
    packages Portable server."""

    build_dir = os.path.join(SELF_DIR, 'build')
    source_dir = os.path.abspath(os.path.join(SELF_DIR, '..'))

    parser = argparse.ArgumentParser(
        description=__doc__, prog=os.path.basename(argv[0]))
    parser.add_argument('--platform', '-p', action='store', default=None)
    parser.add_argument('--clean', '-c', action='store_true')
    parse_result = parser.parse_args(argv[1:])

    platform = parse_result.platform
    if platform is None:
        platform = sys.platform.lower()
    if platform.startswith('linux'):
        platform = 'linux'
    elif platform.startswith('win'):
        platform = 'windows'
    elif platform.startswith('darwin') or platform.startswith('mac'):
        platform = 'mac'
    else:
        raise ValueError(
            ('Unrecognized platform: {0}, please specify "linux", "windows", '
             'or "mac" on the command line.').format(platform))

    builder = Builder(build_dir, source_dir, platform)
    if parse_result.clean:
        builder.clean()
    else:
        builder.build()

if __name__ == '__main__':
    main(sys.argv)<|MERGE_RESOLUTION|>--- conflicted
+++ resolved
@@ -37,11 +37,7 @@
     """Makes sure a given directory exists."""
 
     if not os.path.isdir(path):
-<<<<<<< HEAD
-        if os.name is 'nt' and path[1] is ':':
-=======
         if os.name == 'nt' and path[1] == ':':
->>>>>>> 19e8ec85
             path = '\\\\?\\' + path
         os.makedirs(path)
 
@@ -49,11 +45,7 @@
     """Removes directory tree."""
 
     if os.path.isdir(path):
-<<<<<<< HEAD
-        if os.name is 'nt' and path[1] is ':':
-=======
         if os.name == 'nt' and path[1] == ':':
->>>>>>> 19e8ec85
             path = '\\\\?\\' + path
         else:
             path = path
@@ -64,20 +56,12 @@
     source_dir, destination_dir, entries=None, exclude_entries=None):
     """Copies given directory entries from one directory to another."""
 
-<<<<<<< HEAD
-    if os.name is 'nt' and source_dir[1] is ':':
-        source_dir = '\\\\?\\' + source_dir
-
-    if os.name is 'nt' and destination_dir[1] is ':':
-        destination_dir = '\\\\?\\' + destination_dir
-=======
     if os.name == 'nt' and source_dir[1] == ':':
         source_dir = '\\\\?\\' + source_dir
 
     if os.name == 'nt' and destination_dir[1] == ':':
         destination_dir = '\\\\?\\' + destination_dir
 
->>>>>>> 19e8ec85
 
     if entries is None:
         entries = os.listdir(source_dir)
