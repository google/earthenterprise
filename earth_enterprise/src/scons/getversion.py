#!/usr/bin/env python
import os
import argparse
import git
from datetime import datetime

def GetVersion(backupFile, label='', useFirstParent=True):
    """As getLongVersion(), but only return the leading *.*.* value."""

    raw = GetLongVersion(backupFile, label, useFirstParent)
    final = raw.split("-")[0]

    return final


def GetLongVersion(backupFile, label='', useFirstParent=True):
    """Create a detailed version string based on the state of
    the software, as it exists in the repository."""

    if open_gee_version.long_version_string:
        return open_gee_version.long_version_string

    if _CheckGitAvailable():
        ret = _GitGeneratedLongVersion(useFirstParent)

    # Without git, must use the backup file to create a string.
    else:
        base = _ReadBackupVersionFile(backupFile)
        ret = '-'.join([base, _GetDateString()])

    # Append the label, if there is one.
    if len(label):
        ret = '.'.join([ret, label])

    # Cache the long version string:
    open_gee_version.long_version_string = ret

    return ret


def _GitGeneratedLongVersion(useFirstParent=True):
    """Take the raw information parsed by git, and use it to
       generate an appropriate version string for GEE."""

    raw = _GetCommitRawDescription(useFirstParent)

    # For tagged commits, return the tag itself
    if _IsCurrentCommitTagged(raw):
        return _VersionForTaggedHead(raw)
    else:
        return _VersionFromTagHistory(raw)


def _GetCommitRawDescription(useFirstParent=True):
    """Returns description of current commit"""
    repo = _GetRepository()

    args = ['--tags', '--match', '[0-9]*\.[0-9]*\.[0-9]*\-*']
    if useFirstParent:
        args.insert(0, '--first-parent')

    raw = repo.git.describe(*args)
    raw = raw.rstrip()
    return raw


def _IsCurrentCommitTagged(raw):
    """True if the current commit is tagged, otherwise False"""
    # If this condition hits, then we are currently on a tagged commit.
    return (len(raw.split("-")) < 4)


def _VersionForTaggedHead(raw):
    """When we're on the tagged commit, the version string is
    either the tag itself (when repo is clean), or the tag with
    date appended (when repo has uncommitted changes)"""
    if _CheckDirtyRepository():
        # Append the date if the repo contains uncommitted files
        return '.'.join([raw, _GetDateString()])
    return raw


def _VersionFromTagHistory(raw):
    """From the HEAD revision, this function finds the most recent
    reachable version tag and returns a string representing the
    version being built -- which is one version beyond the latest
    found in the history."""

    # Tear apart the information in the version string.
    components = _ParseRawVersionString(raw)

    # Determine how to update, since we are *not* on tagged commit.
    if components['isFinal']:
        components['patch'] = 0
        components['patchType'] = "alpha"
        components['revision'] = components['revision'] + 1
    else:
        components['patch'] = components['patch'] + 1

    # Rebuild.
    base = '.'.join([str(components[x]) for x in ("major", "minor", "revision")])
    patch = '.'.join([str(components["patch"]), components["patchType"], _GetDateString()])
    if not _CheckDirtyRepository():
        patch = '.'.join([patch, components['hash']])

    return '-'.join([base, patch])


def _ParseRawVersionString(raw):
    """Break apart a raw version string into its various components,
    and return those entries via a dictionary."""

    components = { }

    # major.minor.revision-patch[.patchType][-commits][-hash]
    rawComponents = raw.split("-")

    base = rawComponents[0]
    patchRaw = '' if not len(rawComponents) > 1 else rawComponents[1]
    components['commits'] = -1 if not len(rawComponents) > 2 else rawComponents[2]
    components['hash'] = None if not len(rawComponents) > 3 else rawComponents[3]

    # Primary version (major.minor.revision)
    baseComponents = base.split(".")
    components['major'] = int(baseComponents[0])
    components['minor'] = int(baseComponents[1])
    components['revision'] = int(baseComponents[2])

    # Patch (patch[.patchType])
    components['isFinal'] = ((patchRaw[-5:] == "final") or
                             (patchRaw[-7:] == "release"))

    patchComponents = patchRaw.split(".")
    components['patch'] = int(patchComponents[0])
    components['patchType'] = 'alpha' if not len(patchComponents) > 1 else patchComponents[1]

    repo = _GetRepository()
    return components


def _CheckGitAvailable():
    """Try the most basic of git commands, to see if there is
       currently any access to a repository."""
    try:
        repo = _GetRepository()
    except git.exc.InvalidGitRepositoryError:
        return False

    return True


def _GetRepository():
    """Get a reference to the Git Repository.
    Is there a cleaner option than searching from the current location?"""
    # The syntax is different between library versions (particularly,
    # those used by Centos 6 vs Centos 7).
    try:
        return git.Repo('.', search_parent_directories=True)
    except TypeError:
        return git.Repo('.')


def _CheckDirtyRepository():
    """Check to see if the repository is not in a cleanly committed state."""
    repo = _GetRepository()
    str = repo.git.status("--porcelain")

    return (len(str) > 0)


def _ReadBackupVersionFile(target):
    """There should be a file checked in with the latest version
    information available; if git isn't available to provide
    information, then use this file instead."""

    with open(target, 'r') as fp:
        line = fp.readline()

    return line


def _GetDateString():
    """Returns formatted date string representing current UTC time"""
    return datetime.utcnow().strftime("%Y%m%d%H%M")

class OpenGeeVersion(object):
    """A class for storing Open GEE version information."""

    def __init__(self):
        # Cache version strings:
        self.short_version_string = None
        self.long_version_string = None

        # Default parameter for GetVersion functions
        self_path, _ = os.path.split(os.path.realpath(__file__))
        self.backup_file = os.path.join(self_path, '..', 'version.txt')
        self.label = ''
        self.use_first_parent = True

    def get_short(self):
        """Returns the short version string."""

        if not self.short_version_string:
            self.short_version_string = self.get_long().split("-")[0]

        return self.short_version_string

    def set_short(self, value):
        """Overrides the short version string by using the given value."""

        self.short_version_string = value

    def get_long(self):
        """Returns the short version string."""

        if not self.long_version_string:
            self.long_version_string = GetLongVersion(self.backup_file, self.label, self.use_first_parent)

        return self.long_version_string

    def set_long(self, value):
        """Overrides the long version string by using the given value.
        Overriding the long version string would indirectly override the short
        version string, as well, unless the former is also overridden.
        """

        self.long_version_string = value

<<<<<<< HEAD
    def get_use_first_parent(self):
        """Returns value of the option to use the git describe --first-parent parameter."""

        return self.use_first_parent

    def set_use_first_parent(self, value):
        """For git v1.8.4+, it is safe to use the --first-parent parameter
        to determine the latest version tag from your current branch.  For
        git v1.7.1-1.8.3, this option must be set to False or the call to
        check version will fail."""

        self.use_first_parent = value

=======
    def set_use_first_parent(self, value):
        """Overrides the flag controlling whether the 'git describe' command
        Can use the --first-parent parameter, which was introduced in git 1.8.4.
        Set this to False when using earlier versions of git.  Build works with
        earlier versions, but the version calculated may be incorrect.
        """

        self.use_first_parent = value


>>>>>>> f419fc0b

# Exported variable for use by other modules:
open_gee_version = OpenGeeVersion()


def main():
    parser = argparse.ArgumentParser()
    parser.add_argument("-l", "--long", action="store_true", help="Output long format of version string")
    parser.add_argument("-o", "--original", action="store_true", help="Use original algorithm compatible with git v1.7.1-1.8.3.  Deprecated.")
    args = parser.parse_args()
<<<<<<< HEAD
    
    open_gee_version.set_use_first_parent = not args.original
=======

    open_gee_version.set_use_first_parent(not args.original)

>>>>>>> f419fc0b
    print open_gee_version.get_long() if args.long else open_gee_version.get_short()


__all__ = ['open_gee_version']

if __name__ == "__main__":
    main()<|MERGE_RESOLUTION|>--- conflicted
+++ resolved
@@ -226,7 +226,6 @@
 
         self.long_version_string = value
 
-<<<<<<< HEAD
     def get_use_first_parent(self):
         """Returns value of the option to use the git describe --first-parent parameter."""
 
@@ -240,18 +239,6 @@
 
         self.use_first_parent = value
 
-=======
-    def set_use_first_parent(self, value):
-        """Overrides the flag controlling whether the 'git describe' command
-        Can use the --first-parent parameter, which was introduced in git 1.8.4.
-        Set this to False when using earlier versions of git.  Build works with
-        earlier versions, but the version calculated may be incorrect.
-        """
-
-        self.use_first_parent = value
-
-
->>>>>>> f419fc0b
 
 # Exported variable for use by other modules:
 open_gee_version = OpenGeeVersion()
@@ -262,14 +249,9 @@
     parser.add_argument("-l", "--long", action="store_true", help="Output long format of version string")
     parser.add_argument("-o", "--original", action="store_true", help="Use original algorithm compatible with git v1.7.1-1.8.3.  Deprecated.")
     args = parser.parse_args()
-<<<<<<< HEAD
-    
-    open_gee_version.set_use_first_parent = not args.original
-=======
 
     open_gee_version.set_use_first_parent(not args.original)
 
->>>>>>> f419fc0b
     print open_gee_version.get_long() if args.long else open_gee_version.get_short()
 
 
