#!/usr/bin/env python
import os
import argparse
import git
import sys

from datetime import datetime
import re




def GetVersion(backupFile, label=''):
    """As getLongVersion(), but only return the leading *.*.* value."""

    raw = GetLongVersion(backupFile, label)
    final = raw.split("-")[0]

    return final


def GetLongVersion(backupFile, label=''):
    """Create a detailed version string based on the state of
    the software, as it exists in the repository."""

    if open_gee_version.long_version_string:
        return open_gee_version.long_version_string

    if _CheckGitAvailable():
        ret = _GitGeneratedLongVersion()

    # Without git, must use the backup file to create a string.
    else:
        base = _ReadBackupVersionFile(backupFile)
        ret = '-'.join([base, _GetDateString()])

    # Append the label, if there is one.
    if len(label):
        ret = '.'.join([ret, label])

    # Cache the long version string:
    open_gee_version.long_version_string = ret

    return ret


def _GitGeneratedLongVersion():
    """Calculate the version name and build number into a single build string."""

    versionName, buildNumber = _GitVersionNameAndBuildNumber()
    return "{0}-{1}".format(versionName, buildNumber)


def _GitCommitCount(tagName='HEAD', baseRef=''):
    """calculate git commit counts"""
    repo = _GetRepository()
    if not baseRef:
        return len(list(repo.iter_commits(tagName)))
    else:
        return len(list(repo.iter_commits(baseRef + '..' + tagName)))


def _GitVersionNameAndBuildNumber():
    """Get the version name and build number based on state of git
    Use a tag only if HEAD is directly pointing to it and it is a
    release build tag (see _GetCommitRawDescription for details)
    otherwise use the branch name"""

    # if head is pointing to a release tag use that
    # this is needed so that if a release branch is 
    # checked out and the tail tag was removed if the
    # head of that release branch is pointing to a 
    # release tag we still do the expected thing
    releaseTag = _GetCurrentCommitReleaseTag()
    if releaseTag:
        # Extract version name and build number
        # from the tag (should be a release build tag)
        splitTag = releaseTag.split('-')
        return splitTag[0], splitTag[1]
    else:
        # Use branch name if we are not a detached HEAD
        branchName = _GitBranchName()
        if not branchName:
            # we are a detached head not on a release tag so just treat
            # the the first part of the raw describe as the release name
            # added the b to the build number to signal this is not a releasable build
            return _GetCommitRawDescription().split('-')[0], "b{0}-{1}".format(_GitCommitCount(), open_gee_version.get_commit_hash_from_tag('HEAD'))
        else:
            # Get the version name from the branch name
            if _IsReleaseBranch(branchName):
                tailTag = _GetReleaseTailTag(branchName)
                return _GetReleaseVersionName(branchName), '{0}.{1}'.format(_GitBranchedCommitCount(tailTag), _GitCommitCount('HEAD', tailTag))
            else:
                # added the b to the build number to signal this is not a releasable build
                return _GetCommitRawDescription().split('-')[0],  "b{0}-{1}".format(_GitCommitCount(), _sanitizeBranchName(branchName))


def _GitBranchedCommitCount(tailTag):
    """Returns what the build number was from the branch point"""
    prevRelTag = _GitPreviousReleaseTag(tailTag)
    prevCommitCount = ''

    if prevRelTag:
        prevCommitCount = prevRelTag.split('-')[1]
    else:
        prevCommitCount = str(_GitCommitCount(tailTag))

    return prevCommitCount


def _GitPreviousReleaseTag(tailTagName):
    """Looks for the tail tag and if it finds it then it looks for any release build tags
    that are also pointing to the same commit"""
    tailCommitHash = open_gee_version.get_commit_hash_from_tag(tailTagName)
    tags = open_gee_version.get_tags_from_commit_hash(tailCommitHash)
    for tag in tags:
        if tag != tailTagName:
            if _IsReleaseBuildTag(tag):
                return tag
            else:
                pass
        else:
            pass

    return ''


def _GitTagRealCommitId(tagName):
    """use shell command to retrieve commit id of where the tag points to"""
    # for some reason .hexsha was not returning the same id....
    return os.popen("git rev-list -n 1 '{0}'".format(tagName.replace("'", "'\"'\"'"))).read().strip()

def _git_tag_list():
    """use shell command to retrieve a list of tags"""
    # python-git is broken on some plateforms so just using this more reliable method
    return os.popen("git tag -l").read().split('\n')

def _IsReleaseBuildTag(tagName):
    """checks if the tag follows the pattern where if the
    tag is split on dash and the has at least two elements
    and the first two elements is a series of numbers delimited
    by dot and nothing else in those first two elements"""
    splitTag = tagName.split('-')
    if len(splitTag) > 1:
        return (re.match('^[0-9]+((\.[0-9]+)+)$', splitTag[0]) and re.match('^([0-9]+((\.[0-9]+)+)|[0-9]+)$', splitTag[1]))

    return False


def _IsReleaseBranch(branchName):
    """Check if the branch name is a release branch"""
    # a release branch begins with 'release_' and has
    # a base tag that matches the release name
    if branchName[:8] == 'release_':
        tailTag = _GetReleaseTailTag(branchName)
        if _gitHasTag(tailTag):
            return True
        else:
            # see if we can pull the tag down from any of the remotes
            repo = _GetRepository()
            for remote in repo.remotes:
                try:
                    remote.fetch('+refs/tags/{0}:refs/tags/{0}'.format(tailTag), None, **{'no-tags':True})
                except:
                    pass
            
            # try one more time after the fetch attempt(s)
            return (_gitHasTag(tailTag) != '')
    else:
        return False


def _gitHasTag(tagName):
    """See if a tag exists in git"""
    return open_gee_version.get_commit_hash_from_tag(tagName)
 

def _sanitizeBranchName(branchName):
    """sanitize branch names to ensure some characters are not used"""
    return re.sub('[$?*`\\-"\'\\\\/\\s]', '_', branchName)


def _GetReleaseVersionName(branchName):
    """removes pre-pended 'release_' from branch name"""
    return branchName[8:]


def _GetReleaseTailTag(branchName):
    """removes pre-pended 'release_' from branch name"""
    return _GetReleaseVersionName(branchName) + '-RC1'


def _GitBranchName():
    """Returns current branch name or empty string"""
    try:
        return _GetRepository().active_branch.name
    except TypeError:
        return ''

<<<<<<< HEAD

def _IsGitDescribeFirstParentSupported():
    """Checks whether --first-parent parameter is valid for the
    version of git available"""
    
    try:
        repo = _GetRepository()
        repo.git.describe('--first-parent')
        return True
    except git.exc.GitCommandError:
        pass
=======
    # Determine how to update, since we are *not* on tagged commit.
    if components['isFinal']:
        components['patch'] = 0
        components['patchType'] = "alpha"
        components['revision'] = components['revision'] + 1
    else:
        components['patch'] = components['patch'] + 1

    # Rebuild.
    base = '.'.join([str(components[x]) for x in ("major", "minor", "revision")])
    patch = '.'.join([str(components["patch"]), components["patchType"], _GetDateString()])
    if not _CheckDirtyRepository():
        patch = '.'.join([patch, components['hash']])

    return '-'.join([base, patch])
>>>>>>> a49125be

    return False


def _GetCommitRawDescription():
    """Returns description of current commit"""

    args = ['--tags', '--match', '[0-9]*\.[0-9]*\.[0-9]*\-*']
    if _IsGitDescribeFirstParentSupported():
        args.insert(0, '--first-parent')

<<<<<<< HEAD
=======
    # major.minor.revision-patch[.patchType][-commits][-hash]
    rawComponents = raw.split("-")

    base = rawComponents[0]
    patchRaw = '' if not len(rawComponents) > 1 else rawComponents[1]
    components['commits'] = -1 if not len(rawComponents) > 2 else rawComponents[2]
    components['hash'] = None if not len(rawComponents) > 3 else rawComponents[3]

    # Primary version (major.minor.revision)
    baseComponents = base.split(".")
    components['major'] = int(baseComponents[0])
    components['minor'] = int(baseComponents[1])
    components['revision'] = int(baseComponents[2])

    # Patch (patch[.patchType])
    components['isFinal'] = ((patchRaw[-5:] == "final") or
                             (patchRaw[-7:] == "release"))

    patchComponents = patchRaw.split(".")
    components['patch'] = int(patchComponents[0])
    components['patchType'] = 'alpha' if not len(patchComponents) > 1 else patchComponents[1]

>>>>>>> a49125be
    repo = _GetRepository()
    raw = repo.git.describe(*args)
    raw = raw.rstrip()
    return raw


def _GetCurrentCommitReleaseTag():
    """If head is pointing to a release tag return the name of the release tag"""
    headCommitHash = open_gee_version.get_commit_hash_from_tag('HEAD')
    tags = open_gee_version.get_tags_from_commit_hash(headCommitHash)
    for tag in tags:
        if _IsReleaseBuildTag(tag):
            return tag
        else:
            pass
    
    return ''


def _CheckGitAvailable():
    """Try the most basic of git commands, to see if there is
       currently any access to a repository."""
    try:
        repo = _GetRepository()
    except git.exc.InvalidGitRepositoryError:
        return False

    return True


def _GetRepository():
    """Get a reference to the Git Repository.
    Is there a cleaner option than searching from the current location?"""
    # The syntax is different between library versions (particularly,
    # those used by Centos 6 vs Centos 7).
    try:
        return git.Repo('.', search_parent_directories=True)
    except TypeError:
        return git.Repo('.')
<<<<<<< HEAD
=======


def _CheckDirtyRepository():
    """Check to see if the repository is not in a cleanly committed state."""
    repo = _GetRepository()
    str = repo.git.status("--porcelain")

    return (len(str) > 0)
>>>>>>> a49125be


def _ReadBackupVersionFile(target):
    """There should be a file checked in with the latest version
    information available; if git isn't available to provide
    information, then use this file instead."""

    with open(target, 'r') as fp:
        line = fp.readline()

    return line


def _GetDateString():
    """Returns formatted date string representing current UTC time"""
    return datetime.utcnow().strftime("%Y%m%d%H%M")

class OpenGeeVersion(object):
    """A class for storing Open GEE version information."""

    def __init__(self):
        # Cache version strings:
        self.short_version_string = None
        self.long_version_string = None

        # Default parameter for GetVersion functions
        self_path, _ = os.path.split(os.path.realpath(__file__))
        self.backup_file = os.path.join(self_path, '..', 'version.txt')
        self.label = ''
<<<<<<< HEAD
        self.tag_to_git_hash = None
        self.git_hash_to_tags = None

    def _init_tag_maps(self):
        if self.tag_to_git_hash is None or self.git_hash_to_tags is None:
            self.tag_to_git_hash = {}
            self.git_hash_to_tags = {}
            tags = _git_tag_list()
            tags.append('HEAD') # make sure HEAD is in the list even thought it really isn't a tag
            for tag in tags:
                tag.strip()
                if tag:
                    git_hash = _GitTagRealCommitId(tag)
                    self.tag_to_git_hash[tag] = git_hash
                    if git_hash in self.git_hash_to_tags:
                        self.git_hash_to_tags[git_hash].append(tag)
                    else:
                        self.git_hash_to_tags[git_hash] = [tag]
                else:
                    pass # ignore empty strings

    def get_commit_hash_from_tag(self, tagName):
        self._init_tag_maps()
        return self.tag_to_git_hash.get(tagName, '')

    def get_tags_from_commit_hash(self, commitHash):
        self._init_tag_maps()
        return self.git_hash_to_tags.get(commitHash, [])
 
=======

>>>>>>> a49125be
    def get_short(self):
        """Returns the short version string."""

        if not self.short_version_string:
            self.short_version_string = self.get_long().split("-")[0]

        return self.short_version_string

    def set_short(self, value):
        """Overrides the short version string by using the given value."""

        self.short_version_string = value

    def get_long(self):
        """Returns the short version string."""

        if not self.long_version_string:
            self.long_version_string = GetLongVersion(self.backup_file, self.label)

        return self.long_version_string

    def set_long(self, value):
        """Overrides the long version string by using the given value.
        Overriding the long version string would indirectly override the short
        version string, as well, unless the former is also overridden.
        """

        self.long_version_string = value

<<<<<<< HEAD
    def get_warning_message(self):
        """Returns None, or a string describing known issues."""

        return None if not _CheckGitAvailable() or _IsGitDescribeFirstParentSupported() else '''\
WARNING: Git version 1.8.4 or later is required to correctly determine the Open GEE version being built.
The Open GEE version is calculated from tags using the "git describe" command.
The "--first-parent" parameter introduced in Git 1.8.4 allows proper version calcuation on all branches.
Without the --first-parent parameter, the version calculated may be incorrect, depending on which branch is being built.
For information on upgrading Git, see:
https://github.com/google/earthenterprise/wiki/Frequently-Asked-Questions-(FAQs)#how-do-i-upgrade-git-to-the-recommended-version-for-building-google-earth-enterprise\
'''


# Exported variable for use by other modules:
open_gee_version = OpenGeeVersion()
=======

# Exported variable for use by other modules:
open_gee_version = OpenGeeVersion()

>>>>>>> a49125be

def main():
    parser = argparse.ArgumentParser()
    parser.add_argument("-l", "--long", action="store_true", help="Output long format of version string")
    args = parser.parse_args()

    print open_gee_version.get_long() if args.long else open_gee_version.get_short()
<<<<<<< HEAD

    warning_message = open_gee_version.get_warning_message()
    if warning_message is not None:
        print >> sys.stderr, warning_message
=======
>>>>>>> a49125be


__all__ = ['open_gee_version']

if __name__ == "__main__":
    main()<|MERGE_RESOLUTION|>--- conflicted
+++ resolved
@@ -197,7 +197,6 @@
     except TypeError:
         return ''
 
-<<<<<<< HEAD
 
 def _IsGitDescribeFirstParentSupported():
     """Checks whether --first-parent parameter is valid for the
@@ -209,23 +208,6 @@
         return True
     except git.exc.GitCommandError:
         pass
-=======
-    # Determine how to update, since we are *not* on tagged commit.
-    if components['isFinal']:
-        components['patch'] = 0
-        components['patchType'] = "alpha"
-        components['revision'] = components['revision'] + 1
-    else:
-        components['patch'] = components['patch'] + 1
-
-    # Rebuild.
-    base = '.'.join([str(components[x]) for x in ("major", "minor", "revision")])
-    patch = '.'.join([str(components["patch"]), components["patchType"], _GetDateString()])
-    if not _CheckDirtyRepository():
-        patch = '.'.join([patch, components['hash']])
-
-    return '-'.join([base, patch])
->>>>>>> a49125be
 
     return False
 
@@ -237,31 +219,6 @@
     if _IsGitDescribeFirstParentSupported():
         args.insert(0, '--first-parent')
 
-<<<<<<< HEAD
-=======
-    # major.minor.revision-patch[.patchType][-commits][-hash]
-    rawComponents = raw.split("-")
-
-    base = rawComponents[0]
-    patchRaw = '' if not len(rawComponents) > 1 else rawComponents[1]
-    components['commits'] = -1 if not len(rawComponents) > 2 else rawComponents[2]
-    components['hash'] = None if not len(rawComponents) > 3 else rawComponents[3]
-
-    # Primary version (major.minor.revision)
-    baseComponents = base.split(".")
-    components['major'] = int(baseComponents[0])
-    components['minor'] = int(baseComponents[1])
-    components['revision'] = int(baseComponents[2])
-
-    # Patch (patch[.patchType])
-    components['isFinal'] = ((patchRaw[-5:] == "final") or
-                             (patchRaw[-7:] == "release"))
-
-    patchComponents = patchRaw.split(".")
-    components['patch'] = int(patchComponents[0])
-    components['patchType'] = 'alpha' if not len(patchComponents) > 1 else patchComponents[1]
-
->>>>>>> a49125be
     repo = _GetRepository()
     raw = repo.git.describe(*args)
     raw = raw.rstrip()
@@ -301,17 +258,6 @@
         return git.Repo('.', search_parent_directories=True)
     except TypeError:
         return git.Repo('.')
-<<<<<<< HEAD
-=======
-
-
-def _CheckDirtyRepository():
-    """Check to see if the repository is not in a cleanly committed state."""
-    repo = _GetRepository()
-    str = repo.git.status("--porcelain")
-
-    return (len(str) > 0)
->>>>>>> a49125be
 
 
 def _ReadBackupVersionFile(target):
@@ -341,7 +287,6 @@
         self_path, _ = os.path.split(os.path.realpath(__file__))
         self.backup_file = os.path.join(self_path, '..', 'version.txt')
         self.label = ''
-<<<<<<< HEAD
         self.tag_to_git_hash = None
         self.git_hash_to_tags = None
 
@@ -371,9 +316,6 @@
         self._init_tag_maps()
         return self.git_hash_to_tags.get(commitHash, [])
  
-=======
-
->>>>>>> a49125be
     def get_short(self):
         """Returns the short version string."""
 
@@ -403,7 +345,6 @@
 
         self.long_version_string = value
 
-<<<<<<< HEAD
     def get_warning_message(self):
         """Returns None, or a string describing known issues."""
 
@@ -419,12 +360,6 @@
 
 # Exported variable for use by other modules:
 open_gee_version = OpenGeeVersion()
-=======
-
-# Exported variable for use by other modules:
-open_gee_version = OpenGeeVersion()
-
->>>>>>> a49125be
 
 def main():
     parser = argparse.ArgumentParser()
@@ -432,13 +367,10 @@
     args = parser.parse_args()
 
     print open_gee_version.get_long() if args.long else open_gee_version.get_short()
-<<<<<<< HEAD
 
     warning_message = open_gee_version.get_warning_message()
     if warning_message is not None:
         print >> sys.stderr, warning_message
-=======
->>>>>>> a49125be
 
 
 __all__ = ['open_gee_version']
