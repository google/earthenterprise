--- conflicted
+++ resolved
@@ -4,13 +4,7 @@
 import git
 from datetime import datetime
 
-<<<<<<< HEAD
 def GetVersion(backupFile, label='', useFirstParent=True):
-=======
-
-
-def GetVersion(backupFile, label=''):
->>>>>>> 3854b166
     """As getLongVersion(), but only return the leading *.*.* value."""
 
     raw = GetLongVersion(backupFile, label, useFirstParent)
@@ -201,6 +195,7 @@
         self_path, _ = os.path.split(os.path.realpath(__file__))
         self.backup_file = os.path.join(self_path, '..', 'version.txt')
         self.label = ''
+        self.use_first_parent = True
 
     def get_short(self):
         """Returns the short version string."""
@@ -219,7 +214,7 @@
         """Returns the short version string."""
 
         if not self.long_version_string:
-            self.long_version_string = GetLongVersion(self.backup_file, self.label)
+            self.long_version_string = GetLongVersion(self.backup_file, self.label, self.use_first_parent)
 
         return self.long_version_string
 
@@ -231,6 +226,16 @@
 
         self.long_version_string = value
 
+    def set_use_first_parent(self, value):
+        """Overrides the flag controlling whether the 'git describe' command
+        Can use the --first-parent parameter, which was introduced in git 1.8.4.
+        Set this to False when using earlier versions of git.  Build works with
+        earlier versions, but the version calculated may be incorrect.
+        """
+
+        self.use_first_parent = value
+
+
 
 # Exported variable for use by other modules:
 open_gee_version = OpenGeeVersion()
@@ -242,20 +247,9 @@
     parser.add_argument("-o", "--original", action="store_true", help="Use original algorithm compatible with git v1.7.1-1.8.3.  Deprecated.")
     args = parser.parse_args()
 
-<<<<<<< HEAD
-    # default parameter to GetVersion functions
-    self_path, _ = os.path.split(os.path.realpath(__file__))
-    version_file = os.path.join(self_path, '../version.txt')
-    use_first_parent = not args.original
-
-    version = ""
-    if args.long:
-        version = GetLongVersion(version_file, '', use_first_parent)
-    else:
-        version = GetVersion(version_file, '', use_first_parent)
-=======
+    open_gee_version.set_use_first_parent(not args.original)
+
     print open_gee_version.get_long() if args.long else open_gee_version.get_short()
->>>>>>> 3854b166
 
 
 __all__ = ['open_gee_version']
