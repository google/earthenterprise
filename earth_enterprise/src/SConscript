--- conflicted
+++ resolved
@@ -54,13 +54,6 @@
 if cache_dir:
   CacheDir(cache_dir)
 
-<<<<<<< HEAD
-# list of dirs to try to build (if present)
-if os.path.isfile('.treat_third_part_as_sdk'):
-  # this is useful if you want to share pre-built 3rd party builds
-  dirs = ['google', 'keyhole', 'common', 'fusion', 'server',
-          'maps', 'share/taskrules', 'support', 'earthplugin', 'javascript']
-=======
 third_party_only = ARGUMENTS.get('third_party_only', 0)
 
 # list of dirs to try to build (if present)
@@ -70,7 +63,6 @@
           'maps', 'share/taskrules', 'support', 'earthplugin', 'javascript']
 elif third_party_only:
   dirs = ['third_party']
->>>>>>> 015960bc
 else:
   dirs = ['third_party', 'google', 'keyhole', 'common', 'fusion', 'server',
           'maps', 'share/taskrules', 'support', 'earthplugin', 'javascript']
