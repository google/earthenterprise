#
# Copyright 2017 Google Inc.
#
# Licensed under the Apache License, Version 2.0 (the "License");
# you may not use this file except in compliance with the License.
# You may obtain a copy of the License at
#
#      http://www.apache.org/licenses/LICENSE-2.0
#
# Unless required by applicable law or agreed to in writing, software
# distributed under the License is distributed on an "AS IS" BASIS,
# WITHOUT WARRANTIES OR CONDITIONS OF ANY KIND, either express or implied.
# See the License for the specific language governing permissions and
# limitations under the License.
#
# The Google Earth Enterprise Fusion Version number used directly in
# compiled source in earth_enterprise/src.
# You will also need to update the installer separately in:
#  earth_enterprise/installer/
# Format is 1 line (comment lines ignored):
#   full version number: e.g., 3.1.2.3, 5.2.4, etc
<<<<<<< HEAD
5.3.6
=======
5.3.7
>>>>>>> 8395fb1b
<|MERGE_RESOLUTION|>--- conflicted
+++ resolved
@@ -19,8 +19,4 @@
 #  earth_enterprise/installer/
 # Format is 1 line (comment lines ignored):
 #   full version number: e.g., 3.1.2.3, 5.2.4, etc
-<<<<<<< HEAD
-5.3.6
-=======
-5.3.7
->>>>>>> 8395fb1b
+5.3.7