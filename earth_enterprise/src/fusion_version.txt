--- conflicted
+++ resolved
@@ -19,8 +19,4 @@
 #  earth_enterprise/installer/
 # Format is 1 line (comment lines ignored):
 #   full version number: e.g., 3.1.2.3, 5.2.4, etc
-<<<<<<< HEAD
-5.3.2.1
-=======
-5.3.3
->>>>>>> f2e28c82
+5.3.3