--- conflicted
+++ resolved
@@ -1,7 +1,6 @@
 #!/usr/bin/env python2.7
 #
 # Copyright 2017 Google Inc.
-# Copyright 2019-2020 Open GEE Contributors
 #
 # Licensed under the Apache License, Version 2.0 (the "License");
 # you may not use this file except in compliance with the License.
@@ -117,11 +116,7 @@
 
   def GetOnlineResource(self):
     if "proxy-endpoint" in self.parameters:
-<<<<<<< HEAD
-        return self._MakeOnlineResourceXml(self.parameters["proxy-endpoint"])
-=======
       return self._MakeOnlineResourceXml(self.parameters["proxy-endpoint"])
->>>>>>> 23bdd574
     return self._MakeOnlineResourceXml(self.parameters["this-endpoint"])
 
   def GetExceptionInfo(self):
