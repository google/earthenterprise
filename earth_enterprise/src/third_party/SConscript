#-*- Python -*-
#
# Copyright 2017 Google Inc.
# Copyright 2021 the Open GEE Contributors
#
# Licensed under the Apache License, Version 2.0 (the "License");
# you may not use this file except in compliance with the License.
# You may obtain a copy of the License at
#
#      http://www.apache.org/licenses/LICENSE-2.0
#
# Unless required by applicable law or agreed to in writing, software
# distributed under the License is distributed on an "AS IS" BASIS,
# WITHOUT WARRANTIES OR CONDITIONS OF ANY KIND, either express or implied.
# See the License for the specific language governing permissions and
# limitations under the License.
#


Import('env')
Import('link_gcc')
import glob
import os

third_party_env = env.Clone()

# See if native...
qt4_native = int(ARGUMENTS.get('qt4_native', 0))

# The order is important as n'th one has no dependency on anything after it
if third_party_env['bundle_3rd_libs']:
  third_party_libs = [
      'freetype',
      'date',
      'gtest',
      'libjs',
      'libattr',
      'libcap',
      'openssl',
      'openldap',
      'expat',
      'libzlib',
      'libjpeg',
      'libmng',  # requires zlib, jpeg.
      'python',  # requires openssl to build ssl module.
      'cython',
      'numpy',
      'libxml2', # requires python to build and install a Python library module, uses libz.
      'libcurl',
      'xerces-c',
      'glu',
      'proj',
      'ogdi',
      'geos',
      'gif',
      'gdal',
      'postgresql',
      'postgis',
      'apache2',
      'mod_wsgi',
      'psycopg2',
      'setuptools',
      'mgrs',
      'PIL',
      'skia',
      'pyyaml',
      'defusedxml',
      'swig',
      'python_3',
      'qt4',
      'protobuf'
  ]
elif third_party_env['portable_3rd_libs']:
  third_party_libs = [
    'swig'
  ]
else:
  third_party_libs = [
      'freetype',
      'date',
      'gtest',
      'libjs',
      'openssl',
      'openldap',
      'libcurl',
      'glu',
      'openjpeg',
      'gdal',
      'postgresql',
      'postgis',  # requires postgresql config, geos, proj libs.
      'apache2',
      'mod_wsgi',
      'psycopg2', # requires postgresql.
      'mgrs',
      'PIL',
      'skia',
      'pyyaml',
      'defusedxml',
      'swig',
<<<<<<< HEAD
      'python_3'
=======
      'python_3',
      'protobuf'
>>>>>>> 7f09e87f
  ]
  if qt4_native == 0:
    third_party_libs.append('qt4')

third_party_bin = '%s/bin' % Dir('.').abspath

cflags = ' '.join(env['optflags'] + ['-fPIC'])
lpaths = ' '.join(['-L%s' % i for i in env['rpathlink_dirs']])
lflags = ' '.join(third_party_env['LINKFLAGS'])

# If we are on el8 we need to add tirpc
if 'el8' in os.uname()[2]:
  cflags += ' -I/usr/include/tirpc'
  lflags += ' -ltirpc'

#cflags += ' -I%s/include/freetype2' % Dir('.').abspath
our_lib = '-L%s' % Dir(env.exportdirs['lib']).abspath
lpaths = lpaths.replace(our_lib, '')
lpaths = lpaths.replace('-L/opt/google/lib64/compatibility', '')
if third_party_env['is_min_ubuntu'] and not third_party_env['native_cc']:
  third_party_env['ENV']['CC'] = '%sgcc %s %s' % (
      env.exportdirs['bin'], cflags, lflags)
  third_party_env['ENV']['CXX'] = '%sg++ %s %s' % (
      env.exportdirs['bin'], cflags, lflags)
  cc_template = (
      '#!/bin/bash\n'
      'tmp_nam=`mktemp`\n'
      '%%s %s -L/opt/google/lib64/compatibility -I%sinclude "$$@" %%s 2>$$tmp_nam\n'
      'status=$$?\n'
      'grep -v "linker input file unused because linking not done" '
      '$$tmp_nam 1>&2\n'
      'rm -f $$tmp_nam\n'
      'exit $$status\n' % (our_lib, env.exportdirs['root']))
else:
  if third_party_env['cc_dir']:
    bin_path = third_party_env['cc_dir']
  elif third_party_env['is_min_ubuntu']:
    bin_path = '/usr/bin'
  else:
    bin_path = '%s/bin' % env['optdir']

  third_party_env['ENV']['CC'] = '%s/gcc %s %s' % (bin_path, cflags, lflags)
  third_party_env['ENV']['CXX'] = '%s/g++ %s %s' % (bin_path, cflags, lflags)
  cc_template = (
      '#!/bin/bash\n'
      'tmp_nam=`mktemp`\n'
      '%%s %s -I%sinclude "$$@" %%s 2>$$tmp_nam\n'
      'status=$$?\n'
      'grep -v "linker input file unused because linking not done" '
      '$$tmp_nam 1>&2\n'
      'rm -f $$tmp_nam\n'
      'exit $$status\n' % (our_lib, env.exportdirs['root']))

third_party_env['ENV']['mod_env'] = 'env CFLAGS="" CXXFLAGS="" '

# [1.5] Create g++ wrappers as some configs don't take those options
    #'%s -L=/usr/lib64 "$$@" %s 2>$$tmp_nam\n'
cc_cmd = cc_template % (third_party_env['ENV']['CC'], lpaths)
cxx_cmd = cc_template % (third_party_env['ENV']['CXX'], lpaths)

cc_target = '%s/gcc' % third_party_bin
third_party_env.Command(
    cc_target, link_gcc,
    [third_party_env.WriteToFile(cc_target, cc_cmd),
     'chmod 755 %s' % cc_target])

cxx_target = '%s/g++' % third_party_bin
third_party_env.Command(
    cxx_target, cc_target,
    [third_party_env.WriteToFile(cxx_target, cxx_cmd),
     'chmod 755 %s' % cxx_target])

third_party_env['ENV']['CXX'] = cxx_target
third_party_env['ENV']['CC'] = cc_target
third_party_env['ENV']['PATH'] = '%s:%s' % (third_party_bin,
                                            third_party_env['ENV']['PATH'])
Export('third_party_env')
prev = [cc_target, cxx_target]

if not third_party_env['native_cc']:
  if third_party_env['is_min_ubuntu']:
    cpp_lib_root = third_party_env.Dir(
        '%s/%s/lib64' % (env['cross_cc_base'], env['cross_cc_target'])).abspath
    gcc_s_dir = cpp_lib_root
  else:
    cpp_lib_root = '/opt/google/lib64'
    gcc_s_dir = cpp_lib_root

  for file_name in (glob.glob('%s/libstdc++.so*' % cpp_lib_root) +
                    glob.glob('%s/libgcc_s.so*' % gcc_s_dir)):
    prev += third_party_env.Command(
        '%s/lib/%s' % (third_party_env.exportdirs['root'], os.path.basename(file_name)),
        file_name, [third_party_env.rsync_cmd % (file_name, '$TARGET')])

if 'install' in COMMAND_LINE_TARGETS:
  if not third_party_env['native_cc']:
    third_party_env.InstallFileOrDir(
        '%s/libstdc++.so* %s/libgcc_s.so*' % (cpp_lib_root, gcc_s_dir),
        '%s/opt/google/lib64/' % third_party_env.installdirs['common_root'],
        cxx_target, 'install')

for target in third_party_libs:
  first_and_last = SConscript('%s/SConscript' % target)
  if first_and_last:
    Depends(first_and_last[0], prev)
    prev = first_and_last[1]
    env.Alias('third_party', prev)<|MERGE_RESOLUTION|>--- conflicted
+++ resolved
@@ -97,12 +97,8 @@
       'pyyaml',
       'defusedxml',
       'swig',
-<<<<<<< HEAD
-      'python_3'
-=======
       'python_3',
       'protobuf'
->>>>>>> 7f09e87f
   ]
   if qt4_native == 0:
     third_party_libs.append('qt4')
