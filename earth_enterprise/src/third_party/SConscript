#-*- Python -*-
#
# Copyright 2017 Google Inc.
#
# Licensed under the Apache License, Version 2.0 (the "License");
# you may not use this file except in compliance with the License.
# You may obtain a copy of the License at
#
#      http://www.apache.org/licenses/LICENSE-2.0
#
# Unless required by applicable law or agreed to in writing, software
# distributed under the License is distributed on an "AS IS" BASIS,
# WITHOUT WARRANTIES OR CONDITIONS OF ANY KIND, either express or implied.
# See the License for the specific language governing permissions and
# limitations under the License.
#


Import('env')
Import('link_gcc')
import glob
import os

third_party_env = env.Clone()

# The order is important as n'th one has no dependency on anything after it
if third_party_env['bundle_3rd_libs']:
  third_party_libs = [
      'date',
      'gtest',
      'libjs',
      'libattr',
      'libcap',
      'openssl',
      'openldap',
      'expat',
      'libzlib',
      'libjpeg',
      'libmng',  # requires zlib, jpeg.
      'python',  # requires openssl to build ssl module.
      'cython',
      'numpy',
      'libxml2', # requires python to build and install a Python library module, uses libz.
      'qt',
      'xerces-c',
      'libcurl',
      'glu',
      'proj',
      'ogdi',
      'geos',
      'gif',
      'gdal',
      'postgresql',
      'postgis',
      'apache2',
      'mod_wsgi',
      'psycopg2',
      'setuptools',
      'mgrs',
      'PIL',
      'skia',
<<<<<<< HEAD
      'pyyaml'
=======
      'pyyaml',
      'defusedxml'
>>>>>>> f91b187d
  ]
else:
  third_party_libs = [
      'date',
      'gtest',
      'libjs',
      'openssl',
      'openldap',
      'libcurl',
      'qt',
      'glu',
      'openjpeg',
      'gdal',
      'postgresql',
      'postgis',  # requires postgresql config, geos, proj libs.
      'apache2',
      'mod_wsgi',
      'psycopg2', # requires postgresql.
      'mgrs',
      'PIL',
      'skia',
<<<<<<< HEAD
      'pyyaml'
=======
      'pyyaml',
      'defusedxml'
>>>>>>> f91b187d
  ]


third_party_bin = '%s/bin' % Dir('.').abspath

cflags = ' '.join(env['optflags'] + ['-fPIC'])
lpaths = ' '.join(map(lambda i: '-L%s' % i, env['rpathlink_dirs']))
lflags = ' '.join(third_party_env['LINKFLAGS'])
our_lib = '-L%s' % Dir(env.exportdirs['lib']).abspath
lpaths = lpaths.replace(our_lib, '')
lpaths = lpaths.replace('-L/opt/google/lib64/compatibility', '')
if third_party_env['is_min_ubuntu'] and not third_party_env['native_cc']:
  third_party_env['ENV']['CC'] = '%sgcc %s %s' % (
      env.exportdirs['bin'], cflags, lflags)
  third_party_env['ENV']['CXX'] = '%sg++ %s %s' % (
      env.exportdirs['bin'], cflags, lflags)
  cc_template = (
      '#!/bin/bash\n'
      'tmp_nam=`mktemp`\n'
      '%%s %s -L/opt/google/lib64/compatibility -I%sinclude "$$@" %%s 2>$$tmp_nam\n'
      'status=$$?\n'
      'grep -v "linker input file unused because linking not done" '
      '$$tmp_nam 1>&2\n'
      'rm -f $$tmp_nam\n'
      'exit $$status\n' % (our_lib, env.exportdirs['root']))
else:
  if third_party_env['cc_dir']:
    bin_path = third_party_env['cc_dir']
  elif third_party_env['is_min_ubuntu']:
    bin_path = '/usr/bin'
  else:
    bin_path = '%s/bin' % env['optdir']

  third_party_env['ENV']['CC'] = '%s/gcc %s %s' % (bin_path, cflags, lflags)
  third_party_env['ENV']['CXX'] = '%s/g++ %s %s' % (bin_path, cflags, lflags)
  cc_template = (
      '#!/bin/bash\n'
      'tmp_nam=`mktemp`\n'
      '%%s %s -I%sinclude "$$@" %%s 2>$$tmp_nam\n'
      'status=$$?\n'
      'grep -v "linker input file unused because linking not done" '
      '$$tmp_nam 1>&2\n'
      'rm -f $$tmp_nam\n'
      'exit $$status\n' % (our_lib, env.exportdirs['root']))

third_party_env['ENV']['mod_env'] = 'env CFLAGS="" CXXFLAGS="" '

# [1.5] Create g++ wrappers as some configs don't take those options
    #'%s -L=/usr/lib64 "$$@" %s 2>$$tmp_nam\n'
cc_cmd = cc_template % (third_party_env['ENV']['CC'], lpaths)
cxx_cmd = cc_template % (third_party_env['ENV']['CXX'], lpaths)

cc_target = '%s/gcc' % third_party_bin
third_party_env.Command(
    cc_target, link_gcc,
    [third_party_env.WriteToFile(cc_target, cc_cmd),
     'chmod 755 %s' % cc_target])

cxx_target = '%s/g++' % third_party_bin
third_party_env.Command(
    cxx_target, cc_target,
    [third_party_env.WriteToFile(cxx_target, cxx_cmd),
     'chmod 755 %s' % cxx_target])

third_party_env['ENV']['CXX'] = cxx_target
third_party_env['ENV']['CC'] = cc_target
third_party_env['ENV']['PATH'] = '%s:%s' % (third_party_bin,
                                            third_party_env['ENV']['PATH'])
Export('third_party_env')
prev = [cc_target, cxx_target]

if not third_party_env['native_cc']:
  if third_party_env['is_min_ubuntu']:
    cpp_lib_root = third_party_env.Dir(
        '%s/%s/lib64' % (env['cross_cc_base'], env['cross_cc_target'])).abspath
    gcc_s_dir = cpp_lib_root
  else:
    cpp_lib_root = '/opt/google/lib64'
    gcc_s_dir = cpp_lib_root

  for file_name in (glob.glob('%s/libstdc++.so*' % cpp_lib_root) +
                    glob.glob('%s/libgcc_s.so*' % gcc_s_dir)):
    prev += third_party_env.Command(
        '%s/lib/%s' % (third_party_env.exportdirs['root'], os.path.basename(file_name)),
        file_name, [third_party_env.rsync_cmd % (file_name, '$TARGET')])

if 'install' in COMMAND_LINE_TARGETS:
  if not third_party_env['native_cc']:
    third_party_env.InstallFileOrDir(
        '%s/libstdc++.so* %s/libgcc_s.so*' % (cpp_lib_root, gcc_s_dir),
        '%s/opt/google/lib64/' % third_party_env.installdirs['common_root'],
        cxx_target, 'install')

for target in third_party_libs:
  first_and_last = SConscript('%s/SConscript' % target)
  if first_and_last:
    Depends(first_and_last[0], prev)
    prev = first_and_last[1]
    env.Alias('third_party', prev)<|MERGE_RESOLUTION|>--- conflicted
+++ resolved
@@ -59,12 +59,8 @@
       'mgrs',
       'PIL',
       'skia',
-<<<<<<< HEAD
-      'pyyaml'
-=======
       'pyyaml',
       'defusedxml'
->>>>>>> f91b187d
   ]
 else:
   third_party_libs = [
@@ -86,12 +82,8 @@
       'mgrs',
       'PIL',
       'skia',
-<<<<<<< HEAD
-      'pyyaml'
-=======
       'pyyaml',
       'defusedxml'
->>>>>>> f91b187d
   ]
 
 
