--- conflicted
+++ resolved
@@ -107,11 +107,7 @@
       if (!ended) {
         ended = true;
         PerfLoggerCls::instance()
-<<<<<<< HEAD
-            ->log(operation, object, time, endTime, size);
-=======
           .logTiming(operation, object, startTime, endTime, size);
->>>>>>> 284b986e
       }
     }
     ~BlockPerformanceLogger() {
@@ -188,19 +184,10 @@
   performance_logger::BlockPerformanceLogger<performance_logger::PerformanceLogger> name(op, __VA_ARGS__)
 #define END_PERF_LOGGING(name) name.end()
 
-<<<<<<< HEAD
 // Resource Logging records the various number of job allocation parameters, 
 // how many thread/vcpu resources were requested to process a given task, and 
 // how many were actually allocated and on which machine. 
 #define RESOURCE_ALLOC_LOGGING(name, op, ...) \
   ResourceAllocLogger<ResourceAllocLogger> name(op, __VA_ARGS__)
-=======
-#else
-
-#define BEGIN_PERF_LOGGING( ... )
-#define END_PERF_LOGGING( ... )
-
-#endif  // LOG_PERFORMANCE
->>>>>>> 284b986e
 
 #endif // PERFORMANCELOGGER_H