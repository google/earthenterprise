--- conflicted
+++ resolved
@@ -23,10 +23,7 @@
 #include <string>
 #include <cstdint>
 #include "common/khSimpleException.h"
-<<<<<<< HEAD
-=======
 #include "common/khTypes.h"
->>>>>>> 8395fb1b
 
 namespace etEncoder {
 
