--- conflicted
+++ resolved
@@ -36,17 +36,10 @@
     timespec endTime;
     size_t size;
 
-<<<<<<< HEAD
     static MockPerformanceLogger& instance() {
       static MockPerformanceLogger _instance;
 
       return _instance;
-=======
-    //static MockPerformanceLogger * const instance() { return _instance; }
-    static MockPerformanceLogger& instance() {
-        static MockPerformanceLogger _instance;
-        return _instance;
->>>>>>> 482a86f6
     }
     void logTiming(
         const string & operation,
@@ -76,17 +69,8 @@
     }
 };
 
-<<<<<<< HEAD
 // For convenience
 MockPerformanceLogger& perfLogger = MockPerformanceLogger::instance();
-=======
-//MockPerformanceLogger * const MockPerformanceLogger::_instance =
-//    new MockPerformanceLogger();
-MockPerformanceLogger& perfLogger = MockPerformanceLogger::instance();
-
-// For convenience
-//MockPerformanceLogger * const perfLogger = MockPerformanceLogger::instance();
->>>>>>> 482a86f6
 
 class BlockPerformanceLoggerTest : public testing::Test {
   protected:
@@ -173,4 +157,4 @@
   testing::InitGoogleTest(&argc, argv);
   return RUN_ALL_TESTS();
   return 0;
-}
+}