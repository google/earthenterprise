#
# Copyright 2017 Google Inc.
#
# Licensed under the Apache License, Version 2.0 (the "License");
# you may not use this file except in compliance with the License.
# You may obtain a copy of the License at
#
#      http://www.apache.org/licenses/LICENSE-2.0
#
# Unless required by applicable law or agreed to in writing, software
# distributed under the License is distributed on an "AS IS" BASIS,
# WITHOUT WARRANTIES OR CONDITIONS OF ANY KIND, either express or implied.
# See the License for the specific language governing permissions and
# limitations under the License.

#-*- Python -*-

Import('env')
import os

SConscript('khxml/SConscript')
SConscript('khnet/SConscript')
SConscript('config/SConscript')
SConscript('khjs/SConscript')
SConscript('tests/SConscript')
SConscript('geindex/SConscript')
SConscript('serverdb/SConscript')
SConscript('gedbroot/SConscript')
SConscript('qtpacket/SConscript')

def emitEnableInternalUseFlag(env, target, source):
   file = open(str(target[0]), 'w')
   file.writelines(['// DO NOT MODIFY - auto-generated file\n',
                    '// run scons with internal=[0|1]\n',
                    '\n'])
   if env['internal']:
      file.writelines(['#define GEE_INTERNAL_USE_ONLY\n'])
   else:
      file.writelines(['#undef GEE_INTERNAL_USE_ONLY\n'])
env.Command('enableInternalUseFlag.h', [env.Value(env['internal'])],
            [emitEnableInternalUseFlag])

streaming_imagery = env.ProtocolBuffer(
     '#/keyhole/proto/streaming_imagery.proto');

commonsources = [ '../third_party/rsa_md5/md5c.c',
                  'notify.cpp',
                  '../third_party/rsa_md5/crc.cpp',
                  '../third_party/rsa_md5/crc32.cpp',
                  'filebundle/filebundle.cpp',
                  'filebundle/filebundlereader.cpp',
                  'filebundle/cachedreadaccessor.cpp',
                  'geFilePool.cpp',
                  'khThread.cpp',
                  'khBackTrace.cpp',
                  'geFileUtils.cpp',
                  'geGdalUtils.cpp',
                  'khFileUtils.cpp',
                  'khGeomUtils.cpp',
                  'khStringUtils.cpp',
                  'khstrconv.cpp',
                  'packetfile/packetindex.cpp',
                  'packetfile/packetfile.cpp',
                  'khEndian.cpp',
                  'khConstants.cpp',
                  'packetcompress.cpp',
                  'quadtreepath.cpp',
                  'geInstallPaths.cpp',
                  'projection.cpp',
                  'ScopeCounter.cpp',
                  'SharedString.cpp',
                  'SignalHandler.cpp',
                  'compressor.cpp',
                  'tile_resampler.cpp',
                  'khGetopt.cpp',
                  'etencoder.cc',
                  'LoggingManager.cpp',
                  'proto_streaming_imagery.cpp',
                  'performancelogger.cpp',
                  'timeutils.cpp',
                  streaming_imagery[0]  # generated .cc file
                 ]
# Check environment for png.h file
conf = Configure(env)

if not conf.CheckCHeader('libpng12/png.h'):
    print "libpng12 must be installed!"
    Exit(1)

env = conf.Finish()

# TODO: consider to move geGdalUtils to khgdal?!
gecommon = env.sharedLib('gecommon', commonsources,
                         LIBS = ['keyholeutils', 'geprotobuf', 'z', 'jpeg', 'png12', 'gdal'])

utilsources = [
    'ff.cpp',
    'kbf.cpp',
    'verref_storage.cpp',
    'khTypes.cpp',
    'khThreadPool.cpp',
    'khException.cpp',
    'khAbortedException.cpp',
    'khProgressMeter.cpp',
    'khTileAddr.cpp',
    'khInsetCoverage.cpp',
    'khLevelPresenceMask.cpp',
    'khPresenceMask.cpp',
    'khCoverageMask.cpp',
    'RuntimeOptions.cpp',
    'khConfigFileParser.cpp',
    'packet.cpp',
    'filebundle/filebundlewriter.cpp',
    'packetfile/packetindexwriter.cpp',
    'packetfile/packetfilewriter.cpp',
    'packetfile/packetfilereaderpool.cpp',
    'khSpawn.cpp',
    'mttypes/WaitBase.cpp',
    'mttypes/WaitBaseManager.cpp',
    'mttypes/Semaphore.cpp',
    'DottedVersion.cpp',
    'geLockfileGuard.cpp',
    'geUsers.cpp',
    'geConsoleProgress.cpp',
    'geConsoleAuth.cpp',
    'procpidstats.cpp',
    '../third_party/rfc_uuid/uuid.cpp',
    '../third_party/rfc_uuid/rfc_uuid.c',
    '../third_party/rfc_uuid/sysdep.c'
    ]
# TODO: consider to remove dependency from qt
geutil = env.sharedLib('geutil', utilsources,
                       LIBS = ['gecommon', 'qt-mt'])

# Unit test executables
env.test('quadtreepath_unittest',
         'quadtreepath_unittest.cpp',
         LIBS=['geutil', 'gecommon', 'qt-mt'])

env.test('crc_unittest',
         '../third_party/rsa_md5/crc_unittest.cpp',
         LIBS=['gecommon'])

env.test('filebundle_unittest',
         'filebundle/filebundle_unittest.cpp',
         LIBS=['geutil', 'gecommon', 'qt-mt'])

env.test('cachedreadaccessor_unittest',
         'filebundle/cachedreadaccessor_unittest.cpp',
         LIBS=['gecommon', 'geutil'])

env.test('merge_unittest',
         'merge/merge_unittest.cpp',
         LIBS=['gecommon', 'geutil'])

env.test('packetfile_unittest',
         ['packetfile/packetfile_unittest.cpp'],
         LIBS=['geutil', 'gecommon', 'getests'])

env.test('packetcompress_unittest',
         'packetcompress_unittest.cpp',
         LIBS=['geutil', 'gecommon', 'qt-mt'])

env.test('uuid_unittest',
         '../third_party/rfc_uuid/uuid_unittest.cpp',
         LIBS=['geutil'])

env.test('khTimer_unittest',
         'khTimer_unittest.cpp',
         LIBS=['geutil'])

env.test('procpidstats_unittest',
         'procpidstats_unittest.cpp',
         LIBS=['geutil'])

env.test('tile_resampler_unittest',
         'tile_resampler_unittest.cpp',
         LIBS=['gecommon', 'gtest', 'qt-mt'])

env.test('verref_storage_unittest',
         'verref_storage_unittest.cpp',
         LIBS=['geutil', 'gecommon', 'gtest'])

env.test('timeutils_unittest',
         'timeutils_unittest.cpp',
         LIBS=['gecommon', 'gtest'])

env.test('performancelogger_unittest',
         'performancelogger_unittest.cpp',
         LIBS=['gecommon', 'gtest'])

env.test('khThread_unittest',
         'khThread_unittest.cpp',
         LIBS=['gecommon', 'gtest', 'rt'])

env.test('khconfigparser_unittest',
         'khconfigparser_unittest.cpp',
          LIBS=['geutil', 'gtest'])

<<<<<<< HEAD
env.test('sharedstring_unittest',
         'sharedstring_unittest.cpp',
          LIBS=['geutil', 'gtest','gecommon'])


=======
>>>>>>> 0e46cc15
env.install('common_lib', [gecommon])
env.install('common_lib', [geutil])<|MERGE_RESOLUTION|>--- conflicted
+++ resolved
@@ -197,13 +197,9 @@
          'khconfigparser_unittest.cpp',
           LIBS=['geutil', 'gtest'])
 
-<<<<<<< HEAD
 env.test('sharedstring_unittest',
          'sharedstring_unittest.cpp',
           LIBS=['geutil', 'gtest','gecommon'])
 
-
-=======
->>>>>>> 0e46cc15
 env.install('common_lib', [gecommon])
 env.install('common_lib', [geutil])