--- conflicted
+++ resolved
@@ -188,20 +188,13 @@
          'performancelogger_unittest.cpp',
          LIBS=['gecommon', 'gtest'])
 
-<<<<<<< HEAD
-=======
 env.test('khThread_unittest',
          'khThread_unittest.cpp',
          LIBS=['gecommon', 'gtest', 'rt'])
 
->>>>>>> a1dcffd4
 env.test('khconfigparser_unittest',
          'khconfigparser_unittest.cpp',
           LIBS=['geutil', 'gtest'])
 
-<<<<<<< HEAD
-=======
-
->>>>>>> a1dcffd4
 env.install('common_lib', [gecommon])
 env.install('common_lib', [geutil])