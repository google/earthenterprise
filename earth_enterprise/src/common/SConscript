--- conflicted
+++ resolved
@@ -188,20 +188,13 @@
          'performancelogger_unittest.cpp',
          LIBS=['gecommon', 'gtest'])
 
-<<<<<<< HEAD
-=======
 env.test('khThread_unittest',
          'khThread_unittest.cpp',
          LIBS=['gecommon', 'gtest', 'rt'])
 
->>>>>>> fa76ac87
 env.test('khconfigparser_unittest',
          'khconfigparser_unittest.cpp',
           LIBS=['geutil', 'gtest'])
 
-<<<<<<< HEAD
-=======
-
->>>>>>> fa76ac87
 env.install('common_lib', [gecommon])
 env.install('common_lib', [geutil])