/*
 * Copyright 2017 Google Inc.
 * Copyright 2020 The Open GEE Contributors.
 *
 * Licensed under the Apache License, Version 2.0 (the "License");
 * you may not use this file except in compliance with the License.
 * You may obtain a copy of the License at
 *
 *      http://www.apache.org/licenses/LICENSE-2.0
 *
 * Unless required by applicable law or agreed to in writing, software
 * distributed under the License is distributed on an "AS IS" BASIS,
 * WITHOUT WARRANTIES OR CONDITIONS OF ANY KIND, either express or implied.
 * See the License for the specific language governing permissions and
 * limitations under the License.
 */


#ifndef GEO_EARTH_ENTERPRISE_SRC_COMMON_KHXML_KHDOM_H_
#define GEO_EARTH_ENTERPRISE_SRC_COMMON_KHXML_KHDOM_H_

#include "common/khxml/khxml.h"

#include <sstream>
#include <vector>
#include <deque>
#include <list>
#include <set>
#include <map>
#include <memory>
#include <cstdint>

#include <Qt/qstring.h>
#include <Qt/qcolor.h>
#include <xercesc/dom/DOM.hpp>

#include "common/khExtents.h"
#include "common/khTileAddr.h"
#include "common/khInsetCoverage.h"
#include "common/verref_storage.h"
#include "common/khstrconv.h"
#include "common/notify.h"
#include "common/khMetaData.h"
#include "common/khException.h"
#include "common/Defaultable.h"
#include "common/EncryptedQString.h"
#include "common/geRange.h"
#include "common/SharedString.h"


/******************************************************************************
 ***  Some general helper funcs
 ******************************************************************************/
extern std::string ListElementTagName(const std::string &tagname);

class khDOMException : public khException
{
 public:
  enum Type { MissingElement, MissingText, InvalidFieldValue,
              MissingAttribute, InvalidAttribute, InvalidAttributeValue,
              InvalidVersion };

  khDOMException(Type t,
                 const std::string &s1,
                 const std::string &s2 = std::string())
      : khException(ComposeErrorString(t, s1, s2)) { }

  static QString
  ComposeErrorString(Type t, const std::string &s1,
                     const std::string &s2)
  {
    QString qs1(QString::fromUtf8(s1.c_str()));
    QString qs2(QString::fromUtf8(s2.c_str()));
    switch (t) {
      case MissingElement:
        return kh::tr("Element '%1' missing '%2'").arg(qs1, qs2);
      case MissingText:
        return kh::tr("Element '%1' missing text").arg(qs1);
      case InvalidFieldValue:
        return kh::tr("Field '%1' has invalid value '%2'").arg(qs1, qs2);
      case MissingAttribute:
        return kh::tr("Element '%1' missing attribute '%2'").arg(qs1, qs2);
      case InvalidAttribute:
        return kh::tr("Element '%1' invalid attribute '%2'").arg(qs1, qs2);
      case InvalidAttributeValue:
        return kh::tr("Attribute '%1' invalid value '%2'")
          .arg(qs1, qs2);
      case InvalidVersion:
        return kh::tr("Element '%1' invalid version '%2'")
          .arg(qs1, qs2);
    }
    return QString();  // keep warnings at bay
  }
};




/******************************************************************************
 ***  some helper functions for DOM writing
 ******************************************************************************/
inline
void
ToElement(khxml::DOMElement *elem, const QString &value)
{
  elem->appendChild(
      elem->getOwnerDocument()->createTextNode((const XMLCh*)value.utf16()));
}

inline
void
ToElement(khxml::DOMElement *elem, const EncryptedQString &value)
{
  elem->setAttribute(ToXMLStr("method"), ToXMLStr("simple"));
  QString tmp = value;
  for (auto i = 0; i < tmp.length(); ++i) {
    tmp[i] = tmp[i].unicode() + 13;
  }
  elem->appendChild(
      elem->getOwnerDocument()->createCDATASection((const XMLCh*)tmp.utf16()));
}

template <class T>
void
ToElement(khxml::DOMElement *elem, const T &value)
{
  std::string str = ToString(value);
  elem->appendChild(elem->getOwnerDocument()->createTextNode(ToXMLStr(str)));
}


template <class T>
void
ToElementWithChildName(khxml::DOMElement *elem,
                       const std::string &childTagName,
                       const T &container);

inline void
ToElementWithChildName(khxml::DOMElement *elem,
                       const std::string &childTagName,
                       const VerRefGen &val);

template <class T>
void
ToElement(khxml::DOMElement *elem, const std::vector<T> &vec);

template <class T>
void
ToElement(khxml::DOMElement *elem, const std::deque<T> &deque);

template <class T>
void
ToElement(khxml::DOMElement *elem, const std::list<T> &list);

template <class T>
void
ToElement(khxml::DOMElement *elem, const std::set<T> &set);

template <class T, class U>
void
ToElement(khxml::DOMElement *elem, const std::map<T, U> &map);

template <class U>
void
ToElement(khxml::DOMElement *elem, const std::map<std::string, U> &map);

template <class U>
void
ToElement(khxml::DOMElement *elem, const std::map<QString, U> &map);

template <class U>
void
ToElement(khxml::DOMElement *elem, const std::map<SharedString, U> &map);

template <class T>
void
ToElement(khxml::DOMElement *elem, const khSize<T> &size);

template <class T>
void
ToElement(khxml::DOMElement *elem, const khOffset<T> &offset);

template <class T>
void
ToElement(khxml::DOMElement *elem, const khExtents<T> &extents);

inline void
ToElement(khxml::DOMElement *elem, const khLevelCoverage &cov);

inline void
ToElement(khxml::DOMElement *elem, const khInsetCoverage &cov);

inline void
ToElement(khxml::DOMElement *elem, const khMetaData &meta);

inline void
ToElement(khxml::DOMElement *elem, const QColor &color);

template <class T>
inline void
ToElement(khxml::DOMElement *elem, const geRange<T> &range);

inline
void
AddAttribute(khxml::DOMElement *elem, const std::string &attrname,
             const QString &value)
{
  elem->setAttribute(ToXMLStr(attrname), (const XMLCh*)value.utf16());
}

inline
void
AddAttribute(khxml::DOMElement *elem, const std::string &attrname,
             const std::string &str)
{
  elem->setAttribute(ToXMLStr(attrname), ToXMLStr(str));
}

template <class T>
void
AddAttribute(khxml::DOMElement *elem, const std::string &attrname,
             const T &value)
{
  std::string str = ToString(value);
  elem->setAttribute(ToXMLStr(attrname), ToXMLStr(str));
}

template <class T>
void
AddElement(khxml::DOMElement *parent, const std::string &tagname,
           const T &value)
{
  khxml::DOMElement* elem =
    parent->getOwnerDocument()->createElement(ToXMLStr(tagname));
  ToElement(elem, value);
  parent->appendChild(elem);
}

template <class T>
khxml::DOMElement*
AddElementWithChildName(khxml::DOMElement *parent,
                        const std::string &tagname,
                        const std::string &childTagname,
                        const T &value)
{
  khxml::DOMElement* elem =
    parent->getOwnerDocument()->createElement(ToXMLStr(tagname));
  ToElementWithChildName(elem, childTagname, value);
  parent->appendChild(elem);
  return elem;
}

// Only used for maps where the key is a QString
template <class T>
khxml::DOMElement*
AddUTF8Element(khxml::DOMElement *parent,
               const QString &tagname,
               const T &value)
{
  khxml::DOMElement* elem =
    parent->getOwnerDocument()->createElement
    ((const XMLCh*)tagname.utf16());
  ToElement(elem, value);
  parent->appendChild(elem);
  return elem;
}

template <class T>
void
ToElementWithChildName(khxml::DOMElement *elem,
                       const std::string &childTagName,
                       const T &container)
{
    for (const auto& iter : container)
    {
        AddElement(elem, childTagName, iter);
    }
}


inline void
ToElementWithChildName(khxml::DOMElement *elem,
                       const std::string &childTagName,
                       const VerRefGen &val)
{
  if (!val.empty()) {
    AddElement(elem, childTagName, ToString(val));
  }
}

template <class T>
void
ToElement(khxml::DOMElement *elem, const std::vector<T> &vec)
{
  std::string childname = ListElementTagName(FromXMLStr(elem->getTagName()));
  ToElementWithChildName(elem, childname, vec);
}

template <class T>
void
ToElement(khxml::DOMElement *elem, const std::deque<T> &deque)
{
  std::string childname = ListElementTagName(FromXMLStr(elem->getTagName()));
  ToElementWithChildName(elem, childname, deque);
}

template <class T>
void
ToElement(khxml::DOMElement *elem, const std::list<T> &list)
{
  std::string childname = ListElementTagName(FromXMLStr(elem->getTagName()));
  ToElementWithChildName(elem, childname, list);
}

template <class T>
void
ToElement(khxml::DOMElement *elem, const std::set<T> &set)
{
  std::string childname = ListElementTagName(FromXMLStr(elem->getTagName()));
  ToElementWithChildName(elem, childname, set);
}

template <class T, class U>
void
ToElement(khxml::DOMElement *elem, const std::map<T, U> &map)
{
  for (const auto& iter : map)
  {
    khxml::DOMElement* item =
        elem->getOwnerDocument()->createElement(ToXMLStr("item"));
    AddElement(item, "name", iter.first);
    AddElement(item, "value", iter.second);
    elem->appendChild(item);
  }
}

template <class String, class U>
inline void
ToElementForStringMap(khxml::DOMElement *elem, const std::map<String, U> &map) {
  for (const auto& iter : map)
  {
    khxml::DOMElement* item =
        elem->getOwnerDocument()->createElement(ToXMLStr("item"));
    AddAttribute(item, "key", iter.first);
    ToElement(item, iter.second);
    elem->appendChild(item);
  }
}

template <class U>
void
ToElement(khxml::DOMElement *elem, const std::map<std::string, U> &map)
{
  ToElementForStringMap(elem, map);
}

template <class U>
void
ToElement(khxml::DOMElement *elem, const std::map<QString, U> &map)
{
  ToElementForStringMap(elem, map);
}

template <class U>
void
ToElement(khxml::DOMElement *elem, const std::map<SharedString, U> &map)
{
  ToElementForStringMap(elem, map);
}

template <class T>
void
ToElement(khxml::DOMElement *elem, const Defaultable<T> &val)
{
  AddAttribute(elem, "useDefault", val.UseDefault());
  if (!val.UseDefault()) {
    ToElement(elem, val.GetValue());
  }
}

template <class T>
void
ToElement(khxml::DOMElement *elem, const khSize<T> &size)
{
  AddElement(elem, "width",  size.width);
  AddElement(elem, "height", size.height);
}

template <class T>
void
ToElement(khxml::DOMElement *elem, const khOffset<T> &offset)
{
  AddElement(elem, "x", offset.x());
  AddElement(elem, "y", offset.y());
}

template <class T>
void
ToElement(khxml::DOMElement *elem, const khExtents<T> &extents)
{
  AddElement(elem, "beginx", extents.beginX());
  AddElement(elem, "endx", extents.endX());
  AddElement(elem, "beginy", extents.beginY());
  AddElement(elem, "endy", extents.endY());
}

inline void
ToElement(khxml::DOMElement *elem, const khLevelCoverage &cov)
{
  AddElement(elem, "level", cov.level);
  AddElement(elem, "extents", cov.extents);
}

inline void
ToElement(khxml::DOMElement *elem, const khInsetCoverage &cov)
{
  AddElement(elem, "beginLevel", cov.beginLevel());
  AddElement(elem, "endLevel",   cov.endLevel());
  AddElement(elem, "levelExtents", cov.RawExtentsVec());
}

inline void
ToElement(khxml::DOMElement *elem, const khMetaData &meta)
{
  ToElement(elem, meta.map);
}

inline void
ToElement(khxml::DOMElement *elem, const QColor &color) {
  QRgb rgb = color.rgb();
  AddAttribute(elem, "r", qRed(rgb));
  AddAttribute(elem, "g", qGreen(rgb));
  AddAttribute(elem, "b", qBlue(rgb));
  AddAttribute(elem, "a", qAlpha(rgb));
}

template <class T>
inline void
ToElement(khxml::DOMElement *elem, const geRange<T> &range) {
  AddAttribute(elem, "min", range.min);
  AddAttribute(elem, "max", range.max);
}

inline void
ToElement(khxml::DOMElement *elem, const VerRefGen &val)
{
  std::string childname = ListElementTagName(FromXMLStr(elem->getTagName()));
  ToElementWithChildName(elem, childname, val);
}

/******************************************************************************
 ***  Some helper functions for DOM reading
 ******************************************************************************/
typedef std::vector<khxml::DOMElement*> khDOMElemList;

inline
khDOMElemList
GetChildrenByTagName(khxml::DOMElement *parent, const std::string &tagname)
{
  khDOMElemList kids;
  khxml::DOMNode *node = parent->getFirstChild();
  while (node) {
    if (node->getNodeType() == khxml::DOMNode::ELEMENT_NODE) {
      khxml::DOMElement *elem = static_cast<khxml::DOMElement*>(node);
      if (FromXMLStr(elem->getTagName()) == tagname) {
        kids.push_back(elem);
      }
    }
    node = node->getNextSibling();
  }
  return kids;
}

inline
khxml::DOMElement*
GetFirstNamedChild(khxml::DOMElement *parent, const std::string &tagname)
{
  khxml::DOMNode *node = parent->getFirstChild();
  while (node) {
    if (node->getNodeType() == khxml::DOMNode::ELEMENT_NODE) {
      khxml::DOMElement *elem = static_cast<khxml::DOMElement*>(node);
      if (FromXMLStr(elem->getTagName()) == tagname) {
        return elem;
      }
    }
    node = node->getNextSibling();
  }
  return 0;
}

template <class T>
void
FromElement(khxml::DOMElement *elem, T &val);

inline
void
FromElement(khxml::DOMElement *elem, QString &val);

inline
void
FromElement(khxml::DOMElement *elem, std::string &val);

template <class T>
void
FromElementWithChildName(khxml::DOMElement *elem,
                         const std::string &childTagName,
                         std::vector<T> &vec);

template <class T>
void
FromElementWithChildName(khxml::DOMElement *elem,
                         const std::string &childTagName,
                         std::deque<T> &deque);

template <class T>
void
FromElementWithChildName(khxml::DOMElement *elem,
                         const std::string &childTagName,
                         std::list<T> &list);
template <class T>
void
FromElementWithChildName(khxml::DOMElement *elem,
                         const std::string &childTagName,
                         std::set<T> &set);

inline
void
FromElementWithChildName(khxml::DOMElement *elem,
                         const std::string &childTagName,
                         VerRefGen &val);

template <class T>
void
FromElement(khxml::DOMElement *elem, std::vector<T> &vec);

template <class T>
void
FromElement(khxml::DOMElement *elem, std::deque<T> &deque);

template <class T>
void
FromElement(khxml::DOMElement *elem, std::list<T> &list);

template <class T>
void
FromElement(khxml::DOMElement *elem, std::set<T> &set);
template <class T, class U>
void
FromElement(khxml::DOMElement *elem, std::map<T, U> &map);

template <class U>
void
FromElement(khxml::DOMElement *elem, std::map<std::string, U> &map);

template <class U>
void
FromElement(khxml::DOMElement *elem, std::map<QString, U> &map);

template <class U>
void
FromElement(khxml::DOMElement *elem, std::map<SharedString, U> &map);

template <class T>
void
FromElement(khxml::DOMElement *elem, Defaultable<T> &self);

template <class T>
void
FromElement(khxml::DOMElement *elem, khSize<T> &self);

template <class T>
void
FromElement(khxml::DOMElement *elem, khOffset<T> &self);

template <class T>
void
FromElement(khxml::DOMElement *elem, khExtents<T> &extents);

inline void
FromElement(khxml::DOMElement *elem, khLevelCoverage &cov);

inline void
FromElement(khxml::DOMElement *elem, khInsetCoverage &cov);

inline void
FromElement(khxml::DOMElement *elem, khMetaData &meta);

inline void
FromElement(khxml::DOMElement *elem, VerRefGen &val);


template <class T>
void
GetElement(khxml::DOMElement *parent, const std::string &tagname, T &val)
{
  khxml::DOMElement *elem = GetFirstNamedChild(parent, tagname);
  if (!elem)
    throw khDOMException(khDOMException::MissingElement,
                         FromXMLStr(parent->getTagName()),
                         tagname);
  FromElement(elem, val);
}


template <class T>
void
GetElementOrDefault(khxml::DOMElement *parent,
                    const std::string &tagname,
                    T &val,
                    const T &dflt)
{
  try {
    khxml::DOMElement *elem = GetFirstNamedChild(parent, tagname);
    if (!elem) {
      val = dflt;
    } else {
      FromElement(elem, val);
    }
  } catch (const khDOMException &) {
    val = dflt;
  }
}

template <class T>
void
GetElementWithChildName(khxml::DOMElement *parent,
                        const std::string &tagname,
                        const std::string &childTagname,
                        T &val)
{
  khxml::DOMElement *elem = GetFirstNamedChild(parent, tagname);
  if (!elem)
    throw khDOMException(khDOMException::MissingElement,
                         FromXMLStr(parent->getTagName()),
                         tagname);
  FromElementWithChildName(elem, childTagname, val);
}


template <class T>
void
GetElementWithChildNameOrDefault(khxml::DOMElement *parent,
                                 const std::string &tagname,
                                 const std::string &childTagname,
                                 T &val, const T &dflt)
{
  try {
    khxml::DOMElement *elem = GetFirstNamedChild(parent, tagname);
    if (!elem) {
      val = dflt;
    } else {
      FromElementWithChildName(elem, childTagname, val);
    }
  } catch (const khDOMException &) {
    val = dflt;
  }
}

template <class T, class Deprecated>
void
GetElementWithDeprecated(khxml::DOMElement *parent,
                         const std::string &tagname, T &val,
                         Deprecated &dep)
{
  khxml::DOMElement *elem = GetFirstNamedChild(parent, tagname);
  if (!elem)
    throw khDOMException(khDOMException::MissingElement,
                         FromXMLStr(parent->getTagName()),
                         tagname);
  FromElementWithDeprecated(elem, val, dep);
}


template <class T, class Deprecated>
void
GetElementWithDeprecatedOrDefault(khxml::DOMElement *parent,
                                  const std::string &tagname, T &val,
                                  const T &dflt, Deprecated &dep)
{
  try {
    khxml::DOMElement *elem = GetFirstNamedChild(parent, tagname);
    if (!elem) {
      val = dflt;
    } else {
      FromElementWithDeprecated(elem, val, dep);
    }
  } catch (const khDOMException &) {
    val = dflt;
  }
}

inline
khxml::DOMAttr*
GetNamedAttr(khxml::DOMElement *elem, const std::string &attrname)
{
  return elem->getAttributeNode(ToXMLStr(attrname));
}

template <class T>
void
FromAttribute(khxml::DOMAttr *attr, T &val)
{
  std::string valStr = FromXMLStr(attr->getValue());
  FromString(valStr, val);
}

inline
void
FromAttribute(khxml::DOMAttr *attr, QString &val)
{
  val = QString::fromUtf16((const ushort*)attr->getValue());
}

inline
void
FromAttribute(khxml::DOMAttr *attr, std::string &val)
{
  val = FromXMLStr(attr->getValue());
}

inline
QString
GetTextAndCDATA(khxml::DOMElement *elem)
{
  QString result;
  khxml::DOMNode *node = elem->getFirstChild();
  while (node) {
    if ((node->getNodeType() == khxml::DOMNode::TEXT_NODE) ||
        (node->getNodeType() == khxml::DOMNode::CDATA_SECTION_NODE)) {
      khxml::DOMCharacterData* data = static_cast<khxml::DOMCharacterData*>(node);
      if (data->getLength() > 0) {
        result.append(QString::fromUtf16((const ushort*)data->getData()));
      }
    }
    node = node->getNextSibling();
  }
  return result;
}

template <class T>
void
GetAttribute(khxml::DOMElement *elem, const std::string &attrname, T &val)
{
  khxml::DOMAttr *attr = GetNamedAttr(elem, attrname);
  if (!attr)
    throw khDOMException(khDOMException::MissingAttribute,
                         FromXMLStr(elem->getTagName()),
                         attrname);
  FromAttribute(attr, val);
}

template <class T>
void
GetAttributeOrDefault(khxml::DOMElement *elem, const std::string &attrname,
                      T &val, const T &dflt)
{
  try {
    khxml::DOMAttr *attr = GetNamedAttr(elem, attrname);
    if (!attr) {
      val = dflt;
    } else {
      FromAttribute(attr, val);
    }
  } catch (const khDOMException &) {
    val = dflt;
  }
}

template <class T>
void
GetElementBody(khxml::DOMElement *elem, T &val)
{
  QString body = GetTextAndCDATA(elem);
  FromQString(body, val);
}


template <class T>
void
FromElement(khxml::DOMElement *elem, T &val)
{
  khxml::DOMNode *valNode = elem->getFirstChild();
  if (!valNode ||
      valNode->getNodeType() != khxml::DOMNode::TEXT_NODE) {
    throw khDOMException(khDOMException::MissingText,
                         FromXMLStr(elem->getTagName()));
  }
  std::string valStr = FromXMLStr(((khxml::DOMText*)valNode)->getData());
  FromString(valStr, val);
}


inline
void
FromElement(khxml::DOMElement *elem, QString &val)
{
  khxml::DOMNode *valNode = elem->getFirstChild();
  if (!valNode ||
      (valNode->getNodeType() != khxml::DOMNode::TEXT_NODE)) {
    val = "";
    val.squeeze();
  } else {
    val = QString::fromUtf16((const ushort*)(static_cast<khxml::DOMText*>(valNode))->getData());
  }
}

inline
void
FromElement(khxml::DOMElement *elem, EncryptedQString &val)
{
  khxml::DOMAttr *attr = GetNamedAttr(elem, "method");
  if (!attr) {
    throw khDOMException(khDOMException::MissingAttribute,
                         FromXMLStr(elem->getTagName()),
                         "method");
  }
  std::string method;
  FromAttribute(attr, method);


  khxml::DOMNode *node = elem->getFirstChild();
  while (node) {
    if ((node->getNodeType() == khxml::DOMNode::CDATA_SECTION_NODE)) {
      khxml::DOMCharacterData* data = static_cast<khxml::DOMCharacterData*>(node);;
      if (data->getLength() > 0) {
        if (method == "plaintext") {
          val = QString::fromUtf16((const ushort*)data->getData());
          return;
        } else if (method == "simple") {
<<<<<<< HEAD
          QString tmp = QString::fromUtf16(data->getData());
          for (auto i = 0; i < tmp.length(); ++i) {
=======
          QString tmp = QString::fromUtf16((const ushort*)data->getData());
          for (int i = 0; i < tmp.length(); ++i) {
>>>>>>> 51398706
            tmp[i] = tmp[i].unicode() - 13;
          }
          val = tmp;
          return;
        } else {
          throw khDOMException(khDOMException::InvalidAttribute,
                               FromXMLStr(elem->getTagName()),
                               "method");
        }
      }
      break;
    }
    node = node->getNextSibling();
  }
  val = "";
  val.squeeze();
}

inline
void
FromElement(khxml::DOMElement *elem, std::string &val)
{
  khxml::DOMNode *valNode = elem->getFirstChild();
  if (!valNode ||
      (valNode->getNodeType() != khxml::DOMNode::TEXT_NODE)) {
    val.clear();
    val.shrink_to_fit();
  } else {
    khxml::DOMText* valText = static_cast<khxml::DOMText*>(valNode);
    val = FromXMLStr(valText->getData());
  }
}

inline
void
FromElement(khxml::DOMElement *elem, SharedString &val)
{
  std::string valStr;
  FromElement(elem, valStr);
  val = valStr;
}

template <class T>
void
FromElementWithChildName(khxml::DOMElement *elem,
                         const std::string &childTagName,
                         std::vector<T> &vec)
{
  vec.clear();
  vec.shrink_to_fit();
  khDOMElemList kids = GetChildrenByTagName(elem, childTagName);

  for (const auto& iter : kids)
  {
    T tmp;
    FromElement(iter, tmp);
    vec.push_back(tmp);
  }
}

template <class T>
void
FromElementWithChildName(khxml::DOMElement *elem,
                         const std::string &childTagName,
                         std::deque<T> &deque)
{
  deque.clear();
  deque.shrink_to_fit();
  khDOMElemList kids = GetChildrenByTagName(elem, childTagName);

  for (const auto& iter : kids)
  {
    T tmp;
    FromElement(iter, tmp);
    deque.push_back(tmp);
  }
}

template <class T>
void
FromElementWithChildName(khxml::DOMElement *elem,
                         const std::string &childTagName,
                         std::list<T> &list)
{
  list.clear();
  khDOMElemList kids = GetChildrenByTagName(elem, childTagName);

  for (const auto& iter : kids)
  {
    T tmp;
    FromElement(iter,tmp);
    list.push_back(tmp);
  }
}

template <class T>
void
FromElementWithChildName(khxml::DOMElement *elem,
                         const std::string &childTagName,
                         std::set<T> &set)
{
  set.clear();
  khDOMElemList kids = GetChildrenByTagName(elem, childTagName);

  for (const auto& iter : kids)
  {
    T tmp;
    FromElement(iter, tmp);
    set.insert(tmp);
  }
}

inline void
FromElementWithChildName(khxml::DOMElement *elem,
                         const std::string &childTagName,
                         VerRefGen &val)
{
  khDOMElemList kids = GetChildrenByTagName(elem, childTagName);
  khDOMElemList::iterator iter = kids.begin();
  // Note: only get first item from list (latest version). It is enough to
  // initialize the version reference generator. All other references are
  // generated on the fly.
  if (iter != kids.end()) {
    std::string tmp;
    FromElement(*iter, tmp);
    FromString(tmp, val);
  }
}

template <class T>
void
FromElement(khxml::DOMElement *elem, std::vector<T> &vec)
{
  std::string childname = ListElementTagName(FromXMLStr(elem->getTagName()));
  FromElementWithChildName(elem, childname, vec);
}

template <class T>
void
FromElement(khxml::DOMElement *elem, std::deque<T> &deque)
{
  std::string childname = ListElementTagName(FromXMLStr(elem->getTagName()));
  FromElementWithChildName(elem, childname, deque);
}

template <class T>
void
FromElement(khxml::DOMElement *elem, std::list<T> &list)
{
  std::string childname = ListElementTagName(FromXMLStr(elem->getTagName()));
  FromElementWithChildName(elem, childname, list);
}

template <class T>
void
FromElement(khxml::DOMElement *elem, std::set<T> &set)
{
  std::string childname = ListElementTagName(FromXMLStr(elem->getTagName()));
  FromElementWithChildName(elem, childname, set);
}

template <class T, class U>
void
FromElement(khxml::DOMElement *elem, std::map<T, U> &map)
{
  map.clear();
  khDOMElemList kids = GetChildrenByTagName(elem, "item");

  for (const auto& iter : kids)
  {
    T name;
    U value;
    GetElement(iter, "name", name);
    GetElement(iter, "value", value);
    map.insert(std::make_pair(name, value));
  }
}

template<class String>
String FromXMLStrForMap(const XMLCh *xmlch);

template<>
inline std::string
FromXMLStrForMap(const XMLCh *xmlch) {
  return FromXMLStr(xmlch);
}

template<>
inline QString
FromXMLStrForMap(const XMLCh *xmlch) {
  return QString::fromUtf16((const ushort*)xmlch);
}

template<>
inline SharedString
FromXMLStrForMap(const XMLCh *xmlch) {
  return FromXMLStr(xmlch);
}

template <class String, class U>
void
FromElementForStringMap(khxml::DOMElement *elem, std::map<String, U> &map)
{
  map.clear();
  // see if this is the old way or the new way
  // Old way used keys for tagnames. New way has "item" elements w/
  // "key" attributes
  khxml::DOMElement *item = GetFirstNamedChild(elem, "item");
  if (item && GetNamedAttr(item, "key")) {
    // new way
    khDOMElemList kids = GetChildrenByTagName(elem, "item");

    for (const auto& iter : kids)
    {
      String key;
      U value;
      GetAttribute(iter, "key", key);
      FromElement(iter, value);
      map.insert(std::make_pair(key, value));
    }
  } else {
    // old way
    khxml::DOMNode *node = elem->getFirstChild();
    while (node) {
      if (node->getNodeType() == khxml::DOMNode::ELEMENT_NODE) {
        khxml::DOMElement *elem = static_cast<khxml::DOMElement*>(node);
        String name = FromXMLStrForMap<String>(elem->getTagName());
        U value;
        FromElement(elem, value);
        map.insert(std::make_pair(name, value));
      }
      node = node->getNextSibling();
    }
  }
}

template <class U>
void
FromElement(khxml::DOMElement *elem, std::map<std::string, U> &map) {
  FromElementForStringMap(elem, map);
}

template <class U>
void
FromElement(khxml::DOMElement *elem, std::map<QString, U> &map)
{
  FromElementForStringMap(elem, map);
}

template <class U>
void
FromElement(khxml::DOMElement *elem, std::map<SharedString, U> &map)
{
  FromElementForStringMap(elem, map);
}

template <class T>
void
FromElement(khxml::DOMElement *elem, khSize<T> &self)
{
  GetElement(elem, "width",  self.width);
  GetElement(elem, "height", self.height);
}

template <class T>
void
FromElement(khxml::DOMElement *elem, khOffset<T> &self)
{
  T x, y;
  GetElement(elem, "x", x);
  GetElement(elem, "y", y);
  self = khOffset<T>(XYOrder, x, y);
}

template <class T>
void
FromElement(khxml::DOMElement *elem, khExtents<T> &extents)
{
  T bx, ex, by, ey;

  GetElement(elem, "beginx", bx);
  GetElement(elem, "endx", ex);
  GetElement(elem, "beginy", by);
  GetElement(elem, "endy", ey);
  extents = khExtents<T>(XYOrder, bx, ex, by, ey);
}

inline void
FromElement(khxml::DOMElement *elem, khLevelCoverage &cov)
{
  unsigned int level;
  khExtents<std::uint32_t> extents;

  GetElement(elem, "level", level);
  GetElement(elem, "extents", extents);
  cov = khLevelCoverage(level, extents);
}

inline void
FromElement(khxml::DOMElement *elem, khInsetCoverage &cov)
{
  unsigned int beginLevel;
  unsigned int endLevel;
  std::vector<khExtents<std::uint32_t> > levelExtents;

  GetElement(elem, "beginLevel", beginLevel);
  GetElement(elem, "endLevel", endLevel);
  if (endLevel < beginLevel) {
    throw khException
      (kh::tr("Internal Error: Bad level for khInsetCoverage"));
  }
  unsigned int numLevels = endLevel - beginLevel;
  levelExtents.reserve(numLevels);

  GetElement(elem, "levelExtents", levelExtents);
  if (levelExtents.size() != numLevels) {
    throw khException
      (kh::tr("Internal Error: Bad sizes for khInsetCoverage"));
  }

  cov = khInsetCoverage(beginLevel, endLevel, levelExtents);
}

inline void
FromElement(khxml::DOMElement *elem, khMetaData &meta)
{
  FromElement(elem, meta.map);
}

template <class T>
void
FromElement(khxml::DOMElement *elem, Defaultable<T> &self)
{
  bool useDefault;
  GetAttributeOrDefault(elem, "useDefault", useDefault, true);
  if (useDefault) {
    self.SetUseDefault();
  } else {
    T val;
    FromElement(elem, val);
    self = val;
  }
}

inline void
FromElement(khxml::DOMElement *elem, QColor &color)
{
  int r, g, b, a;
  GetAttribute(elem, "r", r);
  GetAttribute(elem, "g", g);
  GetAttribute(elem, "b", b);
  GetAttributeOrDefault(elem, "a", a, 255);
  color.setRgb(qRgba(r, g, b, a));
}

template <class T>
void
FromElement(khxml::DOMElement *elem, geRange<T> &range)
{
  GetAttribute(elem, "min", range.min);
  GetAttribute(elem, "max", range.max);
}

inline void
FromElement(khxml::DOMElement *elem, VerRefGen &val)
{
  std::string childname = ListElementTagName(FromXMLStr(elem->getTagName()));
  FromElementWithChildName(elem, childname, val);
}

/******************************************************************************
 ***  DOM Parser routines that catch Xerces' exceptions
 ******************************************************************************/

extern std::unique_ptr<GEDocument>
CreateEmptyDocument(const std::string &rootTagname) throw();

extern bool
WriteDocument(GEDocument *doc, const std::string &filename) throw();

extern bool
WriteDocumentToString(GEDocument *doc, std::string &buf) throw();

extern std::unique_ptr<GEDocument>
ReadDocument(const std::string &filename) throw();

extern std::unique_ptr<GEDocument>
ReadDocumentFromString(const std::string &buf,
                       const std::string &ref) throw();

#endif  // GEO_EARTH_ENTERPRISE_SRC_COMMON_KHXML_KHDOM_H_<|MERGE_RESOLUTION|>--- conflicted
+++ resolved
@@ -827,13 +827,8 @@
           val = QString::fromUtf16((const ushort*)data->getData());
           return;
         } else if (method == "simple") {
-<<<<<<< HEAD
-          QString tmp = QString::fromUtf16(data->getData());
+          QString tmp = QString::fromUtf16((const ushort*)data->getData());
           for (auto i = 0; i < tmp.length(); ++i) {
-=======
-          QString tmp = QString::fromUtf16((const ushort*)data->getData());
-          for (int i = 0; i < tmp.length(); ++i) {
->>>>>>> 51398706
             tmp[i] = tmp[i].unicode() - 13;
           }
           val = tmp;
