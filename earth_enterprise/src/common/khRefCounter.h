--- conflicted
+++ resolved
@@ -83,12 +83,9 @@
 
   // expose refcount function from my shared object
   inline uint32 refcount(void) const  { return ptr ? ptr->refcount() : 0; }
-<<<<<<< HEAD
   inline uint32 use_count(void) const { return refcount(); }
 
-=======
   inline uint64 getSize(void) const { return sizeof(this) + ( ptr ? ptr->GetSize() : 0 ); }
->>>>>>> 3426bc52
   inline void release(void) {
     if (ptr) {
       ptr->unref();
