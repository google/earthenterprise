/*
 * Copyright 2017 Google Inc.
 *
 * Licensed under the Apache License, Version 2.0 (the "License");
 * you may not use this file except in compliance with the License.
 * You may obtain a copy of the License at
 *
 *      http://www.apache.org/licenses/LICENSE-2.0
 *
 * Unless required by applicable law or agreed to in writing, software
 * distributed under the License is distributed on an "AS IS" BASIS,
 * WITHOUT WARRANTIES OR CONDITIONS OF ANY KIND, either express or implied.
 * See the License for the specific language governing permissions and
 * limitations under the License.
 */


#ifndef __khCache_h
#define __khCache_h

#include <map>
#include <vector>
#include <mutex>

// #define SUPPORT_VERBOSE
#ifdef SUPPORT_VERBOSE
#include <notify.h>
#endif

/******************************************************************************
 ***  Simple cache of refcounted objects
 ***
 ***  Key can be anything that supports less<T> and has value semantics
 ***  Value must act like a refcounting handle(like khRefGuard & khSharedHandle)
 ***     - must have value semantics
 ***     - must supply refcount() member function
 ***
 ***  You can Add, Remove & Find in the cache.
 ***  The targetMax is the max size it tries to maintain. But it can be bigger
 ***      if all the values have a refcount > 1
 ***  The refcounting handle semantics makes the pinning & unpinning automatic
 ***  A value with a refcount > 1 (because other handles to the same object
 ***      exist somewhere) will never be removed from the cache.
 ***  Oldest items (Added or Found the longest ago) will be removed first.
 ***
 ***  Note: This cache object has no notion of how to create the values.
 ***
 ***  Only one thread may access a khCache object at a time. You must protect
 ***  access with a mutex. However, if the Value type is MT safe (like
 ***  khMTRefCounter), refguards to the Values can be safely used in other
 ***  threads w/o needing to acquire the mutex that guards access to the
 ***  cache.
 ******************************************************************************/
template <class Key, class Value>
class khCacheItem {
  // private and unimplemented - no copying allowed, would mess up links
  khCacheItem(const khCacheItem&);
  khCacheItem& operator=(const khCacheItem&);
 public:
  khCacheItem *next;
  khCacheItem *prev;
  Key   key;
  Value val;
  khCacheItem(const Key &key_, const Value &val_)
      : next(0), prev(0), key(key_), val(val_) { }
};

// #define CHECK_INVARIANTS

// TODO: rework this to use khLRUCache

template <class Key, class Value>
class khCache {
  typedef khCacheItem<Key, Value> Item;
  typedef std::map<Key, Item*> MapType;
  MapType map;
  Item *head;
  Item *tail;
  const uint targetMax;
#ifdef SUPPORT_VERBOSE
  bool verbose;
#endif
  uint numItems;
  std::recursive_mutex mtx;

  bool InList(Item *item) {
    Item *tmp = head;
    while (tmp) {
      if (tmp == item)
        return true;
      tmp = tmp->next;
    }
    return false;
  }
  void CheckListInvariant(void) {
#ifdef CHECK_INVARIANTS
    assert(numItems == map.size());
    if (!numItems) {
      assert(!head);
      assert(!tail);
      return;
    }

    assert(head);
    assert(tail);

    // check forward links
    Item *tmp = head;
    while (tmp) {
      if (!tmp->next)
        assert(tmp == tail);
      tmp = tmp->next;
    }

    // check reverse links
    tmp = tail;
    while (tmp) {
      if (!tmp->prev)
        assert(tmp == head);
      tmp = tmp->prev;
    }

    // check map contents
    for (typename MapType::const_iterator i = map.begin();
         i != map.end(); ++i) {
      assert(InList(i->second));
    }
#endif
  }
  void Link(Item *item) {
    assert(item->next == 0);
    assert(item->prev == 0);
    item->next = head;
    item->prev = 0;
    head = item;
    if (item->next)
      item->next->prev = item;
    else
      tail = item;
    ++numItems;
  }
  void Unlink(Item *item) {
    if (item->prev)
      item->prev->next = item->next;
    else
      head = item->next;
    if (item->next)
      item->next->prev = item->prev;
    else
      tail = item->prev;
    item->next = 0;
    item->prev = 0;
    --numItems;
  }
  Item* FindItem(const Key& key) {
    typename MapType::const_iterator found = map.find(key);
    if (found != map.end()) {
      return found->second;
    } else {
      return 0;
    }
  }

 public:
  typedef typename MapType::size_type size_type;
  size_type size(void) const { return map.size(); }
  size_type capacity(void) const { return targetMax; }

  khCache(uint targetMax_
#ifdef SUPPORT_VERBOSE
          , bool verbose_ = false
#endif
          ) : head(0), tail(0), targetMax(targetMax_),
#ifdef SUPPORT_VERBOSE
              verbose(verbose_),
#endif
              numItems(0)

  {
    CheckListInvariant();
  }
  ~khCache(void) {
    clear();
  }
  void clear(void) {
    std::lock_guard<std::recursive_mutex> lock(mtx);
    CheckListInvariant();
    // Delete all the items.
    for (typename MapType::iterator i = map.begin(); i != map.end(); ++i) {
      assert(i->second);
      delete i->second;
      i->second = 0;
    }
    map.clear();
    head = tail = 0;
  }
  void Add(const Key &key, const Value &val, bool prune = true) {
    std::lock_guard<std::recursive_mutex> lock(mtx);
    CheckListInvariant();

    // delete any previous item
    Item *item = FindItem(key);
    if (item) {
      Unlink(item);
#ifdef SUPPORT_VERBOSE
      if (verbose) notify(NFY_ALWAYS, "Deleting previous %s from cache", key.c_str());
#endif
      delete item;
    }

    // make a new item, link it in and add to map
    item = new Item(key, val);
    Link(item);
    map[key] = item;
#ifdef SUPPORT_VERBOSE
    if (verbose) notify(NFY_ALWAYS, "Adding %s to cache", key.c_str());
#endif

    CheckListInvariant();

    // prune old items to maintain max size
    if (prune) {
      Prune();
    }
  }

  void Remove(const Key &key, bool prune = true) {
    std::lock_guard<std::recursive_mutex> lock(mtx);
    CheckListInvariant();

    Item *item = FindItem(key);
    if (item) {
      Unlink(item);
      map.erase(key);
#ifdef SUPPORT_VERBOSE
      if (verbose) notify(NFY_ALWAYS, "Removing %s from cache", key.c_str());
#endif
      delete item;
    }

    CheckListInvariant();

    // prune old items to maintain max size
    if (prune) {
      Prune();
    }
  }

  bool Find(const Key &key, Value &val) {
    std::lock_guard<std::recursive_mutex> lock(mtx);
    Item *item = FindItem(key);
    if (item) {
      // move it to the head of the list
      Unlink(item);
      Link(item);

      CheckListInvariant();

      val = item->val;
      return true;
    } else {
      return false;
    }
  }

  void Prune(void) {
    std::lock_guard<std::recursive_mutex> lock(mtx);
    CheckListInvariant();
    Item *item = tail;
    while (item && (map.size() > targetMax)) {
      // Note: this refcount() > 1 check is safe even with
      // khMTRefCounter based guards. See explanaition with the
      // definition of khMTRefCounter in khMTTypes.h.
      while (item && (item->val.refcount() > 1)) {
        item = item->prev;
      }
      if (item) {
        Item *tokill = item;
        item = item->prev;
        Unlink(tokill);
        map.erase(tokill->key);
#ifdef SUPPORT_VERBOSE
        if (verbose) notify(NFY_ALWAYS, "Pruning %s from cache", tokill->key.c_str());
#endif
        delete tokill;
      }
    }
    CheckListInvariant();
  }
<<<<<<< HEAD
=======

  // Get old items from the LRU cache, excluding recent "toKeep" items.
  void GetOldKeys(size_t toKeep, std::vector<Key> *oldKeys) {
    std::lock_guard<std::recursive_mutex> lock(mtx);
    if (map.size() <= toKeep) {
      return;
    }
    Item *p = tail;
    size_t numOldKeys = map.size() - toKeep;
    oldKeys->reserve(numOldKeys);
    for (size_t i = 0; i < numOldKeys; ++i) {
      assert(p);
      oldKeys->push_back(p->key);
      p = p->prev;
    }
  }
>>>>>>> f44bfa77
};



#endif /* __khCache_h */<|MERGE_RESOLUTION|>--- conflicted
+++ resolved
@@ -287,8 +287,6 @@
     }
     CheckListInvariant();
   }
-<<<<<<< HEAD
-=======
 
   // Get old items from the LRU cache, excluding recent "toKeep" items.
   void GetOldKeys(size_t toKeep, std::vector<Key> *oldKeys) {
@@ -305,7 +303,6 @@
       p = p->prev;
     }
   }
->>>>>>> f44bfa77
 };
 
 
