--- conflicted
+++ resolved
@@ -50,11 +50,7 @@
           << operation << ", "
           << object;
 
-<<<<<<< HEAD
   doNotify(message.str().c_str(), "timingfile.csv");
-}
-=======
-  notify(NFY_NOTICE, "%s\n", message.str().c_str());
 }
 
 // Thread safety wrapper for log output
@@ -72,5 +68,4 @@
 };  // end do_notify
 
 
-#endif  // LOG_PERFORMANCE
->>>>>>> f0d8016b
+#endif  // LOG_PERFORMANCE