// Copyright 2018 The Open GEE Contributors
//
// Licensed under the Apache License, Version 2.0 (the "License");
// you may not use this file except in compliance with the License.
// You may obtain a copy of the License at
//
//      http://www.apache.org/licenses/LICENSE-2.0
//
// Unless required by applicable law or agreed to in writing, software
// distributed under the License is distributed on an "AS IS" BASIS,
// WITHOUT WARRANTIES OR CONDITIONS OF ANY KIND, either express or implied.
// See the License for the specific language governing permissions and
// limitations under the License.

#include <iomanip>
#include <fstream>
#include <sstream>
#include <string>

#include <errno.h>
#include <unistd.h>
#include <sys/syscall.h>
#include <time.h>

#include "common/performancelogger.h"
#include "common/notify.h"
#include "common/timeutils.h"

using namespace std;
using namespace getime;

<<<<<<< HEAD
#ifdef LOG_PERFORMANCE

// Initialize static members of Profiler class
PerformanceLogger * const PerformanceLogger::_instance = new PerformanceLogger();
=======
namespace performance_logger {

void khMutexBase::Lock(void) {
  // if this wasn't properly initialized, we'll get an error
  int err = pthread_mutex_lock(&mutex);
  assert(!err);
  (void) err; // Suppress unused variable 'err' warning.
}

void khMutexBase::Unlock(void) {
  // if this wasn't properly initialized, we'll get an error
  int err = pthread_mutex_unlock(&mutex);
  assert(!err);
  (void) err; // Suppress unused variable 'err' warning.
}

bool khMutexBase::TryLock(void) {
  // if this wasn't properly initialized, we'll get an error
  int err = pthread_mutex_trylock(&mutex);
  assert(err != EINVAL);
  return (err == 0);
}

khMutex::khMutex(void) {
  // always returns 0
  (void)pthread_mutex_init(&mutex, NULL /* simple, fast mutex */);
}

khMutex::~khMutex(void) {
  int err = pthread_mutex_destroy(&mutex);
  assert(!err);
  (void) err; // Suppress unused variable 'err' warning.
}
>>>>>>> 410fc116

// Log a profiling message
void PerformanceLogger::logTiming(
    const string & operation,
    const string & object,
    const timespec startTime,
    const timespec endTime,
    const size_t size) {

  const timespec duration = timespecDiff(endTime, startTime);
  stringstream message;

  message.setf(ios_base::fixed, ios_base::floatfield);
<<<<<<< HEAD
  message << startTime << ", "
          << endTime << ", "
          << duration << ", "
          << size << ", "
          << operation << ", "
          << object;

  notify(NFY_NOTICE, "%s\n", message.str().c_str());
}

// Thread safety wrapper for log output
void PerformanceLogger::do_notify( const string& message, ostream& out, khMutex& mutex ) {

  // Get the thread ID
  pthread_t tid = pthread_self();
  pid_t pid = getpid();  // get the ID of the process

  {  // atomic inner block
    khLockGuard lock( mutex );
    out << pid << ", " << tid << ", " << message;
  }  // end inner block

};  // end do_notify


#endif  // LOG_PERFORMANCE
=======
  message << setprecision(9)
          << operation << " " << object << ": "
          << "start time: " << startTime
          << ", "
          << "end time: " << endTime
          << ", "
          << "duration: " << duration
          << ", "
          << "thread: " << tid;
  if (size > 0) {
    message << ", size: " << size;
  }
  message << std::endl;

  doNotify(message.str().c_str(), "timingfile.csv");
}

void PerformanceLogger::doNotify(std::string data, std::string fileName)
{
  {
    khLockGuard lock(write_mutex);

    { // Make sure we flush and close the output file before unlocking the mutex:
      std::ofstream output_stream(fileName.c_str(), std::ios_base::app);

      output_stream << data;
    }
  }
}

}
>>>>>>> 410fc116
<|MERGE_RESOLUTION|>--- conflicted
+++ resolved
@@ -29,12 +29,8 @@
 using namespace std;
 using namespace getime;
 
-<<<<<<< HEAD
 #ifdef LOG_PERFORMANCE
 
-// Initialize static members of Profiler class
-PerformanceLogger * const PerformanceLogger::_instance = new PerformanceLogger();
-=======
 namespace performance_logger {
 
 void khMutexBase::Lock(void) {
@@ -68,7 +64,6 @@
   assert(!err);
   (void) err; // Suppress unused variable 'err' warning.
 }
->>>>>>> 410fc116
 
 // Log a profiling message
 void PerformanceLogger::logTiming(
@@ -82,7 +77,6 @@
   stringstream message;
 
   message.setf(ios_base::fixed, ios_base::floatfield);
-<<<<<<< HEAD
   message << startTime << ", "
           << endTime << ", "
           << duration << ", "
@@ -90,41 +84,7 @@
           << operation << ", "
           << object;
 
-  notify(NFY_NOTICE, "%s\n", message.str().c_str());
-}
-
-// Thread safety wrapper for log output
-void PerformanceLogger::do_notify( const string& message, ostream& out, khMutex& mutex ) {
-
-  // Get the thread ID
-  pthread_t tid = pthread_self();
-  pid_t pid = getpid();  // get the ID of the process
-
-  {  // atomic inner block
-    khLockGuard lock( mutex );
-    out << pid << ", " << tid << ", " << message;
-  }  // end inner block
-
-};  // end do_notify
-
-
-#endif  // LOG_PERFORMANCE
-=======
-  message << setprecision(9)
-          << operation << " " << object << ": "
-          << "start time: " << startTime
-          << ", "
-          << "end time: " << endTime
-          << ", "
-          << "duration: " << duration
-          << ", "
-          << "thread: " << tid;
-  if (size > 0) {
-    message << ", size: " << size;
-  }
-  message << std::endl;
-
-  doNotify(message.str().c_str(), "timingfile.csv");
+  do_notify(message.str().c_str(), "timingfile.csv");
 }
 
 void PerformanceLogger::doNotify(std::string data, std::string fileName)
@@ -141,4 +101,22 @@
 }
 
 }
->>>>>>> 410fc116
+
+// Thread safety wrapper for log output
+void PerformanceLogger::do_notify( const string& message, ostream& out ) {
+
+  // Get the thread ID
+  pthread_t tid = pthread_self();
+  pid_t pid = getpid();  // get the ID of the process
+
+  {  // atomic inner block
+    khLockGuard lock( write_mutex );
+    { // Make sure we flush and close the output file before unlocking the mutex:
+      std::ofstream output_stream(fileName.c_str(), std::ios_base::app);
+      output_stream << pid << ", " << tid << ", " << message;
+    }
+  }
+
+}
+
+#endif  // LOG_PERFORMANCE