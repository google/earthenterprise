--- conflicted
+++ resolved
@@ -60,12 +60,7 @@
   (void) err; // Suppress unused variable 'err' warning.
 }
 
-<<<<<<< HEAD
-// This function is only called while a lock is held
-void PerformanceLogger::generateFileNameAndWriteHeader() {
-=======
 void PerformanceLogger::initializeFile() {
->>>>>>> 3c4815d2
   // Create a unique file name
   time_t t = time(0);
   tm date = *localtime(&t);
@@ -75,17 +70,11 @@
     timeFileName = buf;
   }
 
-<<<<<<< HEAD
-  // Write the header for the CSV file
-  ofstream output_stream(timeFileName.c_str(), ios::app);
-  output_stream << "pid,tid,operation,object,startTime_sec,endTime_sec,duration_sec,size" << endl;
-=======
   // Open the file
   timeFile.open(timeFileName.c_str(), ios::app);
   
   // Write the header for the CSV file
   timeFile << "pid,tid,operation,object,startTime_sec,endTime_sec,duration_sec,size" << endl;
->>>>>>> 3c4815d2
 }
 
 // Log a profiling message
@@ -108,10 +97,10 @@
           << duration  << ','
           << size;
 
-<<<<<<< HEAD
-  assert(timeFileName.size() > 0);
-  do_notify(message.str(), timeFileName);
+  do_notify(message.str());
 }
+
+
 
 void PerformanceLogger::logConfig(
     const string & operation,
@@ -131,18 +120,11 @@
           << value;
 
   assert(timeFileName.size() > 0);
-  do_notify(message.str(), timeFileName);
-}
-
-// Thread safety wrapper for log output
-void PerformanceLogger::do_notify(const string & message, const string & fileName) {
-=======
   do_notify(message.str());
 }
 
 // Thread safety wrapper for log output
 void PerformanceLogger::do_notify(const string & message) {
->>>>>>> 3c4815d2
 
   // Get the thread and process IDs
   pthread_t tid = pthread_self();
@@ -150,15 +132,6 @@
 
   {  // atomic inner block
     plLockGuard lock( write_mutex );
-<<<<<<< HEAD
-    { // Make sure we flush and close the output file before unlocking the mutex:
-      ofstream output_stream(fileName.c_str(), ios::app);
-      output_stream << pid << ',' << tid << ',' << message << endl;
-    }
-  }
-}
-
-=======
     {
       if (buffer.size() + message.size() > BUF_SIZE) {
         flushBuffer();
@@ -175,7 +148,6 @@
   buffer.clear();
 }
 
->>>>>>> 3c4815d2
 } // namespace performance_logger
 
 #endif  // LOG_PERFORMANCE