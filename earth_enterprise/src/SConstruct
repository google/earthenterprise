#-*- Python -*-
#
# Copyright 2020 the Open GEE Contributors.
# Copyright 2017 Google Inc.
#
# Licensed under the Apache License, Version 2.0 (the "License");
# you may not use this file except in compliance with the License.
# You may obtain a copy of the License at
#
#      http://www.apache.org/licenses/LICENSE-2.0
#
# Unless required by applicable law or agreed to in writing, software
# distributed under the License is distributed on an "AS IS" BASIS,
# WITHOUT WARRANTIES OR CONDITIONS OF ANY KIND, either express or implied.
# See the License for the specific language governing permissions and
# limitations under the License.
#

# This file is 'earth_enterprise/src/SConstruct'


"""Top level SConstruct file."""

import os
import re
import subprocess
import sys
sys.path += ['scons']
from khEnvironment import khEnvironment
import getversion
import commands

# Add the OpenGEE Python libraries to the module search path:
opengee_lib_path = os.path.join('lib', 'python')

if opengee_lib_path not in sys.path:
  sys.path.insert(1, opengee_lib_path)

import opengee.c_compiler
import opengee.version


# Path to crosstool root directory.
crosstool_path = '/usr/local/crosstool'

# make our umask less severe while building files
try:
  umask = os.umask(022)
except OSError:
  pass


EnsureSConsVersion(0, 96, 92)

# Error strings:
ErrorUnsupportedCrossToolVer = (
    'ERROR: Unsupported version of crosstool is specified. Supported versions: v13, v14.')

# find out the machine architecture
# Note "uname -m" doesn't work correctly on Gubuntu machines.
fh = os.popen('getconf LONG_BIT')
bits = fh.readline().strip()
fh.close()
if bits == '32':
  march = 'i686'
else:
  march = 'x86_64'


# only accept known arguments
ValidOptions = set(
    ['installdir',
     'release',
     'optimize',
     'crosstool',
      # Use to build GEE Fusion w/ max number of concurrent jobs equal
      # to max_num_jobs_coeff * 8.
     'max_num_jobs_coeff',
     'gprof',
     'profile',
     'sandbox',
     'jobstats',  # Use to enable jobstats profile output.
     'internal',  # Use to enable internal use only debug classes
     'cross_cc',  # Use the cross compiler.
     'cc_dir',
     'coverage',
     'bundle_3rd_libs',  # Build with bundling 3rd party libs.
     'log_performance',  # Include code for performance logging
     'cpp_standard',     # The standard of CPP that will be used.  Default is C++11
     'label',            # Value to combine with version strings.
     'long_version',     # Value to override the Open GEE long version string.
     'build_folder',     # where to put the build output and intermediate files
     'cache_dir',        # use a cache dir to speed up build
     'third_party_only'  # build third party code only
     ]);

for argkey in ARGUMENTS:
  if argkey not in ValidOptions:
    print "Unrecognized option: '" + argkey + "'"
    Exit(1)

# process commandline arguments
installdir = ARGUMENTS.get('installdir', 0)
release = int(ARGUMENTS.get('release', 0))
optimize = int(ARGUMENTS.get('optimize', 0))
crosstool_version = ARGUMENTS.get('crosstool', 'v14')
max_num_jobs_coeff = ARGUMENTS.get('max_num_jobs_coeff', 16)
gprof = ARGUMENTS.get('profile', 0) or ARGUMENTS.get('gprof', 0)
# A sandbox build has no built-in library rpath info, so that the
# library search path can be specified at runtime. Sandbox is
# independent: it can be debug, optimize, or release.
sandbox = int(ARGUMENTS.get('sandbox', 0))
jobstats = ARGUMENTS.get('jobstats', 0)
internal = int(ARGUMENTS.get('internal', 0))
native_cc = not int(ARGUMENTS.get('cross_cc', 0))
coverage = int(ARGUMENTS.get('coverage', 0))
bundle_3rd_libs = int(ARGUMENTS.get('bundle_3rd_libs', 0))
cc_dir = ARGUMENTS.get('cc_dir', None)
log_performance = int( ARGUMENTS.get( 'log_performance', 0 ) )
cpp_standard = ARGUMENTS.get('cpp_standard', 'gnu++11')
build_folder = ARGUMENTS.get('build_folder', 0)
label = ARGUMENTS.get('label', '')
long_version = ARGUMENTS.get('long_version', None)

# make some directory variables used by other parts of the build system
top_dir = Dir('#').abspath

skia_rel_dir = 'third_party/skia'


# The below folder has files from {earth_client_protobuf, etc}.
src_keyhole_abs_dir = os.path.join(top_dir, 'keyhole')

optdir = '/opt/google'

# Our builds link against some golden (old) versions of various system libs.
# This helps a single build run on multiple distros (SLES, RHEL, Goobuntu).
# Make sure that directory exists before proceeding
# The exception is when the user defines native_cc=1 on the commandline
compatibility_dir = '%s/lib64/compatibility' % optdir
if not native_cc and not os.path.isdir(compatibility_dir):
  print "ERROR: %s doesn't exist.\nPlease run %s/../rpms/build_scripts/update_ghardy.sh" % (compatibility_dir, top_dir)
  Exit(1)


if release:
  builddir = 'REL-'
elif optimize:
  builddir = 'OPT-'
elif gprof:
  builddir = 'PROF-'
else:
  builddir = 'DBG-'
if sandbox:
  builddir += 'SBOX-'
builddir += march

if native_cc:
  builddir = 'NATIVE-' + builddir

if build_folder:
  builddir = build_folder

# setup export directories
if os.path.isabs(builddir):
  exportdir = builddir
else:
  exportdir = Dir('#/%s' % builddir).abspath

exportdirs = {
    'root': exportdir+'/',
    'lib': exportdir+'/lib/',
    'bin': exportdir+'/bin/',
}


el_ver = ''
if os.path.isfile('/etc/redhat-release') and not os.path.isfile('/etc/os-release'):
  el_ver = 'el6'
else:
  if 'el8' in os.uname()[2]:
    el_ver = 'el8'
  else:
    el_ver = 'el7'

native_gcc7 = False
if os.path.isfile('/usr/bin/gcc-7') and not os.path.isfile('/etc/redhat-release'):
  native_gcc7 = True

if bundle_3rd_libs:
  python_version = '2.7.5'
  python_major_version = '2.7'
  python_bin = os.path.join(exportdirs['bin'], 'python')
  python_include = os.path.join(exportdirs['root'], 'include/python%s' % python_major_version)
  python_home = '/usr'
else:
  if el_ver == 'el6':
    python_version = '2.7.1' # scl version for el6
    python_major_version = '2.7' # scl major version for el6
    python_bin = '/usr/bin/python2.7' # scl bin
    python_include = '/usr/include/python%s' % python_major_version # scl include path
    python_home = '/usr' # scl home
  else:
    python_version = sys.version[:5] # '2.7.6'
    python_major_version = sys.version[:3] # '2.7'
    python_bin = '/usr/bin/python'
    python_include = '/usr/include/python%s' % python_major_version
    python_home = '/usr'

# setup platform specific operations
is_os_ubuntu = False
is_min_ubuntu = True
# /etc/issue was the previous method of checking Ubuntu release version
# however, some flavors of Ubuntu e.g. MATE, have used varying formats
# using ilsb_release, subprocess and re is more readable than awk parsing also
try:
  vstring=subprocess.check_output('lsb_release -i',shell=True)
  system=re.split('[\t\.\n]',vstring)
  if system[1] == "Ubuntu":
    is_os_ubuntu = True
  vstring=subprocess.check_output('lsb_release -r',shell=True)
  arr=re.split('[\t\.\n]',vstring)
  major=int(arr[1])
  minor=int(arr[2])
  el_ver = ''
  if arr[1] < 16:
    print 'Unknown Ubuntu version, minimum required version is 16.04.'
    Exit(1)
    is_min_ubuntu = False
# lsb_release is not present, must be RHEL or CentOS, move on
except:
    print "OS is not Ubuntu"

extragccflags = []
if sys.platform[0:5] == 'linux':
  if release:
    # -s tells the linker to strip all symbols
    linkflags = ['-Wl,-s']
    optflags = ['-O2', '-DNDEBUG']
  elif optimize:
    linkflags = []
    optflags = ['-O2']
  else:
    linkflags = ['']
    optflags = ['-g']
  extragccflags += ['-pipe', '-pthread']
  warnflags = ['-Wall', '-Werror']
  # gcc 4.2.1 gives warnings about resolving parentheses to avoid
  # confusion. But it is not dangerous and so for the time being we ignore
  # those.
  # TODO: Remove this and correct all places where we see this warning.
  if is_min_ubuntu:
    warnflags += ['-Wno-parentheses']
  cppflags = ['-D_LARGEFILE64_SOURCE', '-DQT_THREAD_SUPPORT',
              '-DQT_NO_ASCII_CAST', '-DQT_CLEAN_NAMESPACE', '-D_REENTRANT',
              '-DGUNIT_NO_GOOGLE3', '-DQT3_SUPPORT', '-DQT_NO_TRANSLATION','-DQDOC']
  if is_os_ubuntu:
    cppflags += ['-I/usr/include/qt4/Qt3Support', '-I/usr/include/qt4/QtCore', '-I/usr/include/qt4/QtGui', '-I/usr/include/qt4']
  else:
    cppflags += ['-I/usr/include/Qt3Support', '-I/usr/include/QtCore', '-I/usr/include/QtGui']

  # set any architecture specific specific flags
  if re.compile('i.86').match(march):
    optflags = ['-march=i686'] + optflags
  if march == 'ia64':
    linkflags += ['-Wl,-relax']
    warnflags += ['-Wno-sign-compare']
else:
  if release:
    optflags = ['-O', '-DNDEBUG']
  elif optimize:
    optflags = ['-O']
  else:
    optflags = ['-g']
  warnflags = ['-W', '-Werror']
  cppflags = []
  linkflags = []
  Bstaticflags = []
  Bdynamicflags = []
  dynamiclibs = {}


# CentOS 6 uses Boost 1.41, which uses hash_set.h, which is deprecated.
# This has been fixed in later versions of Boost, so we simply disable the
# warning so we can continue to build on ancient operating systems.
warnflags += ['-Wno-error=cpp']

gpp_ver = commands.getstatusoutput('g++ -v')
gpp_maj = int(gpp_ver[1][gpp_ver[1].find('gcc version') + 12])

# TODO: remove this and fix all places where we see these warnings.
if native_cc:
  warnflags += ['-Wno-error=unused-result',
                '-Wno-error=unused-local-typedefs',
                '-Wno-error=unused-but-set-variable']

<<<<<<< HEAD
if native_gcc7:
   warnflags += ['-Wno-error=misleading-indentation',
              '-Wno-error=terminate',
              '-Wno-error=format-truncation',
              '-Wno-error=memset-elt-size',
              '-Wno-error=address']

if el_ver == 'el8':
  warnflags += ['-Wno-error=misleading-indentation',
              '-Wno-error=terminate',
              '-Wno-error=format-truncation',
              '-Wno-error=memset-elt-size',
              '-Wno-error=address',
              '-Wno-error=unused-local-typedefs',
              '-Wno-error=catch-value',
              '-Wno-error=class-memaccess']
=======
warnflags += ['-Wno-error=address',
              '-Wno-error=unused-local-typedefs']

if gpp_maj >= 6:
  warnflags += ['-Wno-error=misleading-indentation',
                '-Wno-error=terminate']

if gpp_maj >= 7:
  warnflags += ['-Wno-error=format-truncation',
                '-Wno-error=memset-elt-size']

if gpp_maj >= 8:
  warnflags += ['-Wno-error=catch-value',
                '-Wno-error=class-memaccess']
>>>>>>> 74c4b3fa

# Determine libpng
if os.path.isdir('/usr/include/libpng15'):
  png_ver = 'png15'
  cppflags += ['-DUSING_LIBPNG15']
elif os.path.isdir('/usr/include/libpng16'):
  png_ver = 'png16'
  cppflags += ['-DUSING_LIBPNG16']

if max_num_jobs_coeff:
  cppflags += ['-DKH_MAX_NUM_JOBS_COEFF=%s' % max_num_jobs_coeff]

if coverage:
  # Use gcov to generate code coverage numbers.
  cppflags += ['-fprofile-arcs', '-ftest-coverage']
  linkflags += ['-fprofile-arcs', '-ftest-coverage']

if gprof:
  linkflags = ['-pg']
  optflags = ['-O2', '-DNDEBUG', '-DPROFILE_THREADS', '-g', '-pg']

# setup -rpath-link and -rpath options
rpathlink_dirs = [Dir(exportdirs['lib']).abspath]
# SetUID binaries don't use RPATH's containing '$ORIGIN' (since that would be
# exploitable).  Use absolute paths to library install locations instead:
rpath_dirs = ["/usr/lib64/qt4",
              "'$$ORIGIN/../lib64'",
              "'$$ORIGIN/../lib'",
              '%s/lib64' % optdir,
              '%s/lib' % optdir]

# Binaries for unit tests, and other tests don't reside in the `bin` directory
# where other executables go.  Instead, they are put in `bin/tests`.  So, the
# the paths relative to the `$ORIGIN` directory need an extra `..`:
test_rpath_dirs = map(
  lambda p: p.replace('$ORIGIN', os.path.join('$ORIGIN', '..')),
  rpath_dirs)

# setup crosstool directories.
if not native_cc:
    # Note: when building on Ubuntu 10, use hardcoded path to crosstool.
    crosstool_top = '%s/third_party/crosstool/%s/release' % (
        crosstool_path, crosstool_version)
    grte_top = os.path.join(crosstool_path, 'third_party/grte/v2/release')

    cross_cc_dir = os.path.join(crosstool_top, 'gcc-4.4.3-glibc-2.11.1-grte')
    cross_cc_target = 'x86'
    cross_cc_base = cross_cc_dir
else:
  cross_cc_dir = None
  cross_cc_target = None
  cross_cc_base = None


if not native_cc:
  if is_min_ubuntu:
    optflags += ['-D_GNU_SOURCE', '-mno-red-zone', '-fno-strict-aliasing', '-mcld',
                 '-idirafter', '/usr/include', '-isystem', '/usr/include']
    linkflags += ['-Wl,-dynamic-linker,/lib64/ld-linux-x86-64.so.2']

    # specify system include/lib directory for crosstool.
    if crosstool_version == 'v13':
      # appropriate system include is specified by default: /usr/grte/v1/include.
      pass
    elif crosstool_version == 'v14':
      optflags += ['--sysroot=%s' % grte_top]
      linkflags += ['--sysroot=%s' % grte_top]
    else:
      print ErrorUnsupportedCrossToolVer
      Exit(1)

    cross_cc_lib = '%s/%s/lib64' % (cross_cc_base, cross_cc_target)
    rpathlink_dirs += [compatibility_dir,
                       cross_cc_lib,
                       '/usr/lib',
                       '/lib']
  else:
    rpathlink_dirs += [compatibility_dir]

rpathlink_flags = map(lambda dir_name: '-Wl,-rpath-link,'+dir_name,
                      rpathlink_dirs)
rpath_flags = map(lambda dir_name: '-Wl,-rpath,' + dir_name, rpath_dirs)
test_rpath_flags = map(
  lambda dir_name: '-Wl,-rpath,' + dir_name, test_rpath_dirs)
test_linkflags = linkflags + rpathlink_flags + test_rpath_flags
linkflags = linkflags + rpathlink_flags + rpath_flags

# Enforce that installdir=BLAH is specified when 'install'
# is supplied as a target
if (not installdir) and ('install' in COMMAND_LINE_TARGETS):
  print 'installdir=... must be specified with install target'
  Exit(1)

installdir = Dir(installdir)


def DirCat(install_dir, subdir1, subdir2):
  if subdir2:
    return Dir(subdir1 + subdir2, install_dir)
  else:
    return Dir(subdir1, install_dir)


def InstCommonDir(subdir):
  return DirCat(installdir, 'common%s/' % optdir, subdir)

def InstFusionDir(subdir):
  return DirCat(installdir, 'fusion%s/' % optdir, subdir)

def InstPostgisDir(subdir):
   return DirCat(installdir, 'postgis/opt/google/', subdir)

def InstServerDir(subdir):
  return DirCat(installdir, 'server%s/' % optdir, subdir)

def InstToolsDir(subdir):
  return DirCat(installdir, 'tools%s/' % optdir, subdir)

def InstDisconnectedDir(subdir):
  return DirCat(installdir, 'disconnected%s/' % optdir, subdir)

# We have 5 install directories:
#   Common: installed in both Fusion and Server
#   Fusion: the fusion client
#   Server: apache module and configuration and helper files
#   Tools:  internal only tools
#   Disconnected: disconnected publisher libs and binaries
installdirs = {
    'root': installdir,

    'common_bin': InstCommonDir('bin'),
    'common_lib': InstCommonDir('lib'),
    'common_root': Dir('common/', installdir),
    'common_share': InstCommonDir('share'),
    'common_fonts': InstCommonDir('share/fonts'),
    'common_geecheck': InstCommonDir('share/support/geecheck'),
    'common_geecheck_lib': InstCommonDir('share/support/geecheck/lib'),

    'fusion_bin': InstFusionDir('bin'),
    'fusion_etc': Dir('fusion/etc%s' % optdir, installdir),
    'fusion_lib': InstFusionDir('lib'),
    'fusion_root': Dir('fusion/', installdir),
    'fusion_share': InstFusionDir('share'),
    'fusion_taskrules': InstFusionDir('share/taskrules'),

    'disconnected_bin': InstDisconnectedDir('bin'),
    'disconnected_lib': InstDisconnectedDir('lib'),
    'disconnected_share': InstDisconnectedDir('share'),

    'tools_bin': InstToolsDir('bin'),
    'tools_lib': InstToolsDir('lib'),

    'postgis_bin': InstPostgisDir('bin'),
    'postgis_lib': InstPostgisDir('lib'),
    'postgis_share': InstPostgisDir('share'),

    'server_bin': InstServerDir('bin'),
    'server_etc': Dir('server/etc%s' % optdir, installdir),
    'server_lib': InstServerDir('lib'),
    'server_root': Dir('server/', installdir),
    'server_share': InstServerDir('share'),
    'server_search': InstServerDir('search'),
    'server_sql': InstServerDir('share/opengee-server/sql'),

    'httpd': InstServerDir('gehttpd'),
    'httpdmodules': InstServerDir('gehttpd/modules'),
    'httpdcgi': InstServerDir('gehttpd/cgi-bin'),
    'httpdwsgi': InstServerDir('gehttpd/wsgi-bin'),
    'httpdconf': InstServerDir('gehttpd/conf.d'),
    'httpdconfex': InstCommonDir('share/gehttpd/examples'),
    'httpdconfvs': InstServerDir('gehttpd/conf.d/virtual_servers'),
    'httpdconfvscmn': InstServerDir('gehttpd/conf.d/virtual_servers/common'),
    'httpdconfvsrt': InstServerDir('gehttpd/conf.d/virtual_servers/runtime'),
    'httpdicons': InstServerDir('gehttpd/htdocs/icons'),
    'maps': InstServerDir('gehttpd/htdocs/maps'),
    'javascript': InstServerDir('gehttpd/htdocs/js'),
    'earth': InstServerDir('gehttpd/htdocs/earth'),
    'htdocs': InstServerDir('gehttpd/htdocs'),
}

# Check version of git -- may not be able to reliably generate correct opengee version string.
gee_version_number = getversion.open_gee_version.get_short()
if getversion.open_gee_version.get_warning_message():
    print getversion.open_gee_version.get_warning_message()

# create the environment that controls the builds
if is_min_ubuntu:
  path_string = '%sbin:/bin:/usr/bin' % (exportdirs['root'])
else:
  path_string = '%sbin:%s/bin:/bin:/usr/bin' % (exportdirs['root'], optdir)

# Add performance logging flag if flag has been added
if log_performance != 0 :
    extragccflags += [ '-DLOG_PERFORMANCE' ]

# set the version of C++ to use
cppStandard = ['-std='+cpp_standard]

env = khEnvironment(
    ENV={'PATH': path_string},
    release=release,
    optimize=optimize,
    crosstool_version=crosstool_version,
    jobstats=jobstats,
    internal=internal,
    coverage=coverage,
    native_cc=native_cc,
    bundle_3rd_libs=bundle_3rd_libs,
    cc_dir=cc_dir,
    is_min_ubuntu=is_min_ubuntu,
    exportdirs=exportdirs,
    installdirs=installdirs,
    skia_rel_dir=skia_rel_dir,
    test_linkflags=extragccflags + test_linkflags,
    test_extra_cppflags=None,
    LINKFLAGS=extragccflags + linkflags,
    CXXFLAGS=optflags + extragccflags + warnflags + cppStandard,
    CCFLAGS=optflags + extragccflags + warnflags,
    CPPFLAGS=cppflags,
    CPPPATH=[
             # generated 3rd party headers
             Dir(builddir + '/include'),
             Dir(builddir),  # generated headers
             Dir('.'),
             Dir(builddir + '/common'),
             Dir('common'),
             Dir('common/khmisc'),
             src_keyhole_abs_dir],
    LIBPATH=rpathlink_dirs,
    optflags=optflags,
    optdir=optdir,
    march=march,
    rpathlink_dirs=rpathlink_dirs,
    cross_cc_dir=cross_cc_dir,
    cross_cc_target=cross_cc_target,
    cross_cc_base=cross_cc_base,
    python_bin=python_bin,
    python_include=python_include,
    python_version=python_version,
    python_major_version=python_major_version,
    python_home=python_home,
    el_ver=el_ver,
    png_ver=png_ver
)

env.get_open_gee_version().backup_file = "version.txt"
env.get_open_gee_version().label = label
if long_version:
  env.get_open_gee_version().set_long(long_version)
gee_version_number = env.get_open_gee_version().get_short()



# Check if the version of the default compiler is at least 4.8:
if env['CXX']:
    version = opengee.c_compiler.get_cc_version(env['CXX'])
else:
    version = None
if not opengee.version.is_version_ge(version, [4, 8]):
    # Check for GCC 4.8 from an alternative toolchain installation on RHEL 6:
    if cc_dir is None and os.path.isfile('/opt/rh/devtoolset-2/root/usr/bin/g++'):
        cc_dir = '/opt/rh/devtoolset-2/root/usr/bin'
        rpathlink_dirs += [
          '/opt/rh/devtoolset-2/root/usr/lib64',
          '/opt/rh/devtoolset-2/root/usr/lib']
    else:
        if version == None:
            print "Unable to determine GCC version, minimum required is 4.8"
        else:
            print ("GCC version " + '.'.join(version) +
                   " detected. Minimum required version is 4.8")
            Exit(1)

if cc_dir:
    env['CXX'] = cc_dir + '/g++'
    env['CC'] = cc_dir + '/gcc'

# The following is to make Scons 1.xx behave like it used to with scons .96
env['SHCXXFLAGS'] = ['$CXXFLAGS', '-fPIC']
env['CXXCOM'] = '$CXX -o $TARGET -c $CXXFLAGS $_CCCOMCOM $SOURCES'
env['SHCXXCOM'] = '$SHCXX -o $TARGET -c $SHCXXFLAGS $_CCCOMCOM $SOURCES'

env.SourceCode('.', None)


env.Alias('install', installdirs['root'])

Export('env')
Export('gee_version_number')

# needed by colorgcc
home = os.environ.get('HOME', 0)
if home: env['ENV']['HOME'] = str(home)

# setup QTDIR & friends
# always use our Qt
if is_os_ubuntu:
  qtdir = "/usr"
else:
  qtdir = "/usr/lib64/qt4"

qtdir_lib = "/usr/lib64/qt4"
#qtdir_lib = '%s/lib' % exportdir
env['ENV']['QTDIR'] = str(qtdir)
env['QTDIR'] = str(qtdir)
env['QTINCDIR'] = '/usr/include/Qt'
env['QTLIBDIR'] = '/usr/lib64/qt4'
env['MOC'] = qtdir+'/bin/moc'
env['UIC'] = qtdir+'/bin/uic3'
env['RCC'] = qtdir+'/bin/rcc'
env['LRELEASE'] = qtdir+'/bin/lrelease'

env['KHIDL'] = File('#common/khxml/khidl.pl')

env.PhonyTargets(build_dir = 'BUILD_DIR=' + builddir)
SConscript('SConscript', variant_dir=builddir, duplicate=0)

env.Clean('cleanall', [[exportdir+"/"+x for x in os.listdir(exportdir) if x != "third_party"]])<|MERGE_RESOLUTION|>--- conflicted
+++ resolved
@@ -294,24 +294,6 @@
                 '-Wno-error=unused-local-typedefs',
                 '-Wno-error=unused-but-set-variable']
 
-<<<<<<< HEAD
-if native_gcc7:
-   warnflags += ['-Wno-error=misleading-indentation',
-              '-Wno-error=terminate',
-              '-Wno-error=format-truncation',
-              '-Wno-error=memset-elt-size',
-              '-Wno-error=address']
-
-if el_ver == 'el8':
-  warnflags += ['-Wno-error=misleading-indentation',
-              '-Wno-error=terminate',
-              '-Wno-error=format-truncation',
-              '-Wno-error=memset-elt-size',
-              '-Wno-error=address',
-              '-Wno-error=unused-local-typedefs',
-              '-Wno-error=catch-value',
-              '-Wno-error=class-memaccess']
-=======
 warnflags += ['-Wno-error=address',
               '-Wno-error=unused-local-typedefs']
 
@@ -326,7 +308,6 @@
 if gpp_maj >= 8:
   warnflags += ['-Wno-error=catch-value',
                 '-Wno-error=class-memaccess']
->>>>>>> 74c4b3fa
 
 # Determine libpng
 if os.path.isdir('/usr/include/libpng15'):
