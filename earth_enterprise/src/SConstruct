--- conflicted
+++ resolved
@@ -291,7 +291,6 @@
 
 warnflags += ['-Wno-error=address',
               '-Wno-error=unused-local-typedefs']
-<<<<<<< HEAD
 
 if gpp_maj >= 6:
   warnflags += ['-Wno-error=misleading-indentation',
@@ -305,22 +304,7 @@
   warnflags += ['-Wno-error=catch-value',
                 '-Wno-error=class-memaccess',
                 '-Wno-error=unused-parameter']
-
-=======
-
-if gpp_maj >= 6:
-  warnflags += ['-Wno-error=misleading-indentation',
-                '-Wno-error=terminate']
-
-if gpp_maj >= 7:
-  warnflags += ['-Wno-error=format-truncation',
-                '-Wno-error=memset-elt-size']
-
-if gpp_maj >= 8:
-  warnflags += ['-Wno-error=catch-value',
-                '-Wno-error=class-memaccess']
-
->>>>>>> 56f92317
+  
 # Determine libpng
 if os.path.isdir('/usr/include/libpng15'):
   png_ver = 'png15'
