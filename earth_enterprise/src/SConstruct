#-*- Python -*-
#
# Copyright 2020 the Open GEE Contributors.
# Copyright 2017 Google Inc.
#
# Licensed under the Apache License, Version 2.0 (the "License");
# you may not use this file except in compliance with the License.
# You may obtain a copy of the License at
#
#      http://www.apache.org/licenses/LICENSE-2.0
#
# Unless required by applicable law or agreed to in writing, software
# distributed under the License is distributed on an "AS IS" BASIS,
# WITHOUT WARRANTIES OR CONDITIONS OF ANY KIND, either express or implied.
# See the License for the specific language governing permissions and
# limitations under the License.
#

# This file is 'earth_enterprise/src/SConstruct'


"""Top level SConstruct file."""

import os
import re
import subprocess
import sys
sys.path += ['scons']
from khEnvironment import khEnvironment
import getversion
import subprocess

# Add the OpenGEE Python libraries to the module search path:
opengee_lib_path = os.path.join('lib', 'python')

if opengee_lib_path not in sys.path:
  sys.path.insert(1, opengee_lib_path)

import opengee.c_compiler
import opengee.version


# Path to crosstool root directory.
crosstool_path = '/usr/local/crosstool'

# make our umask less severe while building files
try:
  umask = os.umask(0o22)
except OSError:
  pass


EnsureSConsVersion(0, 96, 92)

# Error strings:
ErrorUnsupportedCrossToolVer = (
    'ERROR: Unsupported version of crosstool is specified. Supported versions: v13, v14.')

# find out the machine architecture
# Note "uname -m" doesn't work correctly on Gubuntu machines.
fh = os.popen('getconf LONG_BIT')
bits = fh.readline().strip()
fh.close()
if bits == '32':
  march = 'i686'
else:
  march = 'x86_64'


# only accept known arguments
ValidOptions = set(
    ['installdir',
     'release',
     'optimize',
     'crosstool',
      # Use to build GEE Fusion w/ max number of concurrent jobs equal
      # to max_num_jobs_coeff * 8.
     'max_num_jobs_coeff',
     'gprof',
     'profile',
     'sandbox',
     'jobstats',  # Use to enable jobstats profile output.
     'internal',  # Use to enable internal use only debug classes
     'cross_cc',  # Use the cross compiler.
     'cc_dir',
     'coverage',
     'bundle_3rd_libs',  # Build with bundling 3rd party libs.
     'log_performance',  # Include code for performance logging
     'cpp_standard',     # The standard of CPP that will be used.  Default is C++11
     'qt4_native',       # Whether native qt4 build
     'label',            # Value to combine with version strings.
     'long_version',     # Value to override the Open GEE long version string.
     'build_folder',     # where to put the build output and intermediate files
     'cache_dir',        # use a cache dir to speed up build
     'third_party_only', # build third party code only
     'portable_3rd_libs' # build third party code needed for portable server only
     ]);

for argkey in ARGUMENTS:
  if argkey not in ValidOptions:
    print("Unrecognized option: '" + argkey + "'")
    Exit(1)

# process commandline arguments
installdir = ARGUMENTS.get('installdir', 0)
release = int(ARGUMENTS.get('release', 0))
optimize = int(ARGUMENTS.get('optimize', 0))
crosstool_version = ARGUMENTS.get('crosstool', 'v14')
max_num_jobs_coeff = ARGUMENTS.get('max_num_jobs_coeff', 16)
gprof = ARGUMENTS.get('profile', 0) or ARGUMENTS.get('gprof', 0)
# A sandbox build has no built-in library rpath info, so that the
# library search path can be specified at runtime. Sandbox is
# independent: it can be debug, optimize, or release.
sandbox = int(ARGUMENTS.get('sandbox', 0))
jobstats = ARGUMENTS.get('jobstats', 0)
internal = int(ARGUMENTS.get('internal', 0))
native_cc = not int(ARGUMENTS.get('cross_cc', 0))
coverage = int(ARGUMENTS.get('coverage', 0))
bundle_3rd_libs = int(ARGUMENTS.get('bundle_3rd_libs', 0))
portable_3rd_libs = int(ARGUMENTS.get('portable_3rd_libs', 0))
cc_dir = ARGUMENTS.get('cc_dir', None)
log_performance = int( ARGUMENTS.get( 'log_performance', 0 ) )
cpp_standard = ARGUMENTS.get('cpp_standard', 'gnu++11')
qt4_native = int(ARGUMENTS.get('qt4_native', 0))
build_folder = ARGUMENTS.get('build_folder', 0)
label = ARGUMENTS.get('label', '')
long_version = ARGUMENTS.get('long_version', None)

# make some directory variables used by other parts of the build system
top_dir = Dir('#').abspath

skia_rel_dir = 'third_party/skia'


# The below folder has files from {earth_client_protobuf, etc}.
src_keyhole_abs_dir = os.path.join(top_dir, 'keyhole')

optdir = '/opt/google'

# Our builds link against some golden (old) versions of various system libs.
# This helps a single build run on multiple distros (SLES, RHEL, Goobuntu).
# Make sure that directory exists before proceeding
# The exception is when the user defines native_cc=1 on the commandline
compatibility_dir = '%s/lib64/compatibility' % optdir
if not native_cc and not os.path.isdir(compatibility_dir):
  print("ERROR: %s doesn't exist.\nPlease run %s/../rpms/build_scripts/update_ghardy.sh" % (compatibility_dir, top_dir))
  Exit(1)


if release:
  builddir = 'REL-'
elif optimize:
  builddir = 'OPT-'
elif gprof:
  builddir = 'PROF-'
else:
  builddir = 'DBG-'
if sandbox:
  builddir += 'SBOX-'
builddir += march

if native_cc:
  builddir = 'NATIVE-' + builddir

if build_folder:
  builddir = build_folder

# setup export directories
if os.path.isabs(builddir):
  exportdir = builddir
else:
  exportdir = Dir('#/%s' % builddir).abspath

if qt4_native:
  qtprefix = '/usr/include/qt4'
else:
  qtprefix = exportdir+'/include'

exportdirs = {
    'root': exportdir+'/',
    'lib': exportdir+'/lib/',
    'bin': exportdir+'/bin/',
    'share': exportdir+'/share/',
}


el_ver = ''
if os.path.isfile('/etc/redhat-release') and not os.path.isfile('/etc/os-release'):
  el_ver = 'el6'
else:
  if 'el8' in os.uname()[2]:
    el_ver = 'el8'
  else:
    el_ver = 'el7'


if el_ver == 'el6':
  python_version = '2.7.18'
  python_major_version = '2.7'
  python_bin = '/usr/bin/python2.7'
  python_include = '/usr/include/python%s' % python_major_version
  python_home = '/usr'
else:
  python_version = '2.7.5'
  python_major_version = '2.7'
  python_bin = '/usr/bin/python'
  python_include = '/usr/include/python%s' % python_major_version
  python_home = '/usr'

# setup platform specific operations
is_os_ubuntu = False
is_min_ubuntu = True
# /etc/issue was the previous method of checking Ubuntu release version
# however, some flavors of Ubuntu e.g. MATE, have used varying formats
# using ilsb_release, subprocess and re is more readable than awk parsing also
try:
  vstring=subprocess.check_output('lsb_release -i',shell=True)
  system=re.split('[\t\.\n]',vstring)
  if system[1] == "Ubuntu":
    is_os_ubuntu = True
  vstring=subprocess.check_output('lsb_release -r',shell=True)
  arr=re.split('[\t\.\n]',vstring)
  major=int(arr[1])
  minor=int(arr[2])
  el_ver = ''
  if arr[1] < 16:
<<<<<<< HEAD
    print('Unknown Ubuntu version, minimum required version is 16.04.')
=======
    print('Minimum required Ubuntu version is 16.04.')
>>>>>>> d44ccf83
    Exit(1)
    is_min_ubuntu = False
# lsb_release is not present, must be RHEL or CentOS, move on
except:
    print("OS is not Ubuntu")

extragccflags = []
if sys.platform[0:5] == 'linux':
  if release:
    # -s tells the linker to strip all symbols
    linkflags = ['-Wl,-s']
    optflags = ['-O2', '-DNDEBUG']
  elif optimize:
    linkflags = []
    optflags = ['-O2']
  else:
    linkflags = ['']
    optflags = ['-g']
  extragccflags += ['-pipe', '-pthread']
  warnflags = ['-Wall', '-Werror']
  # gcc 4.2.1 gives warnings about resolving parentheses to avoid
  # confusion. But it is not dangerous and so for the time being we ignore
  # those.
  # TODO: Remove this and correct all places where we see this warning.
  if is_min_ubuntu:
    warnflags += ['-Wno-parentheses']
  cppflags = ['-D_LARGEFILE64_SOURCE', '-DQT_THREAD_SUPPORT',
              '-DQT_NO_ASCII_CAST', '-DQT_CLEAN_NAMESPACE', '-D_REENTRANT',
              '-DGUNIT_NO_GOOGLE3', '-DQT3_SUPPORT', '-DQT_NO_TRANSLATION','-DQDOC']

  # Include flags for our bundled copy of qt4
  cppflags += ['-I%s/Qt3Support' % qtprefix, '-I%s/QtCore' % qtprefix, '-I%s/QtGui' % qtprefix]
  if qt4_native:
    cppflags += ['-I%s' % qtprefix]
  # set any architecture specific specific flags
  if re.compile('i.86').match(march):
    optflags = ['-march=i686'] + optflags
  if march == 'ia64':
    linkflags += ['-Wl,-relax']
    warnflags += ['-Wno-sign-compare']
else:
  if release:
    optflags = ['-O', '-DNDEBUG']
  elif optimize:
    optflags = ['-O']
  else:
    optflags = ['-g']
  warnflags = ['-W', '-Werror']
  cppflags = []
  linkflags = []
  Bstaticflags = []
  Bdynamicflags = []
  dynamiclibs = {}


# CentOS 6 uses Boost 1.41, which uses hash_set.h, which is deprecated.
# This has been fixed in later versions of Boost, so we simply disable the
# warning so we can continue to build on ancient operating systems.
warnflags += ['-Wno-error=cpp']

gpp_ver = subprocess.getstatusoutput('g++ -v')
gpp_maj = int(gpp_ver[1][gpp_ver[1].find('gcc version') + 12])

# TODO: remove this and fix all places where we see these warnings.
if native_cc:
  warnflags += ['-Wno-error=unused-result',
                '-Wno-error=unused-local-typedefs',
                '-Wno-error=unused-but-set-variable']

warnflags += ['-Wno-error=address',
              '-Wno-error=unused-local-typedefs']

if gpp_maj >= 6:
  warnflags += ['-Wno-error=misleading-indentation',
                '-Wno-error=terminate']

if gpp_maj >= 7:
  warnflags += ['-Wno-error=format-truncation',
                '-Wno-error=memset-elt-size']

if gpp_maj >= 8:
  warnflags += ['-Wno-error=catch-value',
                '-Wno-error=class-memaccess',
                '-Wno-error=unused-parameter',
                '-Wno-error=stringop-truncation',
                '-Wno-error=stringop-overflow',
                '-Wno-error=maybe-uninitialized']

# Determine libpng
if os.path.isdir('/usr/include/libpng15'):
  png_ver = 'png15'
  cppflags += ['-DUSING_LIBPNG15']
elif os.path.isdir('/usr/include/libpng16'):
  png_ver = 'png16'
  cppflags += ['-DUSING_LIBPNG16']
else:
  png_ver = 'png12'
  cppflags += ['-DPNG_SKIP_SETJMP_CHECK']


if max_num_jobs_coeff:
  cppflags += ['-DKH_MAX_NUM_JOBS_COEFF=%s' % max_num_jobs_coeff]

if coverage:
  # Use gcov to generate code coverage numbers.
  cppflags += ['-fprofile-arcs', '-ftest-coverage']
  linkflags += ['-fprofile-arcs', '-ftest-coverage']

if gprof:
  linkflags = ['-pg']
  optflags = ['-O2', '-DNDEBUG', '-DPROFILE_THREADS', '-g', '-pg']

# setup -rpath-link and -rpath options
rpathlink_dirs = [Dir(exportdirs['lib']).abspath]
# SetUID binaries don't use RPATH's containing '$ORIGIN' (since that would be
# exploitable).  Use absolute paths to library install locations instead:
rpath_dirs = ["/usr/lib64/qt4",
              "'$$ORIGIN/../lib64'",
              "'$$ORIGIN/../lib'",
              '%s/lib64' % optdir,
              '%s/lib' % optdir]

# Binaries for unit tests, and other tests don't reside in the `bin` directory
# where other executables go.  Instead, they are put in `bin/tests`.  So, the
# the paths relative to the `$ORIGIN` directory need an extra `..`:
test_rpath_dirs = [p.replace('$ORIGIN', os.path.join('$ORIGIN', '..')) for p in rpath_dirs]

# setup crosstool directories.
if not native_cc:
    # Note: when building on Ubuntu 10, use hardcoded path to crosstool.
    crosstool_top = '%s/third_party/crosstool/%s/release' % (
        crosstool_path, crosstool_version)
    grte_top = os.path.join(crosstool_path, 'third_party/grte/v2/release')

    cross_cc_dir = os.path.join(crosstool_top, 'gcc-4.4.3-glibc-2.11.1-grte')
    cross_cc_target = 'x86'
    cross_cc_base = cross_cc_dir
else:
  cross_cc_dir = None
  cross_cc_target = None
  cross_cc_base = None


if not native_cc:
  if is_min_ubuntu:
    optflags += ['-D_GNU_SOURCE', '-mno-red-zone', '-fno-strict-aliasing', '-mcld',
                 '-idirafter', '/usr/include', '-isystem', '/usr/include']
    linkflags += ['-Wl,-dynamic-linker,/lib64/ld-linux-x86-64.so.2']

    # specify system include/lib directory for crosstool.
    if crosstool_version == 'v13':
      # appropriate system include is specified by default: /usr/grte/v1/include.
      pass
    elif crosstool_version == 'v14':
      optflags += ['--sysroot=%s' % grte_top]
      linkflags += ['--sysroot=%s' % grte_top]
    else:
      print(ErrorUnsupportedCrossToolVer)
      Exit(1)

    cross_cc_lib = '%s/%s/lib64' % (cross_cc_base, cross_cc_target)
    rpathlink_dirs += [compatibility_dir,
                       cross_cc_lib,
                       '/usr/lib',
                       '/lib']
  else:
    rpathlink_dirs += [compatibility_dir]

rpathlink_flags = ['-Wl,-rpath-link,'+dir_name for dir_name in rpathlink_dirs]
rpath_flags = ['-Wl,-rpath,' + dir_name for dir_name in rpath_dirs]
test_rpath_flags = ['-Wl,-rpath,' + dir_name for dir_name in test_rpath_dirs]
test_linkflags = linkflags + rpathlink_flags + test_rpath_flags
linkflags = linkflags + rpathlink_flags + rpath_flags

# Enforce that installdir=BLAH is specified when 'install'
# is supplied as a target
if (not installdir) and ('install' in COMMAND_LINE_TARGETS):
  print('installdir=... must be specified with install target')
  Exit(1)

installdir = Dir(installdir)


def DirCat(install_dir, subdir1, subdir2):
  if subdir2:
    return Dir(subdir1 + subdir2, install_dir)
  else:
    return Dir(subdir1, install_dir)


def InstCommonDir(subdir):
  return DirCat(installdir, 'common%s/' % optdir, subdir)

def InstFusionDir(subdir):
  return DirCat(installdir, 'fusion%s/' % optdir, subdir)

def InstPythonDir(subdir):
  return DirCat(installdir, 'python/', subdir)

def InstPostgisDir(subdir):
   return DirCat(installdir, 'postgis/opt/google/', subdir)

def InstServerDir(subdir):
  return DirCat(installdir, 'server%s/' % optdir, subdir)

def InstToolsDir(subdir):
  return DirCat(installdir, 'tools%s/' % optdir, subdir)

def InstDisconnectedDir(subdir):
  return DirCat(installdir, 'disconnected%s/' % optdir, subdir)

# We have 5 install directories:
#   Common: installed in both Fusion and Server
#   Fusion: the fusion client
#   Server: apache module and configuration and helper files
#   Tools:  internal only tools
#   Disconnected: disconnected publisher libs and binaries
installdirs = {
    'root': installdir,

    'common_bin': InstCommonDir('bin'),
    'common_lib': InstCommonDir('lib'),
    'common_root': Dir('common/', installdir),
    'common_share': InstCommonDir('share'),
    'common_fonts': InstCommonDir('share/fonts'),
    'common_geecheck': InstCommonDir('share/support/geecheck'),
    'common_geecheck_lib': InstCommonDir('share/support/geecheck/lib'),

    'fusion_bin': InstFusionDir('bin'),
    'fusion_etc': Dir('fusion/etc%s' % optdir, installdir),
    'fusion_lib': InstFusionDir('lib'),
    'fusion_root': Dir('fusion/', installdir),
    'fusion_share': InstFusionDir('share'),
    'fusion_taskrules': InstFusionDir('share/taskrules'),

    'disconnected_bin': InstDisconnectedDir('bin'),
    'disconnected_lib': InstDisconnectedDir('lib'),
    'disconnected_share': InstDisconnectedDir('share'),

    'tools_bin': InstToolsDir('bin'),
    'tools_lib': InstToolsDir('lib'),

    'postgis_bin': InstPostgisDir('bin'),
    'postgis_lib': InstPostgisDir('lib'),
    'postgis_share': InstPostgisDir('share'),

    'python_2_dir': InstPythonDir('python_2'),
    'python_3_dir': InstPythonDir('python_3'),

    'server_bin': InstServerDir('bin'),
    'server_etc': Dir('server/etc%s' % optdir, installdir),
    'server_lib': InstServerDir('lib'),
    'server_root': Dir('server/', installdir),
    'server_share': InstServerDir('share'),
    'server_search': InstServerDir('search'),
    'server_sql': InstServerDir('share/opengee-server/sql'),

    'httpd': InstServerDir('gehttpd'),
    'httpdmodules': InstServerDir('gehttpd/modules'),
    'httpdcgi': InstServerDir('gehttpd/cgi-bin'),
    'httpdwsgi': InstServerDir('gehttpd/wsgi-bin'),
    'httpdconf': InstServerDir('gehttpd/conf.d'),
    'httpdconfex': InstCommonDir('share/gehttpd/examples'),
    'httpdconfvs': InstServerDir('gehttpd/conf.d/virtual_servers'),
    'httpdconfvscmn': InstServerDir('gehttpd/conf.d/virtual_servers/common'),
    'httpdconfvsrt': InstServerDir('gehttpd/conf.d/virtual_servers/runtime'),
    'httpdicons': InstServerDir('gehttpd/htdocs/icons'),
    'maps': InstServerDir('gehttpd/htdocs/maps'),
    'javascript': InstServerDir('gehttpd/htdocs/js'),
    'earth': InstServerDir('gehttpd/htdocs/earth'),
    'htdocs': InstServerDir('gehttpd/htdocs'),
}

# Check version of git -- may not be able to reliably generate correct opengee version string.
gee_version_number = getversion.open_gee_version.get_short()
if getversion.open_gee_version.get_warning_message():
    print(getversion.open_gee_version.get_warning_message())

# create the environment that controls the builds
if is_min_ubuntu:
  path_string = '%sbin:/bin:/usr/bin' % (exportdirs['root'])
else:
  path_string = '%sbin:%s/bin:/bin:/usr/bin' % (exportdirs['root'], optdir)

# Add performance logging flag if flag has been added
if log_performance != 0 :
    extragccflags += [ '-DLOG_PERFORMANCE' ]

# set the version of C++ to use
cppStandard = ['-std='+cpp_standard]

env = khEnvironment(
    ENV={'PATH': path_string},
    release=release,
    optimize=optimize,
    crosstool_version=crosstool_version,
    jobstats=jobstats,
    internal=internal,
    coverage=coverage,
    native_cc=native_cc,
    bundle_3rd_libs=bundle_3rd_libs,
    portable_3rd_libs=portable_3rd_libs,
    cc_dir=cc_dir,
    is_min_ubuntu=is_min_ubuntu,
    exportdirs=exportdirs,
    installdirs=installdirs,
    skia_rel_dir=skia_rel_dir,
    test_linkflags=extragccflags + test_linkflags,
    test_extra_cppflags=None,
    LINKFLAGS=extragccflags + linkflags,
    CXXFLAGS=optflags + extragccflags + warnflags + cppStandard,
    CCFLAGS=optflags + extragccflags + warnflags,
    CPPFLAGS=cppflags,
    CPPPATH=[
             # generated 3rd party headers
             Dir(builddir + '/include'),
             Dir(builddir),  # generated headers
             Dir('.'),
             Dir(builddir + '/common'),
             Dir('common'),
             Dir('common/khmisc'),
             src_keyhole_abs_dir],
    LIBPATH=rpathlink_dirs,
    optflags=optflags,
    optdir=optdir,
    march=march,
    rpathlink_dirs=rpathlink_dirs,
    cross_cc_dir=cross_cc_dir,
    cross_cc_target=cross_cc_target,
    cross_cc_base=cross_cc_base,
    python_bin=python_bin,
    python_include=python_include,
    python_version=python_version,
    python_major_version=python_major_version,
    python_home=python_home,
    el_ver=el_ver,
    png_ver=png_ver,
    freetype_ver="freetype-2.10.0"
)

env.get_open_gee_version().backup_file = "version.txt"
env.get_open_gee_version().label = label
if long_version:
  env.get_open_gee_version().set_long(long_version)
gee_version_number = env.get_open_gee_version().get_short()



# Check if the version of the default compiler is at least 4.8:
if env['CXX']:
    version = opengee.c_compiler.get_cc_version(env['CXX'])
else:
    version = None
if not opengee.version.is_version_ge(version, [4, 8]):
    # Check for GCC 4.8 from an alternative toolchain installation on RHEL 6:
    if cc_dir is None and os.path.isfile('/opt/rh/devtoolset-2/root/usr/bin/g++'):
        cc_dir = '/opt/rh/devtoolset-2/root/usr/bin'
        rpathlink_dirs += [
          '/opt/rh/devtoolset-2/root/usr/lib64',
          '/opt/rh/devtoolset-2/root/usr/lib']
    else:
        if version == None:
            print("Unable to determine GCC version, minimum required is 4.8")
        else:
            print(("GCC version " + '.'.join(version) +
                   " detected. Minimum required version is 4.8"))
            Exit(1)

if cc_dir:
    env['CXX'] = cc_dir + '/g++'
    env['CC'] = cc_dir + '/gcc'

# The following is to make Scons 1.xx behave like it used to with scons .96
env['SHCXXFLAGS'] = ['$CXXFLAGS', '-fPIC']
env['CXXCOM'] = '$CXX -o $TARGET -c $CXXFLAGS $_CCCOMCOM $SOURCES'
env['SHCXXCOM'] = '$SHCXX -o $TARGET -c $SHCXXFLAGS $_CCCOMCOM $SOURCES'

env.Alias('install', installdirs['root'])

Export('env')
Export('gee_version_number')

# needed by colorgcc
home = os.environ.get('HOME', 0)
if home: env['ENV']['HOME'] = str(home)

# setup QTDIR & friends
# always use our Qt
if qt4_native:
  qtdir = '/usr'
  env['QTINCDIR'] = qtdir+'/include/qt4/Qt'
else:
  qtdir = exportdir
  env['QTINCDIR'] = qtdir+'/include/Qt'


env['ENV']['QTDIR'] = str(qtdir)
env['QTDIR'] = str(qtdir)
env['QTLIBDIR'] = qtdir+'/lib'
env['MOC'] = qtdir+'/bin/moc'
env['UIC'] = qtdir+'/bin/uic3'
env['RCC'] = qtdir+'/bin/rcc'
env['LRELEASE'] = qtdir+'/bin/lrelease'

env['KHIDL'] = File('#common/khxml/khidl.pl')

env.PhonyTargets(build_dir = 'BUILD_DIR=' + builddir)
SConscript('SConscript', variant_dir=builddir, duplicate=0)

env.Clean('cleanall', [[exportdir+"/"+x for x in os.listdir(exportdir) if x != "third_party"]])<|MERGE_RESOLUTION|>--- conflicted
+++ resolved
@@ -224,11 +224,7 @@
   minor=int(arr[2])
   el_ver = ''
   if arr[1] < 16:
-<<<<<<< HEAD
-    print('Unknown Ubuntu version, minimum required version is 16.04.')
-=======
     print('Minimum required Ubuntu version is 16.04.')
->>>>>>> d44ccf83
     Exit(1)
     is_min_ubuntu = False
 # lsb_release is not present, must be RHEL or CentOS, move on
