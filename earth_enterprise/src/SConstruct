#-*- Python -*-
#
# Copyright 2017 Google Inc.
#
# Licensed under the Apache License, Version 2.0 (the "License");
# you may not use this file except in compliance with the License.
# You may obtain a copy of the License at
#
#      http://www.apache.org/licenses/LICENSE-2.0
#
# Unless required by applicable law or agreed to in writing, software
# distributed under the License is distributed on an "AS IS" BASIS,
# WITHOUT WARRANTIES OR CONDITIONS OF ANY KIND, either express or implied.
# See the License for the specific language governing permissions and
# limitations under the License.
#

# This file is 'earth_enterprise/scr/SConstruct'


"""Top level SConstruct file."""

import os
import re
import subprocess
import sys
sys.path += ['scons']
from khEnvironment import khEnvironment
from khEnvironment import GetVersion


# Path to crosstool root directory.
crosstool_path = '/usr/local/crosstool'

# make our umask less severe while building files
try:
  umask = os.umask(022)
except OSError:
  pass


EnsureSConsVersion(0, 96, 92)

# Error strings:
ErrorUnsupportedCrossToolVer = (
    'ERROR: Unsupported version of crosstool is specified. Supported versions: v13, v14.')

# find out the machine architecture
# Note "uname -m" doesn't work correctly on Gubuntu machines.
fh = os.popen('getconf LONG_BIT')
bits = fh.readline().strip()
fh.close()
if bits == '32':
  march = 'i686'
else:
  march = 'x86_64'


# only accept known arguments
ValidOptions = set(
    ['installdir',
     'release',
     'optimize',
     'crosstool',
      # Use to build GEE Fusion w/ max number of concurrent jobs equal
      # to max_num_jobs_coeff * 8.
     'max_num_jobs_coeff',
     'gprof',
     'profile',
     'sandbox',
     'jobstats',  # Use to enable jobstats profile output.
     'internal',  # Use to enable internal use only debug classes
     'cross_cc',  # Use the cross compiler.
     'cc_dir',
     'coverage',
     'bundle_3rd_libs',  # Build with bundling 3rd party libs.
     'log_performance',  # Include code for performance logging
<<<<<<< HEAD
     'label',            # Value to combine with version strings.
=======
>>>>>>> c2cd4555
     ]);

for argkey in ARGUMENTS:
  if argkey not in ValidOptions:
    print "Unrecognized option: '" + argkey + "'"
    Exit(1)

# process commandline arguments
installdir = ARGUMENTS.get('installdir', 0)
release = int(ARGUMENTS.get('release', 0))
optimize = int(ARGUMENTS.get('optimize', 0))
crosstool_version = ARGUMENTS.get('crosstool', 'v14')
max_num_jobs_coeff = ARGUMENTS.get('max_num_jobs_coeff', 16)
gprof = ARGUMENTS.get('profile', 0) or ARGUMENTS.get('gprof', 0)
# A sandbox build has no built-in library rpath info, so that the
# library search path can be specified at runtime. Sandbox is
# independent: it can be debug, optimize, or release.
sandbox = int(ARGUMENTS.get('sandbox', 0))
jobstats = ARGUMENTS.get('jobstats', 0)
internal = int(ARGUMENTS.get('internal', 0))
native_cc = not int(ARGUMENTS.get('cross_cc', 0))
coverage = ARGUMENTS.get('coverage', 0)
bundle_3rd_libs = int(ARGUMENTS.get('bundle_3rd_libs', 0))
cc_dir = ARGUMENTS.get('cc_dir', None)
log_performance = int( ARGUMENTS.get( 'log_performance', 0 ) )
<<<<<<< HEAD
label = ARGUMENTS.get('label', '')
=======
>>>>>>> c2cd4555

# make some directory variables used by other parts of the build system
top_dir = Dir('#').abspath

skia_rel_dir = 'third_party/skia'


# The below folder has files from {earth_client_protobuf, etc}.
src_keyhole_abs_dir = os.path.join(top_dir, 'keyhole')

optdir = '/opt/google'

# Our builds link against some golden (old) versions of various system libs.
# This helps a single build run on multiple distros (SLES, RHEL, Goobuntu).
# Make sure that directory exists before proceeding
# The exception is when the user defines native_cc=1 on the commandline
compatibility_dir = '%s/lib64/compatibility' % optdir
if not native_cc and not os.path.isdir(compatibility_dir):
  print "ERROR: %s doesn't exist.\nPlease run %s/../rpms/build_scripts/update_ghardy.sh" % (compatibility_dir, top_dir)
  Exit(1)


if release:
  builddir = 'REL-'
elif optimize:
  builddir = 'OPT-'
elif gprof:
  builddir = 'PROF-'
else:
  builddir = 'DBG-'
if sandbox:
  builddir += 'SBOX-'
builddir += march

if native_cc:
  builddir = 'NATIVE-' + builddir

# setup export directories
exportdir = Dir('#/%s' % builddir).abspath
exportdirs = {
    'root': exportdir+'/',
    'lib': exportdir+'/lib/',
    'bin': exportdir+'/bin/',
}

if bundle_3rd_libs:
  python_version = '2.7.5'
  python_major_version = '2.7'
  python_bin = os.path.join(exportdirs['bin'], 'python')
  python_include = os.path.join(exportdirs['root'], 'include/python%s' % python_major_version)
else:
  python_version = sys.version[:5]        # '2.7.6'
  python_major_version = sys.version[:3]  # '2.7'
  python_bin = '/usr/bin/python'
  python_include = '/usr/include/python%s' % python_major_version

# setup platform specific operations
is_min_ubuntu = True
# /etc/issue was the previous method of checking Ubuntu release version
# however, some flavors of Ubuntu e.g. MATE, have used varying formats
# using ilsb_release, subprocess and re is more readable than awk parsing also
try:
  vstring=subprocess.check_output('lsb_release -r',shell=True)
  arr=re.split('[\t\.\n]',vstring)
  major=int(arr[1])
  minor=int(arr[2])
  if arr[1] < 12:
    print 'Unknown Ubuntu version, minimum required version is 12.04.'
    Exit(1)
    is_min_ubuntu = False
# lsb_release is not present, must be RHEL or CentOS, move on
except:
    print "OS is not Ubuntu"

extragccflags = []
if sys.platform[0:5] == 'linux':
  if release:
    # -s tells the linker to strip all symbols
    linkflags = ['-Wl,-s']
    optflags = ['-O2', '-DNDEBUG']
  elif optimize:
    linkflags = []
    optflags = ['-O2']
  else:
    linkflags = ['']
    optflags = ['-g']
  extragccflags += ['-pipe', '-pthread']
  warnflags = ['-Wall', '-Werror']
  # gcc 4.2.1 gives warnings about resolving parentheses to avoid
  # confusion. But it is not dangerous and so for the time being we ignore
  # those.
  # TODO: Remove this and correct all places where we see this warning.
  if is_min_ubuntu:
    warnflags += ['-Wno-parentheses']
  cppflags = ['-D_LARGEFILE64_SOURCE', '-DQT_THREAD_SUPPORT',
              '-DQT_NO_ASCII_CAST', '-DQT_CLEAN_NAMESPACE', '-D_REENTRANT',
              '-DGUNIT_NO_GOOGLE3']

  # set any architecture specific specific flags
  if re.compile('i.86').match(march):
    optflags = ['-march=i686'] + optflags
  if march == 'ia64':
    linkflags += ['-Wl,-relax']
    warnflags += ['-Wno-sign-compare']
else:
  if release:
    optflags = ['-O', '-DNDEBUG']
  elif optimize:
    optflags = ['-O']
  else:
    optflags = ['-g']
  warnflags = ['-W', '-Werror']
  cppflags = []
  linkflags = []
  Bstaticflags = []
  Bdynamicflags = []
  dynamiclibs = {}

# TODO: remove this and fix all places where we see this warnings.
if native_cc:
  warnflags += ['-Wno-error=unused-result',
                '-Wno-error=unused-local-typedefs',
                '-Wno-error=unused-but-set-variable']

if max_num_jobs_coeff:
  cppflags += ['-DKH_MAX_NUM_JOBS_COEFF=%s' % max_num_jobs_coeff]

if coverage:
  # Use gcov to generate code coverage numbers.
  cppflags += ['-fprofile-arcs', '-ftest-coverage']
  linkflags += ['-fprofile-arcs', '-ftest-coverage']

if gprof:
  linkflags = ['-pg']
  optflags = ['-O2', '-DNDEBUG', '-DPROFILE_THREADS', '-g', '-pg']

# setup -rpath-link and -rpath options
rpathlink_dirs = [Dir(exportdirs['lib']).abspath]
# SetUID binaries don't use RPATH's containing '$ORIGIN' (since that would be
# exploitable).  Use absolute paths to library install locations instead:
rpath_dirs = ["'$$ORIGIN/../qt/lib'",
              "'$$ORIGIN/../lib64'",
              "'$$ORIGIN/../lib'",
              '%s/lib64' % optdir,
              '%s/lib' % optdir,
              '%s/qt/lib' % optdir]

# setup crosstool directories.
if not native_cc:
    # Note: when building on Ubuntu 10, use hardcoded path to crosstool.
    crosstool_top = '%s/third_party/crosstool/%s/release' % (
        crosstool_path, crosstool_version)
    grte_top = os.path.join(crosstool_path, 'third_party/grte/v2/release')

    cross_cc_dir = os.path.join(crosstool_top, 'gcc-4.4.3-glibc-2.11.1-grte')
    cross_cc_target = 'x86'
    cross_cc_base = cross_cc_dir
else:
  cross_cc_dir = None
  cross_cc_target = None
  cross_cc_base = None


if not native_cc:
  if is_min_ubuntu:
    optflags += ['-D_GNU_SOURCE', '-mno-red-zone', '-fno-strict-aliasing', '-mcld',
                 '-idirafter', '/usr/include', '-isystem', '/usr/include']
    linkflags += ['-Wl,-dynamic-linker,/lib64/ld-linux-x86-64.so.2']

    # specify system include/lib directory for crosstool.
    if crosstool_version == 'v13':
      # appropriate system include is specified by default: /usr/grte/v1/include.
      pass
    elif crosstool_version == 'v14':
      optflags += ['--sysroot=%s' % grte_top]
      linkflags += ['--sysroot=%s' % grte_top]
    else:
      print ErrorUnsupportedCrossToolVer
      Exit(1)

    cross_cc_lib = '%s/%s/lib64' % (cross_cc_base, cross_cc_target)
    rpathlink_dirs += [compatibility_dir,
                       cross_cc_lib,
                       '/usr/lib',
                       '/lib']
  else:
    rpathlink_dirs += [compatibility_dir]

rpathlink_flags = map(lambda dir_name: '-Wl,-rpath-link,'+dir_name,
                      rpathlink_dirs)
rpath_flags = map(lambda dir_name: '-Wl,-rpath,'+dir_name, rpath_dirs)
linkflags = linkflags + rpathlink_flags + rpath_flags

# Enforce that installdir=BLAH is specified when 'install'
# is supplied as a target
if (not installdir) and ('install' in COMMAND_LINE_TARGETS):
  print 'installdir=... must be specified with install target'
  Exit(1)

installdir = Dir(installdir)


def DirCat(install_dir, subdir1, subdir2):
  if subdir2:
    return Dir(subdir1 + subdir2, install_dir)
  else:
    return Dir(subdir1, install_dir)


def InstCommonDir(subdir):
  return DirCat(installdir, 'common%s/' % optdir, subdir)


def InstFusionDir(subdir):
  return DirCat(installdir, 'fusion%s/' % optdir, subdir)


def InstServerDir(subdir):
  return DirCat(installdir, 'server%s/' % optdir, subdir)


def InstToolsDir(subdir):
  return DirCat(installdir, 'tools%s/' % optdir, subdir)


def InstDisconnectedDir(subdir):
  return DirCat(installdir, 'disconnected%s/' % optdir, subdir)

# We have 5 install directories:
#   Common: installed in both Fusion and Server
#   Fusion: the fusion client
#   Server: apache module and configuration and helper files
#   Tools:  internal only tools
#   Disconnected: disconnected publisher libs and binaries
installdirs = {
    'root': installdir,

    'common_bin': InstCommonDir('bin'),
    'common_lib': InstCommonDir('lib'),
    'common_root': Dir('common/', installdir),
    'common_share': InstCommonDir('share'),
    'common_fonts': InstCommonDir('share/fonts'),
    'common_geecheck': InstCommonDir('share/support/geecheck'),
    'common_geecheck_lib': InstCommonDir('share/support/geecheck/lib'),

    'fusion_bin': InstFusionDir('bin'),
    'fusion_etc': Dir('fusion/etc%s' % optdir, installdir),
    'fusion_lib': InstFusionDir('lib'),
    'fusion_root': Dir('fusion/', installdir),
    'fusion_share': InstFusionDir('share'),
    'fusion_taskrules': InstFusionDir('share/taskrules'),

    'disconnected_bin': InstDisconnectedDir('bin'),
    'disconnected_lib': InstDisconnectedDir('lib'),
    'disconnected_share': InstDisconnectedDir('share'),

    'tools_bin': InstToolsDir('bin'),
    'tools_lib': InstToolsDir('lib'),

    'server_bin': InstServerDir('bin'),
    'server_etc': Dir('server/etc%s' % optdir, installdir),
    'server_lib': InstServerDir('lib'),
    'server_root': Dir('server/', installdir),
    'server_share': InstServerDir('share'),
    'server_search': InstServerDir('search'),
    'server_sql': InstServerDir('share/opengee-server/sql'),

    'httpd': InstServerDir('gehttpd'),
    'httpdmodules': InstServerDir('gehttpd/modules'),
    'httpdcgi': InstServerDir('gehttpd/cgi-bin'),
    'httpdwsgi': InstServerDir('gehttpd/wsgi-bin'),
    'httpdconf': InstServerDir('gehttpd/conf.d'),
    'httpdconfex': InstCommonDir('share/gehttpd/examples'),
    'httpdconfvs': InstServerDir('gehttpd/conf.d/virtual_servers'),
    'httpdconfvscmn': InstServerDir('gehttpd/conf.d/virtual_servers/common'),
    'httpdconfvsrt': InstServerDir('gehttpd/conf.d/virtual_servers/runtime'),
    'httpdicons': InstServerDir('gehttpd/htdocs/icons'),
    'maps': InstServerDir('gehttpd/htdocs/maps'),
    'javascript': InstServerDir('gehttpd/htdocs/js'),
    'earth': InstServerDir('gehttpd/htdocs/earth'),
    'htdocs': InstServerDir('gehttpd/htdocs'),
}

def get_cc_version(cc_path):
  """Extracts the version number of a C/C++ compiler (like GCC) as a list of
  strings."""

  process = subprocess.Popen(
    [cc_path, '--version'], stdout=subprocess.PIPE)
  (stdout, stderr) = process.communicate()
  match = re.search('[0-9][0-9.]*', stdout)
  # If match is None we don't know the version.
  if match is None:
    return None
  version = match.group().split('.')
  return version

def is_version_ge(version_components, comparand_components):
  """Tests if a version number is greater than, or equal to another version
  number.  Both version numbers are specified as lists of version components.
  """

  if version_components is None or comparand_components is None:
    return False

  for i in xrange(len(comparand_components)):
    if i >= len(version_components):
      version_component = 0
    else:
      version_component = int(version_components[i])
    if int(comparand_components[i]) > version_component:
      return False
    if int(comparand_components[i]) < version_component:
      return True

  return True

gee_version_number = GetVersion("version.txt", label)


# create the environment that controls the builds

if is_min_ubuntu:
  path_string = '%sbin:/bin:/usr/bin' % (exportdirs['root'])
else:
  path_string = '%sbin:%s/bin:/bin:/usr/bin' % (exportdirs['root'], optdir)

# Add performance logging flag if flag has been added
if log_performance != 0 :
    extragccflags += [ '-DLOG_PERFORMANCE' ]

env = khEnvironment(
    ENV={'PATH': path_string},
    release=release,
    optimize=optimize,
    crosstool_version=crosstool_version,
    jobstats=jobstats,
    internal=internal,
    native_cc=native_cc,
    bundle_3rd_libs=bundle_3rd_libs,
    cc_dir=cc_dir,
    is_min_ubuntu=is_min_ubuntu,
    exportdirs=exportdirs,
    installdirs=installdirs,
    skia_rel_dir=skia_rel_dir,
    LINKFLAGS=extragccflags + linkflags,
    CXXFLAGS=optflags + extragccflags + warnflags,
    CCFLAGS=optflags + extragccflags + warnflags,
    CPPFLAGS=cppflags,
    CPPPATH=[
             # generated 3rd party headers
             Dir(builddir + '/include'),
             Dir(builddir),  # generated headers
             Dir('.'),
             Dir(builddir+'/common'),
             Dir('common'),
             Dir('common/khmisc'),
             src_keyhole_abs_dir],
    LIBPATH=rpathlink_dirs,
    optflags=optflags,
    optdir=optdir,
    march=march,
    rpathlink_dirs=rpathlink_dirs,
    cross_cc_dir=cross_cc_dir,
    cross_cc_target=cross_cc_target,
    cross_cc_base=cross_cc_base,
    python_bin=python_bin,
    python_include=python_include,
    python_version=python_version,
    python_major_version=python_major_version
)

# Check for GCC 4.8 from an alternative toolchain installation on RHEL 6:
if cc_dir is None and os.path.isfile('/opt/rh/devtoolset-2/root/usr/bin/g++'):
    # Check if the version of the default compiler is, at least 4.8:
    if not is_version_ge(get_cc_version(env['CXX']), [4, 8]):
        cc_dir = '/opt/rh/devtoolset-2/root/usr/bin'
        rpathlink_dirs += [
          '/opt/rh/devtoolset-2/root/usr/lib64',
          '/opt/rh/devtoolset-2/root/usr/lib']

if cc_dir:
    env['CXX'] = cc_dir + '/g++'
    env['CC'] = cc_dir + '/gcc'

# The following is to make Scons 1.xx behave like it used to with scons .96
env['SHCXXFLAGS'] = ['$CXXFLAGS', '-fPIC']
env['CXXCOM'] = '$CXX -o $TARGET -c $CXXFLAGS $_CCCOMCOM $SOURCES'
env['SHCXXCOM'] = '$SHCXX -o $TARGET -c $SHCXXFLAGS $_CCCOMCOM $SOURCES'

env.SourceCode('.', None)


env.Alias('install', installdirs['root'])

Export('env')
Export('gee_version_number')

# needed by colorgcc
home = os.environ.get('HOME', 0)
if home: env['ENV']['HOME'] = str(home)

# setup QTDIR & friends
# always use our Qt
qtdir = exportdir
qtdir_lib = '%s/lib' % exportdir
env['ENV']['QTDIR'] = str(qtdir)
env['QTDIR'] = str(qtdir)
env['QTINCDIR'] = qtdir+'/include'
env['QTLIBDIR'] = qtdir+'/lib'
env['MOC'] = qtdir+'/bin/moc'
env['UIC'] = qtdir+'/bin/uic'
env['LRELEASE'] = qtdir+'/bin/lrelease'

env['KHIDL'] = File('#common/khxml/khidl.pl')

SConscript('SConscript', build_dir=builddir, duplicate=0)

env.Clean('cleanall', [[exportdir+"/"+x for x in os.listdir(exportdir) if x != "third_party"]])<|MERGE_RESOLUTION|>--- conflicted
+++ resolved
@@ -75,10 +75,7 @@
      'coverage',
      'bundle_3rd_libs',  # Build with bundling 3rd party libs.
      'log_performance',  # Include code for performance logging
-<<<<<<< HEAD
      'label',            # Value to combine with version strings.
-=======
->>>>>>> c2cd4555
      ]);
 
 for argkey in ARGUMENTS:
@@ -104,10 +101,7 @@
 bundle_3rd_libs = int(ARGUMENTS.get('bundle_3rd_libs', 0))
 cc_dir = ARGUMENTS.get('cc_dir', None)
 log_performance = int( ARGUMENTS.get( 'log_performance', 0 ) )
-<<<<<<< HEAD
 label = ARGUMENTS.get('label', '')
-=======
->>>>>>> c2cd4555
 
 # make some directory variables used by other parts of the build system
 top_dir = Dir('#').abspath
