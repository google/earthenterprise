#-*- Python -*-
#
# Copyright 2017 Google Inc.
#
# Licensed under the Apache License, Version 2.0 (the "License");
# you may not use this file except in compliance with the License.
# You may obtain a copy of the License at
#
#      http://www.apache.org/licenses/LICENSE-2.0
#
# Unless required by applicable law or agreed to in writing, software
# distributed under the License is distributed on an "AS IS" BASIS,
# WITHOUT WARRANTIES OR CONDITIONS OF ANY KIND, either express or implied.
# See the License for the specific language governing permissions and
# limitations under the License.
#

# This file is 'earth_enterprise/src/SConstruct'


"""Top level SConstruct file."""

import os
import re
import subprocess
import sys
sys.path += ['scons']
from khEnvironment import khEnvironment

# Add the OpenGEE Python libraries to the module search path:
opengee_lib_path = os.path.join('lib', 'python')

if opengee_lib_path not in sys.path:
  sys.path.insert(1, opengee_lib_path)

import opengee.c_compiler
import opengee.version
import opengee.git


# Path to crosstool root directory.
crosstool_path = '/usr/local/crosstool'

# make our umask less severe while building files
try:
  umask = os.umask(022)
except OSError:
  pass


EnsureSConsVersion(0, 96, 92)

# Error strings:
ErrorUnsupportedCrossToolVer = (
    'ERROR: Unsupported version of crosstool is specified. Supported versions: v13, v14.')

# find out the machine architecture
# Note "uname -m" doesn't work correctly on Gubuntu machines.
fh = os.popen('getconf LONG_BIT')
bits = fh.readline().strip()
fh.close()
if bits == '32':
  march = 'i686'
else:
  march = 'x86_64'


# only accept known arguments
ValidOptions = set(
    ['installdir',
     'release',
     'optimize',
     'crosstool',
      # Use to build GEE Fusion w/ max number of concurrent jobs equal
      # to max_num_jobs_coeff * 8.
     'max_num_jobs_coeff',
     'gprof',
     'profile',
     'sandbox',
     'jobstats',  # Use to enable jobstats profile output.
     'internal',  # Use to enable internal use only debug classes
     'cross_cc',  # Use the cross compiler.
     'cc_dir',
     'coverage',
     'bundle_3rd_libs',  # Build with bundling 3rd party libs.
     'log_performance',  # Include code for performance logging
     'cpp_standard',     # The standard of CPP that will be used.  Default is C++11
     'label',            # Value to combine with version strings.
     'long_version',     # Value to override the Open GEE long version string.
     'build_folder',     # where to put the build output and intermediate files
     'cache_dir',        # use a cache dir to speed up build
     'third_party_only'  # build third party code only
     ]);

for argkey in ARGUMENTS:
  if argkey not in ValidOptions:
    print "Unrecognized option: '" + argkey + "'"
    Exit(1)

# process commandline arguments
installdir = ARGUMENTS.get('installdir', 0)
release = int(ARGUMENTS.get('release', 0))
optimize = int(ARGUMENTS.get('optimize', 0))
crosstool_version = ARGUMENTS.get('crosstool', 'v14')
max_num_jobs_coeff = ARGUMENTS.get('max_num_jobs_coeff', 16)
gprof = ARGUMENTS.get('profile', 0) or ARGUMENTS.get('gprof', 0)
# A sandbox build has no built-in library rpath info, so that the
# library search path can be specified at runtime. Sandbox is
# independent: it can be debug, optimize, or release.
sandbox = int(ARGUMENTS.get('sandbox', 0))
jobstats = ARGUMENTS.get('jobstats', 0)
internal = int(ARGUMENTS.get('internal', 0))
native_cc = not int(ARGUMENTS.get('cross_cc', 0))
coverage = ARGUMENTS.get('coverage', 0)
bundle_3rd_libs = int(ARGUMENTS.get('bundle_3rd_libs', 0))
cc_dir = ARGUMENTS.get('cc_dir', None)
log_performance = int( ARGUMENTS.get( 'log_performance', 0 ) )
cpp_standard = ARGUMENTS.get('cpp_standard', 'gnu++11')
build_folder = ARGUMENTS.get('build_folder', 0)
label = ARGUMENTS.get('label', '')
long_version = ARGUMENTS.get('long_version', None)

# make some directory variables used by other parts of the build system
top_dir = Dir('#').abspath

skia_rel_dir = 'third_party/skia'


# The below folder has files from {earth_client_protobuf, etc}.
src_keyhole_abs_dir = os.path.join(top_dir, 'keyhole')

optdir = '/opt/google'

# Our builds link against some golden (old) versions of various system libs.
# This helps a single build run on multiple distros (SLES, RHEL, Goobuntu).
# Make sure that directory exists before proceeding
# The exception is when the user defines native_cc=1 on the commandline
compatibility_dir = '%s/lib64/compatibility' % optdir
if not native_cc and not os.path.isdir(compatibility_dir):
  print "ERROR: %s doesn't exist.\nPlease run %s/../rpms/build_scripts/update_ghardy.sh" % (compatibility_dir, top_dir)
  Exit(1)


if release:
  builddir = 'REL-'
elif optimize:
  builddir = 'OPT-'
elif gprof:
  builddir = 'PROF-'
else:
  builddir = 'DBG-'
if sandbox:
  builddir += 'SBOX-'
builddir += march

if native_cc:
  builddir = 'NATIVE-' + builddir

if build_folder:
  builddir = build_folder

# setup export directories
if os.path.isabs(builddir):
  exportdir = builddir
else:
  exportdir = Dir('#/%s' % builddir).abspath

exportdirs = {
    'root': exportdir+'/',
    'lib': exportdir+'/lib/',
    'bin': exportdir+'/bin/',
}

if bundle_3rd_libs:
  python_version = '2.7.5'
  python_major_version = '2.7'
  python_bin = os.path.join(exportdirs['bin'], 'python')
  python_include = os.path.join(exportdirs['root'], 'include/python%s' % python_major_version)
else:
  python_version = sys.version[:5]        # '2.7.6'
  python_major_version = sys.version[:3]  # '2.7'
  python_bin = '/usr/bin/python'
  python_include = '/usr/include/python%s' % python_major_version

# setup platform specific operations
is_min_ubuntu = True
# /etc/issue was the previous method of checking Ubuntu release version
# however, some flavors of Ubuntu e.g. MATE, have used varying formats
# using ilsb_release, subprocess and re is more readable than awk parsing also
try:
  vstring=subprocess.check_output('lsb_release -r',shell=True)
  arr=re.split('[\t\.\n]',vstring)
  major=int(arr[1])
  minor=int(arr[2])
  if arr[1] < 12:
    print 'Unknown Ubuntu version, minimum required version is 12.04.'
    Exit(1)
    is_min_ubuntu = False
# lsb_release is not present, must be RHEL or CentOS, move on
except:
    print "OS is not Ubuntu"

extragccflags = []
if sys.platform[0:5] == 'linux':
  if release:
    # -s tells the linker to strip all symbols
    linkflags = ['-Wl,-s']
    optflags = ['-O2', '-DNDEBUG']
  elif optimize:
    linkflags = []
    optflags = ['-O2']
  else:
    linkflags = ['']
    optflags = ['-g']
  extragccflags += ['-pipe', '-pthread']
  warnflags = ['-Wall', '-Werror']
  # gcc 4.2.1 gives warnings about resolving parentheses to avoid
  # confusion. But it is not dangerous and so for the time being we ignore
  # those.
  # TODO: Remove this and correct all places where we see this warning.
  if is_min_ubuntu:
    warnflags += ['-Wno-parentheses']
  cppflags = ['-D_LARGEFILE64_SOURCE', '-DQT_THREAD_SUPPORT',
              '-DQT_NO_ASCII_CAST', '-DQT_CLEAN_NAMESPACE', '-D_REENTRANT',
              '-DGUNIT_NO_GOOGLE3']

  # set any architecture specific specific flags
  if re.compile('i.86').match(march):
    optflags = ['-march=i686'] + optflags
  if march == 'ia64':
    linkflags += ['-Wl,-relax']
    warnflags += ['-Wno-sign-compare']
else:
  if release:
    optflags = ['-O', '-DNDEBUG']
  elif optimize:
    optflags = ['-O']
  else:
    optflags = ['-g']
  warnflags = ['-W', '-Werror']
  cppflags = []
  linkflags = []
  Bstaticflags = []
  Bdynamicflags = []
  dynamiclibs = {}

# TODO: remove this and fix all places where we see this warnings.
if native_cc:
  warnflags += ['-Wno-error=unused-result',
                '-Wno-error=unused-local-typedefs',
                '-Wno-error=unused-but-set-variable']

if max_num_jobs_coeff:
  cppflags += ['-DKH_MAX_NUM_JOBS_COEFF=%s' % max_num_jobs_coeff]

if coverage:
  # Use gcov to generate code coverage numbers.
  cppflags += ['-fprofile-arcs', '-ftest-coverage']
  linkflags += ['-fprofile-arcs', '-ftest-coverage']

if gprof:
  linkflags = ['-pg']
  optflags = ['-O2', '-DNDEBUG', '-DPROFILE_THREADS', '-g', '-pg']

# setup -rpath-link and -rpath options
rpathlink_dirs = [Dir(exportdirs['lib']).abspath]
# SetUID binaries don't use RPATH's containing '$ORIGIN' (since that would be
# exploitable).  Use absolute paths to library install locations instead:
rpath_dirs = ["'$$ORIGIN/../qt/lib'",
              "'$$ORIGIN/../lib64'",
              "'$$ORIGIN/../lib'",
              '%s/lib64' % optdir,
              '%s/lib' % optdir,
              '%s/qt/lib' % optdir]

# setup crosstool directories.
if not native_cc:
    # Note: when building on Ubuntu 10, use hardcoded path to crosstool.
    crosstool_top = '%s/third_party/crosstool/%s/release' % (
        crosstool_path, crosstool_version)
    grte_top = os.path.join(crosstool_path, 'third_party/grte/v2/release')

    cross_cc_dir = os.path.join(crosstool_top, 'gcc-4.4.3-glibc-2.11.1-grte')
    cross_cc_target = 'x86'
    cross_cc_base = cross_cc_dir
else:
  cross_cc_dir = None
  cross_cc_target = None
  cross_cc_base = None


if not native_cc:
  if is_min_ubuntu:
    optflags += ['-D_GNU_SOURCE', '-mno-red-zone', '-fno-strict-aliasing', '-mcld',
                 '-idirafter', '/usr/include', '-isystem', '/usr/include']
    linkflags += ['-Wl,-dynamic-linker,/lib64/ld-linux-x86-64.so.2']

    # specify system include/lib directory for crosstool.
    if crosstool_version == 'v13':
      # appropriate system include is specified by default: /usr/grte/v1/include.
      pass
    elif crosstool_version == 'v14':
      optflags += ['--sysroot=%s' % grte_top]
      linkflags += ['--sysroot=%s' % grte_top]
    else:
      print ErrorUnsupportedCrossToolVer
      Exit(1)

    cross_cc_lib = '%s/%s/lib64' % (cross_cc_base, cross_cc_target)
    rpathlink_dirs += [compatibility_dir,
                       cross_cc_lib,
                       '/usr/lib',
                       '/lib']
  else:
    rpathlink_dirs += [compatibility_dir]

rpathlink_flags = map(lambda dir_name: '-Wl,-rpath-link,'+dir_name,
                      rpathlink_dirs)
rpath_flags = map(lambda dir_name: '-Wl,-rpath,'+dir_name, rpath_dirs)
linkflags = linkflags + rpathlink_flags + rpath_flags

# Enforce that installdir=BLAH is specified when 'install'
# is supplied as a target
if (not installdir) and ('install' in COMMAND_LINE_TARGETS):
  print 'installdir=... must be specified with install target'
  Exit(1)

installdir = Dir(installdir)


def DirCat(install_dir, subdir1, subdir2):
  if subdir2:
    return Dir(subdir1 + subdir2, install_dir)
  else:
    return Dir(subdir1, install_dir)


def InstCommonDir(subdir):
  return DirCat(installdir, 'common%s/' % optdir, subdir)

def InstFusionDir(subdir):
  return DirCat(installdir, 'fusion%s/' % optdir, subdir)

def InstPostgisDir(subdir):
   return DirCat(installdir, 'postgis/opt/google/', subdir)

def InstServerDir(subdir):
  return DirCat(installdir, 'server%s/' % optdir, subdir)

def InstToolsDir(subdir):
  return DirCat(installdir, 'tools%s/' % optdir, subdir)

def InstDisconnectedDir(subdir):
  return DirCat(installdir, 'disconnected%s/' % optdir, subdir)

# We have 5 install directories:
#   Common: installed in both Fusion and Server
#   Fusion: the fusion client
#   Server: apache module and configuration and helper files
#   Tools:  internal only tools
#   Disconnected: disconnected publisher libs and binaries
installdirs = {
    'root': installdir,

    'common_bin': InstCommonDir('bin'),
    'common_lib': InstCommonDir('lib'),
    'common_root': Dir('common/', installdir),
    'common_share': InstCommonDir('share'),
    'common_fonts': InstCommonDir('share/fonts'),
    'common_geecheck': InstCommonDir('share/support/geecheck'),
    'common_geecheck_lib': InstCommonDir('share/support/geecheck/lib'),

    'fusion_bin': InstFusionDir('bin'),
    'fusion_etc': Dir('fusion/etc%s' % optdir, installdir),
    'fusion_lib': InstFusionDir('lib'),
    'fusion_root': Dir('fusion/', installdir),
    'fusion_share': InstFusionDir('share'),
    'fusion_taskrules': InstFusionDir('share/taskrules'),

    'disconnected_bin': InstDisconnectedDir('bin'),
    'disconnected_lib': InstDisconnectedDir('lib'),
    'disconnected_share': InstDisconnectedDir('share'),

    'tools_bin': InstToolsDir('bin'),
    'tools_lib': InstToolsDir('lib'),

    'postgis_bin': InstPostgisDir('bin'),
    'postgis_lib': InstPostgisDir('lib'),
    'postgis_share': InstPostgisDir('share'),

    'server_bin': InstServerDir('bin'),
    'server_etc': Dir('server/etc%s' % optdir, installdir),
    'server_lib': InstServerDir('lib'),
    'server_root': Dir('server/', installdir),
    'server_share': InstServerDir('share'),
    'server_search': InstServerDir('search'),
    'server_sql': InstServerDir('share/opengee-server/sql'),

    'httpd': InstServerDir('gehttpd'),
    'httpdmodules': InstServerDir('gehttpd/modules'),
    'httpdcgi': InstServerDir('gehttpd/cgi-bin'),
    'httpdwsgi': InstServerDir('gehttpd/wsgi-bin'),
    'httpdconf': InstServerDir('gehttpd/conf.d'),
    'httpdconfex': InstCommonDir('share/gehttpd/examples'),
    'httpdconfvs': InstServerDir('gehttpd/conf.d/virtual_servers'),
    'httpdconfvscmn': InstServerDir('gehttpd/conf.d/virtual_servers/common'),
    'httpdconfvsrt': InstServerDir('gehttpd/conf.d/virtual_servers/runtime'),
    'httpdicons': InstServerDir('gehttpd/htdocs/icons'),
    'maps': InstServerDir('gehttpd/htdocs/maps'),
    'javascript': InstServerDir('gehttpd/htdocs/js'),
    'earth': InstServerDir('gehttpd/htdocs/earth'),
    'htdocs': InstServerDir('gehttpd/htdocs'),
}


# Check version of git -- may not be able to reliably generate correct opengee version string.
get_version_args = ['version.txt', label]
git_version = opengee.git.get_git_version('/usr/bin/git')
if not opengee_version_ge(git_version, [1,8,4]):
    print 'WARNING: git version 1.8.4 or later is required to correctly determine the opengee version being built.'
    print 'The opengee version is calculated from tags using the "git describe" command.'
    print 'The "--first-parent" parameter introduced in git 1.8.4 allows proper version calcuation on all branches.'
    print 'Without the --first-parent parameter, the version calculated may be incorrect, depending on which branch is being built.'
    print 'For information on upgrading git, see: https://github.com/google/earthenterprise/wiki/Frequently-Asked-Questions-(FAQs)#how-do-i-upgrade-git-to-the-recommended-version-for-building-google-earth-enterprise'
    get_version_args.append(False)

gee_version_number = GetVersion(*get_version_args)

<<<<<<< HEAD

=======
>>>>>>> f419fc0b
# create the environment that controls the builds

if is_min_ubuntu:
  path_string = '%sbin:/bin:/usr/bin' % (exportdirs['root'])
else:
  path_string = '%sbin:%s/bin:/bin:/usr/bin' % (exportdirs['root'], optdir)

# Add performance logging flag if flag has been added
if log_performance != 0 :
    extragccflags += [ '-DLOG_PERFORMANCE' ]

# set the version of C++ to use
cppStandard = ['-std='+cpp_standard]

env = khEnvironment(
    ENV={'PATH': path_string},
    release=release,
    optimize=optimize,
    crosstool_version=crosstool_version,
    jobstats=jobstats,
    internal=internal,
    native_cc=native_cc,
    bundle_3rd_libs=bundle_3rd_libs,
    cc_dir=cc_dir,
    is_min_ubuntu=is_min_ubuntu,
    exportdirs=exportdirs,
    installdirs=installdirs,
    skia_rel_dir=skia_rel_dir,
    LINKFLAGS=extragccflags + linkflags,
    CXXFLAGS=optflags + extragccflags + warnflags + cppStandard,
    CCFLAGS=optflags + extragccflags + warnflags,
    CPPFLAGS=cppflags,
    CPPPATH=[
             # generated 3rd party headers
             Dir(builddir + '/include'),
             Dir(builddir),  # generated headers
             Dir('.'),
             Dir(builddir + '/common'),
             Dir('common'),
             Dir('common/khmisc'),
             src_keyhole_abs_dir],
    LIBPATH=rpathlink_dirs,
    optflags=optflags,
    optdir=optdir,
    march=march,
    rpathlink_dirs=rpathlink_dirs,
    cross_cc_dir=cross_cc_dir,
    cross_cc_target=cross_cc_target,
    cross_cc_base=cross_cc_base,
    python_bin=python_bin,
    python_include=python_include,
    python_version=python_version,
    python_major_version=python_major_version
)

env.get_open_gee_version().backup_file = "version.txt"
env.get_open_gee_version().label = label
if long_version:
  env.get_open_gee_version().set_long(long_version)
gee_version_number = env.get_open_gee_version().get_short()



# Check if the version of the default compiler is at least 4.8:
version = opengee.c_compiler.get_cc_version(env['CXX'])
if not opengee.version.is_version_ge(version, [4, 8]):
    # Check for GCC 4.8 from an alternative toolchain installation on RHEL 6:
    if cc_dir is None and os.path.isfile('/opt/rh/devtoolset-2/root/usr/bin/g++'):
        cc_dir = '/opt/rh/devtoolset-2/root/usr/bin'
        rpathlink_dirs += [
          '/opt/rh/devtoolset-2/root/usr/lib64',
          '/opt/rh/devtoolset-2/root/usr/lib']
    else:
        if version == None:
            print "Unable to determine GCC version, minimum required is 4.8"
        else:
            print ("GCC version " + '.'.join(version) +
                   " detected. Minimum required version is 4.8")
            Exit(1)

if cc_dir:
    env['CXX'] = cc_dir + '/g++'
    env['CC'] = cc_dir + '/gcc'

# The following is to make Scons 1.xx behave like it used to with scons .96
env['SHCXXFLAGS'] = ['$CXXFLAGS', '-fPIC']
env['CXXCOM'] = '$CXX -o $TARGET -c $CXXFLAGS $_CCCOMCOM $SOURCES'
env['SHCXXCOM'] = '$SHCXX -o $TARGET -c $SHCXXFLAGS $_CCCOMCOM $SOURCES'

env.SourceCode('.', None)


env.Alias('install', installdirs['root'])

Export('env')
Export('gee_version_number')

# needed by colorgcc
home = os.environ.get('HOME', 0)
if home: env['ENV']['HOME'] = str(home)

# setup QTDIR & friends
# always use our Qt
qtdir = exportdir
qtdir_lib = '%s/lib' % exportdir
env['ENV']['QTDIR'] = str(qtdir)
env['QTDIR'] = str(qtdir)
env['QTINCDIR'] = qtdir+'/include'
env['QTLIBDIR'] = qtdir+'/lib'
env['MOC'] = qtdir+'/bin/moc'
env['UIC'] = qtdir+'/bin/uic'
env['LRELEASE'] = qtdir+'/bin/lrelease'

env['KHIDL'] = File('#common/khxml/khidl.pl')

env.PhonyTargets(build_dir = 'BUILD_DIR=' + builddir)
SConscript('SConscript', variant_dir=builddir, duplicate=0)

env.Clean('cleanall', [[exportdir+"/"+x for x in os.listdir(exportdir) if x != "third_party"]])<|MERGE_RESOLUTION|>--- conflicted
+++ resolved
@@ -426,10 +426,6 @@
 
 gee_version_number = GetVersion(*get_version_args)
 
-<<<<<<< HEAD
-
-=======
->>>>>>> f419fc0b
 # create the environment that controls the builds
 
 if is_min_ubuntu:
