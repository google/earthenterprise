#-*- Python -*-
#
# Copyright 2017 Google Inc.
#
# Licensed under the Apache License, Version 2.0 (the "License");
# you may not use this file except in compliance with the License.
# You may obtain a copy of the License at
#
#      http://www.apache.org/licenses/LICENSE-2.0
#
# Unless required by applicable law or agreed to in writing, software
# distributed under the License is distributed on an "AS IS" BASIS,
# WITHOUT WARRANTIES OR CONDITIONS OF ANY KIND, either express or implied.
# See the License for the specific language governing permissions and
# limitations under the License.
#

# This file is 'earth_enterprise/src/SConstruct'


"""Top level SConstruct file."""

import os
import re
import subprocess
import sys
sys.path += ['scons']
from khEnvironment import khEnvironment

# Add the OpenGEE Python libraries to the module search path:
opengee_lib_path = os.path.join('lib', 'python')

if opengee_lib_path not in sys.path:
  sys.path.insert(1, opengee_lib_path)

import opengee.c_compiler
import opengee.version


# Path to crosstool root directory.
crosstool_path = '/usr/local/crosstool'

# make our umask less severe while building files
try:
  umask = os.umask(022)
except OSError:
  pass


EnsureSConsVersion(0, 96, 92)

# Error strings:
ErrorUnsupportedCrossToolVer = (
    'ERROR: Unsupported version of crosstool is specified. Supported versions: v13, v14.')

# find out the machine architecture
# Note "uname -m" doesn't work correctly on Gubuntu machines.
fh = os.popen('getconf LONG_BIT')
bits = fh.readline().strip()
fh.close()
if bits == '32':
  march = 'i686'
else:
  march = 'x86_64'


# only accept known arguments
ValidOptions = set(
    ['installdir',
     'release',
     'optimize',
     'crosstool',
      # Use to build GEE Fusion w/ max number of concurrent jobs equal
      # to max_num_jobs_coeff * 8.
     'max_num_jobs_coeff',
     'gprof',
     'profile',
     'sandbox',
     'jobstats',  # Use to enable jobstats profile output.
     'internal',  # Use to enable internal use only debug classes
     'cross_cc',  # Use the cross compiler.
     'cc_dir',
     'coverage',
     'bundle_3rd_libs',  # Build with bundling 3rd party libs.
     'log_performance',  # Include code for performance logging
     'cpp_standard',     # The standard of CPP that will be used.  Default is C++11
     'label',            # Value to combine with version strings.
     'long_version',     # Value to override the Open GEE long version string.
     'build_folder',     # where to put the build output and intermediate files
     'cache_dir',        # use a cache dir to speed up build
     'third_party_only'  # build third party code only
     ]);

for argkey in ARGUMENTS:
  if argkey not in ValidOptions:
    print "Unrecognized option: '" + argkey + "'"
    Exit(1)

# process commandline arguments
installdir = ARGUMENTS.get('installdir', 0)
release = int(ARGUMENTS.get('release', 0))
optimize = int(ARGUMENTS.get('optimize', 0))
crosstool_version = ARGUMENTS.get('crosstool', 'v14')
max_num_jobs_coeff = ARGUMENTS.get('max_num_jobs_coeff', 16)
gprof = ARGUMENTS.get('profile', 0) or ARGUMENTS.get('gprof', 0)
# A sandbox build has no built-in library rpath info, so that the
# library search path can be specified at runtime. Sandbox is
# independent: it can be debug, optimize, or release.
sandbox = int(ARGUMENTS.get('sandbox', 0))
jobstats = ARGUMENTS.get('jobstats', 0)
internal = int(ARGUMENTS.get('internal', 0))
native_cc = not int(ARGUMENTS.get('cross_cc', 0))
coverage = ARGUMENTS.get('coverage', 0)
bundle_3rd_libs = int(ARGUMENTS.get('bundle_3rd_libs', 0))
cc_dir = ARGUMENTS.get('cc_dir', None)
log_performance = int( ARGUMENTS.get( 'log_performance', 0 ) )
cpp_standard = ARGUMENTS.get('cpp_standard', 'gnu++11')
build_folder = ARGUMENTS.get('build_folder', 0)
label = ARGUMENTS.get('label', '')
long_version = ARGUMENTS.get('long_version', None)

# make some directory variables used by other parts of the build system
top_dir = Dir('#').abspath

skia_rel_dir = 'third_party/skia'


# The below folder has files from {earth_client_protobuf, etc}.
src_keyhole_abs_dir = os.path.join(top_dir, 'keyhole')

optdir = '/opt/google'

# Our builds link against some golden (old) versions of various system libs.
# This helps a single build run on multiple distros (SLES, RHEL, Goobuntu).
# Make sure that directory exists before proceeding
# The exception is when the user defines native_cc=1 on the commandline
compatibility_dir = '%s/lib64/compatibility' % optdir
if not native_cc and not os.path.isdir(compatibility_dir):
  print "ERROR: %s doesn't exist.\nPlease run %s/../rpms/build_scripts/update_ghardy.sh" % (compatibility_dir, top_dir)
  Exit(1)


if release:
  builddir = 'REL-'
elif optimize:
  builddir = 'OPT-'
elif gprof:
  builddir = 'PROF-'
else:
  builddir = 'DBG-'
if sandbox:
  builddir += 'SBOX-'
builddir += march

if native_cc:
  builddir = 'NATIVE-' + builddir

if build_folder:
  builddir = build_folder

# setup export directories
if os.path.isabs(builddir):
  exportdir = builddir
else:
  exportdir = Dir('#/%s' % builddir).abspath

exportdirs = {
    'root': exportdir+'/',
    'lib': exportdir+'/lib/',
    'bin': exportdir+'/bin/',
}

if bundle_3rd_libs:
  python_version = '2.7.5'
  python_major_version = '2.7'
  python_bin = os.path.join(exportdirs['bin'], 'python')
  python_include = os.path.join(exportdirs['root'], 'include/python%s' % python_major_version)
else:
  python_version = sys.version[:5]        # '2.7.6'
  python_major_version = sys.version[:3]  # '2.7'
  python_bin = '/usr/bin/python'
  python_include = '/usr/include/python%s' % python_major_version

# setup platform specific operations
is_min_ubuntu = True
# /etc/issue was the previous method of checking Ubuntu release version
# however, some flavors of Ubuntu e.g. MATE, have used varying formats
# using ilsb_release, subprocess and re is more readable than awk parsing also
try:
  vstring=subprocess.check_output('lsb_release -r',shell=True)
  arr=re.split('[\t\.\n]',vstring)
  major=int(arr[1])
  minor=int(arr[2])
  if arr[1] < 12:
    print 'Unknown Ubuntu version, minimum required version is 12.04.'
    Exit(1)
    is_min_ubuntu = False
# lsb_release is not present, must be RHEL or CentOS, move on
except:
    print "OS is not Ubuntu"

extragccflags = []
if sys.platform[0:5] == 'linux':
  if release:
    # -s tells the linker to strip all symbols
    linkflags = ['-Wl,-s']
    optflags = ['-O2', '-DNDEBUG']
  elif optimize:
    linkflags = []
    optflags = ['-O2']
  else:
    linkflags = ['']
    optflags = ['-g']
  extragccflags += ['-pipe', '-pthread']
  warnflags = ['-Wall', '-Werror']
  # gcc 4.2.1 gives warnings about resolving parentheses to avoid
  # confusion. But it is not dangerous and so for the time being we ignore
  # those.
  # TODO: Remove this and correct all places where we see this warning.
  if is_min_ubuntu:
    warnflags += ['-Wno-parentheses']
  cppflags = ['-D_LARGEFILE64_SOURCE', '-DQT_THREAD_SUPPORT',
              '-DQT_NO_ASCII_CAST', '-DQT_CLEAN_NAMESPACE', '-D_REENTRANT',
              '-DGUNIT_NO_GOOGLE3']

  # set any architecture specific specific flags
  if re.compile('i.86').match(march):
    optflags = ['-march=i686'] + optflags
  if march == 'ia64':
    linkflags += ['-Wl,-relax']
    warnflags += ['-Wno-sign-compare']
else:
  if release:
    optflags = ['-O', '-DNDEBUG']
  elif optimize:
    optflags = ['-O']
  else:
    optflags = ['-g']
  warnflags = ['-W', '-Werror']
  cppflags = []
  linkflags = []
  Bstaticflags = []
  Bdynamicflags = []
  dynamiclibs = {}

# TODO: remove this and fix all places where we see this warnings.
if native_cc:
  warnflags += ['-Wno-error=unused-result',
                '-Wno-error=unused-local-typedefs',
                '-Wno-error=unused-but-set-variable']

if max_num_jobs_coeff:
  cppflags += ['-DKH_MAX_NUM_JOBS_COEFF=%s' % max_num_jobs_coeff]

if coverage:
  # Use gcov to generate code coverage numbers.
  cppflags += ['-fprofile-arcs', '-ftest-coverage']
  linkflags += ['-fprofile-arcs', '-ftest-coverage']

if gprof:
  linkflags = ['-pg']
  optflags = ['-O2', '-DNDEBUG', '-DPROFILE_THREADS', '-g', '-pg']

# setup -rpath-link and -rpath options
rpathlink_dirs = [Dir(exportdirs['lib']).abspath]
# SetUID binaries don't use RPATH's containing '$ORIGIN' (since that would be
# exploitable).  Use absolute paths to library install locations instead:
rpath_dirs = ["'$$ORIGIN/../qt/lib'",
              "'$$ORIGIN/../lib64'",
              "'$$ORIGIN/../lib'",
              '%s/lib64' % optdir,
              '%s/lib' % optdir,
              '%s/qt/lib' % optdir]

# setup crosstool directories.
if not native_cc:
    # Note: when building on Ubuntu 10, use hardcoded path to crosstool.
    crosstool_top = '%s/third_party/crosstool/%s/release' % (
        crosstool_path, crosstool_version)
    grte_top = os.path.join(crosstool_path, 'third_party/grte/v2/release')

    cross_cc_dir = os.path.join(crosstool_top, 'gcc-4.4.3-glibc-2.11.1-grte')
    cross_cc_target = 'x86'
    cross_cc_base = cross_cc_dir
else:
  cross_cc_dir = None
  cross_cc_target = None
  cross_cc_base = None


if not native_cc:
  if is_min_ubuntu:
    optflags += ['-D_GNU_SOURCE', '-mno-red-zone', '-fno-strict-aliasing', '-mcld',
                 '-idirafter', '/usr/include', '-isystem', '/usr/include']
    linkflags += ['-Wl,-dynamic-linker,/lib64/ld-linux-x86-64.so.2']

    # specify system include/lib directory for crosstool.
    if crosstool_version == 'v13':
      # appropriate system include is specified by default: /usr/grte/v1/include.
      pass
    elif crosstool_version == 'v14':
      optflags += ['--sysroot=%s' % grte_top]
      linkflags += ['--sysroot=%s' % grte_top]
    else:
      print ErrorUnsupportedCrossToolVer
      Exit(1)

    cross_cc_lib = '%s/%s/lib64' % (cross_cc_base, cross_cc_target)
    rpathlink_dirs += [compatibility_dir,
                       cross_cc_lib,
                       '/usr/lib',
                       '/lib']
  else:
    rpathlink_dirs += [compatibility_dir]

rpathlink_flags = map(lambda dir_name: '-Wl,-rpath-link,'+dir_name,
                      rpathlink_dirs)
rpath_flags = map(lambda dir_name: '-Wl,-rpath,'+dir_name, rpath_dirs)
linkflags = linkflags + rpathlink_flags + rpath_flags

# Enforce that installdir=BLAH is specified when 'install'
# is supplied as a target
if (not installdir) and ('install' in COMMAND_LINE_TARGETS):
  print 'installdir=... must be specified with install target'
  Exit(1)

installdir = Dir(installdir)


def DirCat(install_dir, subdir1, subdir2):
  if subdir2:
    return Dir(subdir1 + subdir2, install_dir)
  else:
    return Dir(subdir1, install_dir)


def InstCommonDir(subdir):
  return DirCat(installdir, 'common%s/' % optdir, subdir)

def InstFusionDir(subdir):
  return DirCat(installdir, 'fusion%s/' % optdir, subdir)

def InstPostgisDir(subdir):
   return DirCat(installdir, 'postgis/opt/google/', subdir)

def InstServerDir(subdir):
  return DirCat(installdir, 'server%s/' % optdir, subdir)

def InstToolsDir(subdir):
  return DirCat(installdir, 'tools%s/' % optdir, subdir)

def InstDisconnectedDir(subdir):
  return DirCat(installdir, 'disconnected%s/' % optdir, subdir)

# We have 5 install directories:
#   Common: installed in both Fusion and Server
#   Fusion: the fusion client
#   Server: apache module and configuration and helper files
#   Tools:  internal only tools
#   Disconnected: disconnected publisher libs and binaries
installdirs = {
    'root': installdir,

    'common_bin': InstCommonDir('bin'),
    'common_lib': InstCommonDir('lib'),
    'common_root': Dir('common/', installdir),
    'common_share': InstCommonDir('share'),
    'common_fonts': InstCommonDir('share/fonts'),
    'common_geecheck': InstCommonDir('share/support/geecheck'),
    'common_geecheck_lib': InstCommonDir('share/support/geecheck/lib'),

    'fusion_bin': InstFusionDir('bin'),
    'fusion_etc': Dir('fusion/etc%s' % optdir, installdir),
    'fusion_lib': InstFusionDir('lib'),
    'fusion_root': Dir('fusion/', installdir),
    'fusion_share': InstFusionDir('share'),
    'fusion_taskrules': InstFusionDir('share/taskrules'),

    'disconnected_bin': InstDisconnectedDir('bin'),
    'disconnected_lib': InstDisconnectedDir('lib'),
    'disconnected_share': InstDisconnectedDir('share'),

    'tools_bin': InstToolsDir('bin'),
    'tools_lib': InstToolsDir('lib'),

    'postgis_bin': InstPostgisDir('bin'),
    'postgis_lib': InstPostgisDir('lib'),
    'postgis_share': InstPostgisDir('share'),

    'server_bin': InstServerDir('bin'),
    'server_etc': Dir('server/etc%s' % optdir, installdir),
    'server_lib': InstServerDir('lib'),
    'server_root': Dir('server/', installdir),
    'server_share': InstServerDir('share'),
    'server_search': InstServerDir('search'),
    'server_sql': InstServerDir('share/opengee-server/sql'),

    'httpd': InstServerDir('gehttpd'),
    'httpdmodules': InstServerDir('gehttpd/modules'),
    'httpdcgi': InstServerDir('gehttpd/cgi-bin'),
    'httpdwsgi': InstServerDir('gehttpd/wsgi-bin'),
    'httpdconf': InstServerDir('gehttpd/conf.d'),
    'httpdconfex': InstCommonDir('share/gehttpd/examples'),
    'httpdconfvs': InstServerDir('gehttpd/conf.d/virtual_servers'),
    'httpdconfvscmn': InstServerDir('gehttpd/conf.d/virtual_servers/common'),
    'httpdconfvsrt': InstServerDir('gehttpd/conf.d/virtual_servers/runtime'),
    'httpdicons': InstServerDir('gehttpd/htdocs/icons'),
    'maps': InstServerDir('gehttpd/htdocs/maps'),
    'javascript': InstServerDir('gehttpd/htdocs/js'),
    'earth': InstServerDir('gehttpd/htdocs/earth'),
    'htdocs': InstServerDir('gehttpd/htdocs'),
}

<<<<<<< HEAD

# Check version of git -- may not be able to reliably generate correct opengee version string.
get_version_args = ['version.txt', label]
git_version = opengee.git.get_git_version('/usr/bin/git')
if not opengee_version_ge(git_version, [1,8,4]):
    print 'WARNING: git version 1.8.4 or later is required to correctly determine the opengee version being built.'
    print 'The opengee version is calculated from tags using the "git describe" command.'
    print 'The "--first-parent" parameter introduced in git 1.8.4 allows proper version calcuation on all branches.'
    print 'Without the --first-parent parameter, the version calculated may be incorrect, depending on which branch is being built.'
    print 'For information on upgrading git, see: http://nexus3.corp.t-sciences.com/#browse/browse:vmimages:ova'
    get_version_args.append(False)

gee_version_number = GetVersion(*get_version_args)

=======
>>>>>>> 3854b166

# create the environment that controls the builds

if is_min_ubuntu:
  path_string = '%sbin:/bin:/usr/bin' % (exportdirs['root'])
else:
  path_string = '%sbin:%s/bin:/bin:/usr/bin' % (exportdirs['root'], optdir)

# Add performance logging flag if flag has been added
if log_performance != 0 :
    extragccflags += [ '-DLOG_PERFORMANCE' ]

# set the version of C++ to use
cppStandard = ['-std='+cpp_standard]

env = khEnvironment(
    ENV={'PATH': path_string},
    release=release,
    optimize=optimize,
    crosstool_version=crosstool_version,
    jobstats=jobstats,
    internal=internal,
    native_cc=native_cc,
    bundle_3rd_libs=bundle_3rd_libs,
    cc_dir=cc_dir,
    is_min_ubuntu=is_min_ubuntu,
    exportdirs=exportdirs,
    installdirs=installdirs,
    skia_rel_dir=skia_rel_dir,
    LINKFLAGS=extragccflags + linkflags,
    CXXFLAGS=optflags + extragccflags + warnflags + cppStandard,
    CCFLAGS=optflags + extragccflags + warnflags,
    CPPFLAGS=cppflags,
    CPPPATH=[
             # generated 3rd party headers
             Dir(builddir + '/include'),
             Dir(builddir),  # generated headers
             Dir('.'),
             Dir(builddir + '/common'),
             Dir('common'),
             Dir('common/khmisc'),
             src_keyhole_abs_dir],
    LIBPATH=rpathlink_dirs,
    optflags=optflags,
    optdir=optdir,
    march=march,
    rpathlink_dirs=rpathlink_dirs,
    cross_cc_dir=cross_cc_dir,
    cross_cc_target=cross_cc_target,
    cross_cc_base=cross_cc_base,
    python_bin=python_bin,
    python_include=python_include,
    python_version=python_version,
    python_major_version=python_major_version
)

env.get_open_gee_version().backup_file = "version.txt"
env.get_open_gee_version().label = label
if long_version:
  env.get_open_gee_version().set_long(long_version)
gee_version_number = env.get_open_gee_version().get_short()



# Check if the version of the default compiler is at least 4.8:
version = opengee.c_compiler.get_cc_version(env['CXX'])
if not opengee.version.is_version_ge(version, [4, 8]):
    # Check for GCC 4.8 from an alternative toolchain installation on RHEL 6:
    if cc_dir is None and os.path.isfile('/opt/rh/devtoolset-2/root/usr/bin/g++'):
        cc_dir = '/opt/rh/devtoolset-2/root/usr/bin'
        rpathlink_dirs += [
          '/opt/rh/devtoolset-2/root/usr/lib64',
          '/opt/rh/devtoolset-2/root/usr/lib']
    else:
        if version == None:
            print "Unable to determine GCC version, minimum required is 4.8"
        else:
            print ("GCC version " + '.'.join(version) +
                   " detected. Minimum required version is 4.8")
            Exit(1)

if cc_dir:
    env['CXX'] = cc_dir + '/g++'
    env['CC'] = cc_dir + '/gcc'

# The following is to make Scons 1.xx behave like it used to with scons .96
env['SHCXXFLAGS'] = ['$CXXFLAGS', '-fPIC']
env['CXXCOM'] = '$CXX -o $TARGET -c $CXXFLAGS $_CCCOMCOM $SOURCES'
env['SHCXXCOM'] = '$SHCXX -o $TARGET -c $SHCXXFLAGS $_CCCOMCOM $SOURCES'

env.SourceCode('.', None)


env.Alias('install', installdirs['root'])

Export('env')
Export('gee_version_number')

# needed by colorgcc
home = os.environ.get('HOME', 0)
if home: env['ENV']['HOME'] = str(home)

# setup QTDIR & friends
# always use our Qt
qtdir = exportdir
qtdir_lib = '%s/lib' % exportdir
env['ENV']['QTDIR'] = str(qtdir)
env['QTDIR'] = str(qtdir)
env['QTINCDIR'] = qtdir+'/include'
env['QTLIBDIR'] = qtdir+'/lib'
env['MOC'] = qtdir+'/bin/moc'
env['UIC'] = qtdir+'/bin/uic'
env['LRELEASE'] = qtdir+'/bin/lrelease'

env['KHIDL'] = File('#common/khxml/khidl.pl')

env.PhonyTargets(build_dir = 'BUILD_DIR=' + builddir)
SConscript('SConscript', variant_dir=builddir, duplicate=0)

env.Clean('cleanall', [[exportdir+"/"+x for x in os.listdir(exportdir) if x != "third_party"]])<|MERGE_RESOLUTION|>--- conflicted
+++ resolved
@@ -411,7 +411,6 @@
     'htdocs': InstServerDir('gehttpd/htdocs'),
 }
 
-<<<<<<< HEAD
 
 # Check version of git -- may not be able to reliably generate correct opengee version string.
 get_version_args = ['version.txt', label]
@@ -425,9 +424,6 @@
     get_version_args.append(False)
 
 gee_version_number = GetVersion(*get_version_args)
-
-=======
->>>>>>> 3854b166
 
 # create the environment that controls the builds
 
