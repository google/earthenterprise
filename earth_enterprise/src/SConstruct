--- conflicted
+++ resolved
@@ -475,10 +475,6 @@
     jobstats=jobstats,
     internal=internal,
     native_cc=native_cc,
-<<<<<<< HEAD
-=======
-    cc_dir=cc_dir,
->>>>>>> b93ef487
     bundle_3rd_libs=bundle_3rd_libs,
     cc_dir=cc_dir,
     is_hardy=is_hardy,
@@ -513,10 +509,6 @@
 )
 
 # Check for GCC 4.8 from an alternative toolchain installation on RHEL 6:
-<<<<<<< HEAD
-=======
-
->>>>>>> b93ef487
 if cc_dir is None and os.path.isfile('/opt/rh/devtoolset-2/root/usr/bin/g++'):
     # Check if the version of the default compiler is, at least 4.8:
     if not is_version_ge(get_cc_version(env['CXX']), [4, 8]):
