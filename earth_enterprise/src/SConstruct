#-*- Python -*-
#
# Copyright 2020 the Open GEE Contributors.
# Copyright 2017 Google Inc.
#
# Licensed under the Apache License, Version 2.0 (the "License");
# you may not use this file except in compliance with the License.
# You may obtain a copy of the License at
#
#      http://www.apache.org/licenses/LICENSE-2.0
#
# Unless required by applicable law or agreed to in writing, software
# distributed under the License is distributed on an "AS IS" BASIS,
# WITHOUT WARRANTIES OR CONDITIONS OF ANY KIND, either express or implied.
# See the License for the specific language governing permissions and
# limitations under the License.
#

# This file is 'earth_enterprise/src/SConstruct'


"""Top level SConstruct file."""

import os
import re
import subprocess
import sys
sys.path += ['scons']
from khEnvironment import khEnvironment
import getversion
import commands

# Add the OpenGEE Python libraries to the module search path:
opengee_lib_path = os.path.join('lib', 'python')

if opengee_lib_path not in sys.path:
  sys.path.insert(1, opengee_lib_path)

import opengee.c_compiler
import opengee.version


# Path to crosstool root directory.
crosstool_path = '/usr/local/crosstool'

# make our umask less severe while building files
try:
  umask = os.umask(022)
except OSError:
  pass


EnsureSConsVersion(0, 96, 92)

# Error strings:
ErrorUnsupportedCrossToolVer = (
    'ERROR: Unsupported version of crosstool is specified. Supported versions: v13, v14.')

# find out the machine architecture
# Note "uname -m" doesn't work correctly on Gubuntu machines.
fh = os.popen('getconf LONG_BIT')
bits = fh.readline().strip()
fh.close()
if bits == '32':
  march = 'i686'
else:
  march = 'x86_64'


# only accept known arguments
ValidOptions = set(
    ['installdir',
     'release',
     'optimize',
     'crosstool',
      # Use to build GEE Fusion w/ max number of concurrent jobs equal
      # to max_num_jobs_coeff * 8.
     'max_num_jobs_coeff',
     'gprof',
     'profile',
     'sandbox',
     'jobstats',  # Use to enable jobstats profile output.
     'internal',  # Use to enable internal use only debug classes
     'cross_cc',  # Use the cross compiler.
     'cc_dir',
     'coverage',
     'bundle_3rd_libs',  # Build with bundling 3rd party libs.
     'log_performance',  # Include code for performance logging
     'cpp_standard',     # The standard of CPP that will be used.  Default is C++11
     'qt4_native',       # Whether native qt4 build
     'label',            # Value to combine with version strings.
     'long_version',     # Value to override the Open GEE long version string.
     'build_folder',     # where to put the build output and intermediate files
     'cache_dir',        # use a cache dir to speed up build
     'third_party_only', # build third party code only
     'portable_3rd_libs' # build third party code needed for portable server only
     ]);

for argkey in ARGUMENTS:
  if argkey not in ValidOptions:
    print "Unrecognized option: '" + argkey + "'"
    Exit(1)

# process commandline arguments
installdir = ARGUMENTS.get('installdir', 0)
release = int(ARGUMENTS.get('release', 0))
optimize = int(ARGUMENTS.get('optimize', 0))
crosstool_version = ARGUMENTS.get('crosstool', 'v14')
max_num_jobs_coeff = ARGUMENTS.get('max_num_jobs_coeff', 16)
gprof = ARGUMENTS.get('profile', 0) or ARGUMENTS.get('gprof', 0)
# A sandbox build has no built-in library rpath info, so that the
# library search path can be specified at runtime. Sandbox is
# independent: it can be debug, optimize, or release.
sandbox = int(ARGUMENTS.get('sandbox', 0))
jobstats = ARGUMENTS.get('jobstats', 0)
internal = int(ARGUMENTS.get('internal', 0))
native_cc = not int(ARGUMENTS.get('cross_cc', 0))
coverage = int(ARGUMENTS.get('coverage', 0))
bundle_3rd_libs = int(ARGUMENTS.get('bundle_3rd_libs', 0))
portable_3rd_libs = int(ARGUMENTS.get('portable_3rd_libs', 0))
cc_dir = ARGUMENTS.get('cc_dir', None)
log_performance = int( ARGUMENTS.get( 'log_performance', 0 ) )
cpp_standard = ARGUMENTS.get('cpp_standard', 'gnu++11')
qt4_native = int(ARGUMENTS.get('qt4_native', 0))
build_folder = ARGUMENTS.get('build_folder', 0)
label = ARGUMENTS.get('label', '')
long_version = ARGUMENTS.get('long_version', None)

# make some directory variables used by other parts of the build system
top_dir = Dir('#').abspath

skia_rel_dir = 'third_party/skia'


# The below folder has files from {earth_client_protobuf, etc}.
src_keyhole_abs_dir = os.path.join(top_dir, 'keyhole')

optdir = '/opt/google'

# Our builds link against some golden (old) versions of various system libs.
# This helps a single build run on multiple distros (SLES, RHEL, Goobuntu).
# Make sure that directory exists before proceeding
# The exception is when the user defines native_cc=1 on the commandline
compatibility_dir = '%s/lib64/compatibility' % optdir
if not native_cc and not os.path.isdir(compatibility_dir):
  print "ERROR: %s doesn't exist.\nPlease run %s/../rpms/build_scripts/update_ghardy.sh" % (compatibility_dir, top_dir)
  Exit(1)


if release:
  builddir = 'REL-'
elif optimize:
  builddir = 'OPT-'
elif gprof:
  builddir = 'PROF-'
else:
  builddir = 'DBG-'
if sandbox:
  builddir += 'SBOX-'
builddir += march

if native_cc:
  builddir = 'NATIVE-' + builddir

if build_folder:
  builddir = build_folder

# setup export directories
if os.path.isabs(builddir):
  exportdir = builddir
else:
  exportdir = Dir('#/%s' % builddir).abspath

if qt4_native:
  qtprefix = '/usr/include/qt4'
else:
  qtprefix = exportdir+'/include'

exportdirs = {
    'root': exportdir+'/',
    'lib': exportdir+'/lib/',
    'bin': exportdir+'/bin/',
    'share': exportdir+'/share/',
}


el_ver = ''
if os.path.isfile('/etc/redhat-release') and not os.path.isfile('/etc/os-release'):
  el_ver = 'el6'
else:
  if 'el8' in os.uname()[2]:
    el_ver = 'el8'
  else:
    el_ver = 'el7'

if bundle_3rd_libs:
  python_version = '2.7.5'
  python_major_version = '2.7'
  python_bin = os.path.join(exportdirs['bin'], 'python')
  python_include = os.path.join(exportdirs['root'], 'include/python%s' % python_major_version)
  python_home = '/usr'
else:
  if el_ver == 'el6':
    python_version = '2.7.1' # scl version for el6
    python_major_version = '2.7' # scl major version for el6
    python_bin = '/usr/bin/python2.7' # scl bin
    python_include = '/usr/include/python%s' % python_major_version # scl include path
    python_home = '/usr' # scl home
  else:
    python_version = sys.version[:5] # '2.7.6'
    python_major_version = sys.version[:3] # '2.7'
    python_bin = '/usr/bin/python'
    python_include = '/usr/include/python%s' % python_major_version
    python_home = '/usr'

# setup platform specific operations
is_os_ubuntu = False
is_min_ubuntu = True
# /etc/issue was the previous method of checking Ubuntu release version
# however, some flavors of Ubuntu e.g. MATE, have used varying formats
# using ilsb_release, subprocess and re is more readable than awk parsing also
try:
  vstring=subprocess.check_output('lsb_release -i',shell=True)
  system=re.split('[\t\.\n]',vstring)
  if system[1] == "Ubuntu":
    is_os_ubuntu = True
  vstring=subprocess.check_output('lsb_release -r',shell=True)
  arr=re.split('[\t\.\n]',vstring)
  major=int(arr[1])
  minor=int(arr[2])
  el_ver = ''
  if arr[1] < 16:
    print 'Unknown Ubuntu version, minimum required version is 16.04.'
    Exit(1)
    is_min_ubuntu = False
# lsb_release is not present, must be RHEL or CentOS, move on
except:
    print "OS is not Ubuntu"

extragccflags = []
if sys.platform[0:5] == 'linux':
  if release:
    # -s tells the linker to strip all symbols
    linkflags = ['-Wl,-s']
    optflags = ['-O2', '-DNDEBUG']
  elif optimize:
    linkflags = []
    optflags = ['-O2']
  else:
    linkflags = ['']
    optflags = ['-g']
  extragccflags += ['-pipe', '-pthread']
  warnflags = ['-Wall', '-Werror']
  # gcc 4.2.1 gives warnings about resolving parentheses to avoid
  # confusion. But it is not dangerous and so for the time being we ignore
  # those.
  # TODO: Remove this and correct all places where we see this warning.
  if is_min_ubuntu:
    warnflags += ['-Wno-parentheses']
  cppflags = ['-D_LARGEFILE64_SOURCE', '-DQT_THREAD_SUPPORT',
              '-DQT_NO_ASCII_CAST', '-DQT_CLEAN_NAMESPACE', '-D_REENTRANT',
              '-DGUNIT_NO_GOOGLE3', '-DQT3_SUPPORT', '-DQT_NO_TRANSLATION','-DQDOC']

  # Include flags for our bundled copy of qt4
<<<<<<< HEAD
  cppflags += ['-I%s/Qt3Support' % qtprefix, '-I%s/QtCore' % qtprefix, '-I%s/QtGui' % qtprefix]
  if qt4_native:
    cppflags += ['-I%s' % qtprefix]
=======
  cppflags += ['-I%s/Qt3Support' % qtprefix, '-I%s/QtCore' % qtprefix, '-I%s/QtGui' % qtprefix, '-I%s/' % qtprefix]
>>>>>>> b651524b

  # set any architecture specific specific flags
  if re.compile('i.86').match(march):
    optflags = ['-march=i686'] + optflags
  if march == 'ia64':
    linkflags += ['-Wl,-relax']
    warnflags += ['-Wno-sign-compare']
else:
  if release:
    optflags = ['-O', '-DNDEBUG']
  elif optimize:
    optflags = ['-O']
  else:
    optflags = ['-g']
  warnflags = ['-W', '-Werror']
  cppflags = []
  linkflags = []
  Bstaticflags = []
  Bdynamicflags = []
  dynamiclibs = {}


# CentOS 6 uses Boost 1.41, which uses hash_set.h, which is deprecated.
# This has been fixed in later versions of Boost, so we simply disable the
# warning so we can continue to build on ancient operating systems.
warnflags += ['-Wno-error=cpp']

gpp_ver = commands.getstatusoutput('g++ -v')
gpp_maj = int(gpp_ver[1][gpp_ver[1].find('gcc version') + 12])

# TODO: remove this and fix all places where we see these warnings.
if native_cc:
  warnflags += ['-Wno-error=unused-result',
                '-Wno-error=unused-local-typedefs',
                '-Wno-error=unused-but-set-variable']

warnflags += ['-Wno-error=address',
              '-Wno-error=unused-local-typedefs']

if gpp_maj >= 6:
  warnflags += ['-Wno-error=misleading-indentation',
                '-Wno-error=terminate']

if gpp_maj >= 7:
  warnflags += ['-Wno-error=format-truncation',
                '-Wno-error=memset-elt-size']

if gpp_maj >= 8:
  warnflags += ['-Wno-error=catch-value',
                '-Wno-error=class-memaccess',
                '-Wno-error=unused-parameter',
                '-Wno-error=stringop-truncation',
                '-Wno-error=stringop-overflow',
                '-Wno-error=maybe-uninitialized']

# Determine libpng
if os.path.isdir('/usr/include/libpng15'):
  png_ver = 'png15'
  cppflags += ['-DUSING_LIBPNG15']
elif os.path.isdir('/usr/include/libpng16'):
  png_ver = 'png16'
  cppflags += ['-DUSING_LIBPNG16']
else:
  png_ver = 'png12'
  cppflags += ['-DPNG_SKIP_SETJMP_CHECK']


if max_num_jobs_coeff:
  cppflags += ['-DKH_MAX_NUM_JOBS_COEFF=%s' % max_num_jobs_coeff]

if coverage:
  # Use gcov to generate code coverage numbers.
  cppflags += ['-fprofile-arcs', '-ftest-coverage']
  linkflags += ['-fprofile-arcs', '-ftest-coverage']

if gprof:
  linkflags = ['-pg']
  optflags = ['-O2', '-DNDEBUG', '-DPROFILE_THREADS', '-g', '-pg']

# setup -rpath-link and -rpath options
rpathlink_dirs = [Dir(exportdirs['lib']).abspath]
# SetUID binaries don't use RPATH's containing '$ORIGIN' (since that would be
# exploitable).  Use absolute paths to library install locations instead:
rpath_dirs = ["/usr/lib64/qt4",
              "'$$ORIGIN/../lib64'",
              "'$$ORIGIN/../lib'",
              '%s/lib64' % optdir,
              '%s/lib' % optdir]

# Binaries for unit tests, and other tests don't reside in the `bin` directory
# where other executables go.  Instead, they are put in `bin/tests`.  So, the
# the paths relative to the `$ORIGIN` directory need an extra `..`:
test_rpath_dirs = map(
  lambda p: p.replace('$ORIGIN', os.path.join('$ORIGIN', '..')),
  rpath_dirs)

# setup crosstool directories.
if not native_cc:
    # Note: when building on Ubuntu 10, use hardcoded path to crosstool.
    crosstool_top = '%s/third_party/crosstool/%s/release' % (
        crosstool_path, crosstool_version)
    grte_top = os.path.join(crosstool_path, 'third_party/grte/v2/release')

    cross_cc_dir = os.path.join(crosstool_top, 'gcc-4.4.3-glibc-2.11.1-grte')
    cross_cc_target = 'x86'
    cross_cc_base = cross_cc_dir
else:
  cross_cc_dir = None
  cross_cc_target = None
  cross_cc_base = None


if not native_cc:
  if is_min_ubuntu:
    optflags += ['-D_GNU_SOURCE', '-mno-red-zone', '-fno-strict-aliasing', '-mcld',
                 '-idirafter', '/usr/include', '-isystem', '/usr/include']
    linkflags += ['-Wl,-dynamic-linker,/lib64/ld-linux-x86-64.so.2']

    # specify system include/lib directory for crosstool.
    if crosstool_version == 'v13':
      # appropriate system include is specified by default: /usr/grte/v1/include.
      pass
    elif crosstool_version == 'v14':
      optflags += ['--sysroot=%s' % grte_top]
      linkflags += ['--sysroot=%s' % grte_top]
    else:
      print ErrorUnsupportedCrossToolVer
      Exit(1)

    cross_cc_lib = '%s/%s/lib64' % (cross_cc_base, cross_cc_target)
    rpathlink_dirs += [compatibility_dir,
                       cross_cc_lib,
                       '/usr/lib',
                       '/lib']
  else:
    rpathlink_dirs += [compatibility_dir]

rpathlink_flags = map(lambda dir_name: '-Wl,-rpath-link,'+dir_name,
                      rpathlink_dirs)
rpath_flags = map(lambda dir_name: '-Wl,-rpath,' + dir_name, rpath_dirs)
test_rpath_flags = map(
  lambda dir_name: '-Wl,-rpath,' + dir_name, test_rpath_dirs)
test_linkflags = linkflags + rpathlink_flags + test_rpath_flags
linkflags = linkflags + rpathlink_flags + rpath_flags

# Enforce that installdir=BLAH is specified when 'install'
# is supplied as a target
if (not installdir) and ('install' in COMMAND_LINE_TARGETS):
  print 'installdir=... must be specified with install target'
  Exit(1)

installdir = Dir(installdir)


def DirCat(install_dir, subdir1, subdir2):
  if subdir2:
    return Dir(subdir1 + subdir2, install_dir)
  else:
    return Dir(subdir1, install_dir)


def InstCommonDir(subdir):
  return DirCat(installdir, 'common%s/' % optdir, subdir)

def InstFusionDir(subdir):
  return DirCat(installdir, 'fusion%s/' % optdir, subdir)

def InstPostgisDir(subdir):
   return DirCat(installdir, 'postgis/opt/google/', subdir)

def InstServerDir(subdir):
  return DirCat(installdir, 'server%s/' % optdir, subdir)

def InstToolsDir(subdir):
  return DirCat(installdir, 'tools%s/' % optdir, subdir)

def InstDisconnectedDir(subdir):
  return DirCat(installdir, 'disconnected%s/' % optdir, subdir)

# We have 5 install directories:
#   Common: installed in both Fusion and Server
#   Fusion: the fusion client
#   Server: apache module and configuration and helper files
#   Tools:  internal only tools
#   Disconnected: disconnected publisher libs and binaries
installdirs = {
    'root': installdir,

    'common_bin': InstCommonDir('bin'),
    'common_lib': InstCommonDir('lib'),
    'common_root': Dir('common/', installdir),
    'common_share': InstCommonDir('share'),
    'common_fonts': InstCommonDir('share/fonts'),
    'common_geecheck': InstCommonDir('share/support/geecheck'),
    'common_geecheck_lib': InstCommonDir('share/support/geecheck/lib'),

    'fusion_bin': InstFusionDir('bin'),
    'fusion_etc': Dir('fusion/etc%s' % optdir, installdir),
    'fusion_lib': InstFusionDir('lib'),
    'fusion_root': Dir('fusion/', installdir),
    'fusion_share': InstFusionDir('share'),
    'fusion_taskrules': InstFusionDir('share/taskrules'),

    'disconnected_bin': InstDisconnectedDir('bin'),
    'disconnected_lib': InstDisconnectedDir('lib'),
    'disconnected_share': InstDisconnectedDir('share'),

    'tools_bin': InstToolsDir('bin'),
    'tools_lib': InstToolsDir('lib'),

    'postgis_bin': InstPostgisDir('bin'),
    'postgis_lib': InstPostgisDir('lib'),
    'postgis_share': InstPostgisDir('share'),

    'server_bin': InstServerDir('bin'),
    'server_etc': Dir('server/etc%s' % optdir, installdir),
    'server_lib': InstServerDir('lib'),
    'server_root': Dir('server/', installdir),
    'server_share': InstServerDir('share'),
    'server_search': InstServerDir('search'),
    'server_sql': InstServerDir('share/opengee-server/sql'),

    'httpd': InstServerDir('gehttpd'),
    'httpdmodules': InstServerDir('gehttpd/modules'),
    'httpdcgi': InstServerDir('gehttpd/cgi-bin'),
    'httpdwsgi': InstServerDir('gehttpd/wsgi-bin'),
    'httpdconf': InstServerDir('gehttpd/conf.d'),
    'httpdconfex': InstCommonDir('share/gehttpd/examples'),
    'httpdconfvs': InstServerDir('gehttpd/conf.d/virtual_servers'),
    'httpdconfvscmn': InstServerDir('gehttpd/conf.d/virtual_servers/common'),
    'httpdconfvsrt': InstServerDir('gehttpd/conf.d/virtual_servers/runtime'),
    'httpdicons': InstServerDir('gehttpd/htdocs/icons'),
    'maps': InstServerDir('gehttpd/htdocs/maps'),
    'javascript': InstServerDir('gehttpd/htdocs/js'),
    'earth': InstServerDir('gehttpd/htdocs/earth'),
    'htdocs': InstServerDir('gehttpd/htdocs'),
}

# Check version of git -- may not be able to reliably generate correct opengee version string.
gee_version_number = getversion.open_gee_version.get_short()
if getversion.open_gee_version.get_warning_message():
    print getversion.open_gee_version.get_warning_message()

# create the environment that controls the builds
if is_min_ubuntu:
  path_string = '%sbin:/bin:/usr/bin' % (exportdirs['root'])
else:
  path_string = '%sbin:%s/bin:/bin:/usr/bin' % (exportdirs['root'], optdir)

# Add performance logging flag if flag has been added
if log_performance != 0 :
    extragccflags += [ '-DLOG_PERFORMANCE' ]

# set the version of C++ to use
cppStandard = ['-std='+cpp_standard]

env = khEnvironment(
    ENV={'PATH': path_string},
    release=release,
    optimize=optimize,
    crosstool_version=crosstool_version,
    jobstats=jobstats,
    internal=internal,
    coverage=coverage,
    native_cc=native_cc,
    bundle_3rd_libs=bundle_3rd_libs,
    portable_3rd_libs=portable_3rd_libs,
    cc_dir=cc_dir,
    is_min_ubuntu=is_min_ubuntu,
    exportdirs=exportdirs,
    installdirs=installdirs,
    skia_rel_dir=skia_rel_dir,
    test_linkflags=extragccflags + test_linkflags,
    test_extra_cppflags=None,
    LINKFLAGS=extragccflags + linkflags,
    CXXFLAGS=optflags + extragccflags + warnflags + cppStandard,
    CCFLAGS=optflags + extragccflags + warnflags,
    CPPFLAGS=cppflags,
    CPPPATH=[
             # generated 3rd party headers
             Dir(builddir + '/include'),
             Dir(builddir),  # generated headers
             Dir('.'),
             Dir(builddir + '/common'),
             Dir('common'),
             Dir('common/khmisc'),
             src_keyhole_abs_dir],
    LIBPATH=rpathlink_dirs,
    optflags=optflags,
    optdir=optdir,
    march=march,
    rpathlink_dirs=rpathlink_dirs,
    cross_cc_dir=cross_cc_dir,
    cross_cc_target=cross_cc_target,
    cross_cc_base=cross_cc_base,
    python_bin=python_bin,
    python_include=python_include,
    python_version=python_version,
    python_major_version=python_major_version,
    python_home=python_home,
    el_ver=el_ver,
    png_ver=png_ver,
    freetype_ver="freetype-2.10.0"
)

env.get_open_gee_version().backup_file = "version.txt"
env.get_open_gee_version().label = label
if long_version:
  env.get_open_gee_version().set_long(long_version)
gee_version_number = env.get_open_gee_version().get_short()



# Check if the version of the default compiler is at least 4.8:
if env['CXX']:
    version = opengee.c_compiler.get_cc_version(env['CXX'])
else:
    version = None
if not opengee.version.is_version_ge(version, [4, 8]):
    # Check for GCC 4.8 from an alternative toolchain installation on RHEL 6:
    if cc_dir is None and os.path.isfile('/opt/rh/devtoolset-2/root/usr/bin/g++'):
        cc_dir = '/opt/rh/devtoolset-2/root/usr/bin'
        rpathlink_dirs += [
          '/opt/rh/devtoolset-2/root/usr/lib64',
          '/opt/rh/devtoolset-2/root/usr/lib']
    else:
        if version == None:
            print "Unable to determine GCC version, minimum required is 4.8"
        else:
            print ("GCC version " + '.'.join(version) +
                   " detected. Minimum required version is 4.8")
            Exit(1)

if cc_dir:
    env['CXX'] = cc_dir + '/g++'
    env['CC'] = cc_dir + '/gcc'

# The following is to make Scons 1.xx behave like it used to with scons .96
env['SHCXXFLAGS'] = ['$CXXFLAGS', '-fPIC']
env['CXXCOM'] = '$CXX -o $TARGET -c $CXXFLAGS $_CCCOMCOM $SOURCES'
env['SHCXXCOM'] = '$SHCXX -o $TARGET -c $SHCXXFLAGS $_CCCOMCOM $SOURCES'

env.SourceCode('.', None)


env.Alias('install', installdirs['root'])

Export('env')
Export('gee_version_number')

# needed by colorgcc
home = os.environ.get('HOME', 0)
if home: env['ENV']['HOME'] = str(home)

# setup QTDIR & friends
# always use our Qt
if qt4_native:
  qtdir = '/usr'
  env['QTINCDIR'] = qtdir+'/include/qt4/Qt'
else:
  qtdir = exportdir
  env['QTINCDIR'] = qtdir+'/include/Qt'


env['ENV']['QTDIR'] = str(qtdir)
env['QTDIR'] = str(qtdir)
env['QTLIBDIR'] = qtdir+'/lib'
env['MOC'] = qtdir+'/bin/moc'
env['UIC'] = qtdir+'/bin/uic3'
env['RCC'] = qtdir+'/bin/rcc'
env['LRELEASE'] = qtdir+'/bin/lrelease'

env['KHIDL'] = File('#common/khxml/khidl.pl')

env.PhonyTargets(build_dir = 'BUILD_DIR=' + builddir)
SConscript('SConscript', variant_dir=builddir, duplicate=0)

env.Clean('cleanall', [[exportdir+"/"+x for x in os.listdir(exportdir) if x != "third_party"]])<|MERGE_RESOLUTION|>--- conflicted
+++ resolved
@@ -262,14 +262,9 @@
               '-DGUNIT_NO_GOOGLE3', '-DQT3_SUPPORT', '-DQT_NO_TRANSLATION','-DQDOC']
 
   # Include flags for our bundled copy of qt4
-<<<<<<< HEAD
   cppflags += ['-I%s/Qt3Support' % qtprefix, '-I%s/QtCore' % qtprefix, '-I%s/QtGui' % qtprefix]
   if qt4_native:
     cppflags += ['-I%s' % qtprefix]
-=======
-  cppflags += ['-I%s/Qt3Support' % qtprefix, '-I%s/QtCore' % qtprefix, '-I%s/QtGui' % qtprefix, '-I%s/' % qtprefix]
->>>>>>> b651524b
-
   # set any architecture specific specific flags
   if re.compile('i.86').match(march):
     optflags = ['-march=i686'] + optflags
