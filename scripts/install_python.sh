#!/usr/bin/env bash

# Copyright 2021 the Open GEE Contributors.
#
# Licensed under the Apache License, Version 2.0 (the "License");
# you may not use this file except in compliance with the License.
# You may obtain a copy of the License at
#
#      http://www.apache.org/licenses/LICENSE-2.0
#
# Unless required by applicable law or agreed to in writing, software
# distributed under the License is distributed on an "AS IS" BASIS,
# WITHOUT WARRANTIES OR CONDITIONS OF ANY KIND, either express or implied.
# See the License for the specific language governing permissions and
# limitations under the License.
#
# This script installs Python for OpenGEE using bundled source code.
SELF_NAME=$(basename "$0")
INSTALL_PREFIX="/usr"
STARTING_DIR=$(dirname $(readlink -f "$0"))
PYTHON_VER3="Python-3.8.6"
SOURCE_DIR="$STARTING_DIR/../earth_enterprise/third_party"
SOURCE_38="$SOURCE_DIR/python_3/$PYTHON_VER3.tgz"
TMP_WORKSPACE="/tmp/opengee_python_builds"
TMP_38="$TMP_WORKSPACE/$PYTHON_VER3"
DO_INSTALL="yes"
INSTALL_SELECTED="no"
DO_CLEAN="no"
CLEAN_SELECTED="no"



# parse command line args

while [[ "$#" -gt 0 ]]; do
  case "$1" in
    -h|--help)

    cat <<MSG
 Usage: $SELF_NAME [-i] [-c] [-h]
    -i|--install
      Perform the Python installation. 
      Default. Requires root permissions.

    -c|--clean
      Clean-up any lingering files. 
      Cannot be done in conjunction with install. 
      Requires root permissions.

    -h|--help
      Show this help message and exit

MSG
      exit 0
      ;;
    -i|--install)
      DO_INSTALL="yes"
      DO_CLEAN="no"
      INSTALL_SELECTED="yes"
      if [ $CLEAN_SELECTED == "yes" ]; then
        echo "Can only perform an install or a clean, not both"
        exit 1
      fi
      ;;
    -c|--clean)
      DO_CLEAN="yes"
      DO_INSTALL="no"
      CLEAN_SELECTED="yes"
      if [ $INSTALL_SELECTED == "yes" ]; then
        echo "Can only perform an install or a clean, not both"
        exit 1
      fi
      ;;
    *)
      echo "Unrecognized command-line argument: $1" >&2
      exit 1
      ;;
  esac
  shift
done

# id -u gives the user ID number. if 0, then root
if ! [ $(id -u) = 0 ]; then
  echo "$SELF_NAME Error: Must be root!"
  echo
  exit 1
fi 

if [ $DO_INSTALL == "yes" ]; then 
  mkdir $TMP_WORKSPACE
<<<<<<< HEAD
=======

  # Check if Python2.7 is installed
  if [ -f "/usr/bin/python2.7" ]; then
    echo "Python 2.7 is already installed, skipping..."
  else
    # Untar, build, and install python 2.7.
    mkdir $TMP_27
    tar -xzf $SOURCE_27 -C $TMP_WORKSPACE
    cd $TMP_27
    ./configure --enable-shared --prefix="$INSTALL_PREFIX"
    make && make altinstall
    sudo ldconfig
    sudo python2.7 -m ensurepip
  fi

>>>>>>> 7f09e87f
  cd $STARTING_DIR

  # Check if Python3.8 is installed
  if [ -f "/usr/bin/python3.8" ]; then
    echo "Python 3.8 is already installed, skipping..."
  else
    # Untar, build, and install python 3.8.
    mkdir $TMP_38
    tar -xzf $SOURCE_38 -C $TMP_WORKSPACE
    cd $TMP_38
    ./configure --enable-shared --prefix="$INSTALL_PREFIX" && make && make altinstall
    sudo ldconfig
    sudo python3.8 -m ensurepip
  fi
fi

if [ $DO_CLEAN == "yes" ]; then
  # Run clean on individual builds, and then remove the dir.
  if [ -d $TMP_38 ]; then
    cd $TMP_38
    make clean && make distclean
  fi
  
  rm -r $TMP_WORKSPACE
fi

<|MERGE_RESOLUTION|>--- conflicted
+++ resolved
@@ -88,24 +88,6 @@
 
 if [ $DO_INSTALL == "yes" ]; then 
   mkdir $TMP_WORKSPACE
-<<<<<<< HEAD
-=======
-
-  # Check if Python2.7 is installed
-  if [ -f "/usr/bin/python2.7" ]; then
-    echo "Python 2.7 is already installed, skipping..."
-  else
-    # Untar, build, and install python 2.7.
-    mkdir $TMP_27
-    tar -xzf $SOURCE_27 -C $TMP_WORKSPACE
-    cd $TMP_27
-    ./configure --enable-shared --prefix="$INSTALL_PREFIX"
-    make && make altinstall
-    sudo ldconfig
-    sudo python2.7 -m ensurepip
-  fi
-
->>>>>>> 7f09e87f
   cd $STARTING_DIR
 
   # Check if Python3.8 is installed
