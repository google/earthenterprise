--- conflicted
+++ resolved
@@ -43,11 +43,6 @@
 
 <p>Open GEE 5.3.2 is currently in development</p>
 
-<<<<<<< HEAD
-<h3 id="overview_5.3.2">New Features</h3>
-<p><strong>Placeholder for first new feature in 5.3.2. </strong>Put description here</p>
-<h3 id="supported_5.3.2">Supported Platforms</h3>
-=======
   <h5>
     <p id="overview_5.3.2">New Features</p>
   </h5>
@@ -72,6 +67,10 @@
           <th>Library</th>
           <th>Version</th>
         </tr>
+        <tr>
+          <td>Apache</td>
+          <td>2.4</td>
+        </tr>       
         <tr>
           <td>PostgreSQL</td>
           <td>9.6.15</td>
@@ -410,7 +409,6 @@
     </table>
   <div class="footer">
     <p class="BackToTop"><a href="#top_of_file">Back to top</a>
->>>>>>> bb27e310
 
 <p>The Open GEE 5.3.2 release is supported on 64-bit versions of the following operating systems:</p>
   <ul>
