--- conflicted
+++ resolved
@@ -173,79 +173,7 @@
 
 .
 
-<<<<<<< HEAD
-         CACountyPopulation-v001 is listed. The Description, Type, Date,
-         and Size of the database are also noted.
-
-      #. Check the box next to **CACountyPopulation-v001**. The **Publish**
-         button on the Databases page appears.
-      #. Click **Publish**. The Publish dialog appears.
-      #. Select the **POI Search** radio button labeled **On**. The **+
-         Enhanced Search** option appears. Leave its radio button
-         setting as **On**. Doing so will first search against the *POI
-         database*, and if no results are found, the *GeocodingFederated
-         database* is automatically searched.
-      #. Change the default **Publish point** from CACountyPopulation-v001
-         to **CACountySearch**.
-
-         |GEE Server Database Publish POI Search dialog|
-
-         To learn more about the options available in the Publish
-         dialog, see
-
-         - :doc:`Default database <../geeServerAdmin/publishDefaultDatabase>`
-         - :doc:`Search Tabs <../geeServerAdmin/createSearchTabs>`
-         - :doc:`Snippet profiles <../geeServerAdmin/manageSnippetProfiles>`
-         - :doc:`WMS <../geeServerAdmin/makeWMSRequests>`
-
-      #. Click **Publish**. The Databases page updates to indicate the
-         published status of your database.
-
-
-      .. _View_Database_Search_Field:
-      .. rubric:: View your Database with the Search Field
-
-      Now you can view the POISearch search field in Google Earth EC and
-      use it to search on the county information parameters you
-      specified in your database.
-
-      #. Launch Google Earth EC, and log in to your server.
-      #. Specify the **Publish point** by entering or selecting the URL or
-         IP address of your server and database in the **Server** field. For
-         this tutorial, the **Publish point** is
-         *myserver.mydomainname*.com/CACountySearch, where *myserver*
-         and *mydomainname* are specific to your server. An example URL
-         would be http://myhostname/CACountySearch.
-      #. Click the **Sign In** button.
-
-      .. container:: alert
-
-         **Caution:** If you have logged in to this server with Google
-         Earth EC previously, log out, clear your cache, and log back
-         in. See `clearing your cache <../answer/6010060.html>`__.
-
-      Google Earth EC displays your database with the search field you
-      specified. When you enter a search string, such as “San”, all of
-      the counties containing that string appear in the search results,
-      and POI icons indicate the location of each of the search results
-      on the map.
-
-      |Database With POI Search Field|
-
-.. |Google logo| image:: ../../art/common/googlelogo_color_260x88dp.png
-   :width: 130px
-   :height: 44px
-.. |Layer Properties Search Tab| image:: ../../art/fusion/tutorial/layerProperties_SearchTab.png
-.. |New Icon| image:: ../../art/fusion/tutorial/icon_new.gif
-.. |Layer Search Add| image:: ../../art/fusion/tutorial/layerSearchAdd.png
-.. |Search Field1| image:: ../../art/fusion/tutorial/searchField1.png
-.. |Search Field2| image:: ../../art/fusion/tutorial/searchField2.png
-.. |Layer Properties Search Tab Full| image:: ../../art/fusion/tutorial/layerProperties_SearchTab-full.png
-.. |GEE Server Database Publish POI Search dialog| image:: ../../art/fusion/tutorial/serverDatabasePublish-POI.png
-.. |Database With POI Search Field| image:: ../../art/fusion/tutorial/ECSearchTab-POI.png
-=======
 Google Earth EC displays your database with the search field you
 specified. When you enter a search string, such as “San”, all of the
 counties containing that string appear in the search results, and POI
 icons indicate the location of each of the search results on the map.
->>>>>>> c634b10f
