--- conflicted
+++ resolved
@@ -118,17 +118,7 @@
 After you publish your database, you can view it in Google Earth EC.
 Google Earth EC can be downloaded from
 
-<<<<<<< HEAD
-         To learn more about the options available in the Publish
-         dialog, see
-
-         - :doc:`Default database <../geeServerAdmin/publishDefaultDatabase>`
-         - :doc:`Search Tabs <../geeServerAdmin/createSearchTabs>`
-         - :doc:`Snippet profiles <../geeServerAdmin/manageSnippetProfiles>`
-         - :doc:`WMS <../geeServerAdmin/makeWMSRequests>`
-=======
 here
->>>>>>> c634b10f
 
 .
 
