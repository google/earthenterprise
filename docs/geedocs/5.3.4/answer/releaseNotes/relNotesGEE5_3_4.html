--- conflicted
+++ resolved
@@ -74,17 +74,14 @@
 <div class="content docutils container">
 <p>Open GEE 5.3.4 is currently in development</p>
 <p class="rubric">New Features</p>
-<<<<<<< HEAD
+<p><strong>Optimized handling of status updates for Canceled and Failed tasks</strong>.
+System manager’s algorithm for handling updates for Canceled and Failed
+tasks has been modified to use less memory. This change is experimental
+and can be enabled using the <a class="reference internal" href="../fusionAdministration/confTaskRulesForFusionPerf.html#graph-operations"><span class="std std-ref">GraphOperations flag</span></a>.</p>
 <p><strong>Option to retry failed tasks</strong>.
 Users can now configure Fusion to
 <a class="reference internal" href="../fusionAdministration/confTaskRulesForFusionPerf.html#retry-failed-tasks"><span class="std std-ref">retry tasks that fail</span></a>, which allows
 Fusion to deal with intermittent failures gracefully.</p>
-=======
-<p><strong>Optimized handling of status updates for Canceled and Failed tasks</strong>.
-System manager’s algorithm for handling updates for Canceled and Failed
-tasks has been modified to use less memory. This change is experimental
-and can be enabled using the <a class="reference internal" href="../fusionAdministration/confTaskRulesForFusionPerf.html#graph-operations"><span class="std std-ref">GraphOperations flag</span></a>.</p>
->>>>>>> 0f7cc0dd
 <p class="rubric">Supported Platforms</p>
 <p>The Open GEE 5.3.4 release is supported on 64-bit versions of the
 following operating systems:</p>
