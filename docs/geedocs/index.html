<!DOCTYPE html PUBLIC "-//W3C//DTD XHTML 1.0 Transitional//EN" "http://www.w3.org/TR/xhtml1/DTD/xhtml1-transitional.dtd">
<html xmlns="http://www.w3.org/1999/xhtml">
<head>
<meta http-equiv="Content-Type" content="text/html; charset=UTF-8" />
<title>Google Earth Enterprise Documentation</title>
<link rel="stylesheet" href="css/styles.css" type="text/css" media="all" />
<link rel="stylesheet" href="css/containers.css" type="text/css" media="all" />
</head>

<body>
<div class="container" style="width: 75%">
  <div class="sidebar1"> </div>
  <div class="content"> <a name="top_of_file"></a>
    <p><img src="art/common/googlelogo_color_260x88dp.png" width="130" height="44" alt="Google logo" /></p>
    <h2>Google Earth Enterprise  Documentation</h2>
<<<<<<< HEAD
    <h3><a href="./5.2.0/index.html">5.2.0</a></h3>
=======
    <p>This documentation contains legacy information that may not apply to the
       Google Earth Enterprise Open Source version. This bundle is also 
       available in the GEE Server 5.2.0 installation package.</p>
    <h4><a href="answer/2995465.html">Get started</a></h4>
    <h4><a href="answer/4412440.html">Fusion tutorial</a></h4>
    <h4><a href="answer/3468016.html">Install Google Earth Enterprise</a></h4>
    <h4><a href="answer/3481464.html">Fusion administration</a></h4>
    <h4><a href="answer/6153619.html">Fusion resources and projects</a></h4>
    <h4><a href="answer/3468004.html">GEE Server administration</a></h4>
    <h4><a href="answer/173056.html">GEE Server configuration and security</a></h4>
    <h4><a href="answer/6006981.html">Google Earth Enterprise client</a></h4>
    <h4><a href="answer/4580164.html">Portable</a></h4>
    <h4><a href="answer/6014171.html">Developers</a></h4>
    <h4><a href="answer/6121524.html">Troubleshooting and error messages</a></h4>
    <h4><a href="answer/7160000.html">Release notes</a></h4>
>>>>>>> 1f6165a3
  </div>
  <div class="footer">
    <hr />
    <p class="copyright">&copy;2017 Google</p>
  </div>
</div>
</body>
</html><|MERGE_RESOLUTION|>--- conflicted
+++ resolved
@@ -13,25 +13,7 @@
   <div class="content"> <a name="top_of_file"></a>
     <p><img src="art/common/googlelogo_color_260x88dp.png" width="130" height="44" alt="Google logo" /></p>
     <h2>Google Earth Enterprise  Documentation</h2>
-<<<<<<< HEAD
     <h3><a href="./5.2.0/index.html">5.2.0</a></h3>
-=======
-    <p>This documentation contains legacy information that may not apply to the
-       Google Earth Enterprise Open Source version. This bundle is also 
-       available in the GEE Server 5.2.0 installation package.</p>
-    <h4><a href="answer/2995465.html">Get started</a></h4>
-    <h4><a href="answer/4412440.html">Fusion tutorial</a></h4>
-    <h4><a href="answer/3468016.html">Install Google Earth Enterprise</a></h4>
-    <h4><a href="answer/3481464.html">Fusion administration</a></h4>
-    <h4><a href="answer/6153619.html">Fusion resources and projects</a></h4>
-    <h4><a href="answer/3468004.html">GEE Server administration</a></h4>
-    <h4><a href="answer/173056.html">GEE Server configuration and security</a></h4>
-    <h4><a href="answer/6006981.html">Google Earth Enterprise client</a></h4>
-    <h4><a href="answer/4580164.html">Portable</a></h4>
-    <h4><a href="answer/6014171.html">Developers</a></h4>
-    <h4><a href="answer/6121524.html">Troubleshooting and error messages</a></h4>
-    <h4><a href="answer/7160000.html">Release notes</a></h4>
->>>>>>> 1f6165a3
   </div>
   <div class="footer">
     <hr />
