--- conflicted
+++ resolved
@@ -83,19 +83,18 @@
               Files are linked in <code>/tmp</code> using symbolic links back to original locations.
             </td>
           </tr>
-<<<<<<< HEAD
+           <tr>
+            <td>1158</td>
+            <td><code>geeServerDefs</code> are not returned by Portable Server after being requested, once the globe has been viewed by a client. It is not possible to request <code>geeServerDefs</code> for globes other than the current <code>selectedGlobe</code>.</td>
+            <td>
+              <code>geeServerDefs</code> are returned correctly and can be requested for any valid globe at any time.
+            </td>
+          </tr>
           <tr>
             <td>1187</td>
             <td>RPM upgrades change owner and permissions on symlinked portable globes directories</td>
             <td>
               Symlinked portable globe directories are not modified during geserver upgrades
-=======
-           <tr>
-            <td>1158</td>
-            <td><code>geeServerDefs</code> are not returned by Portable Server after being requested, once the globe has been viewed by a client. It is not possible to request <code>geeServerDefs</code> for globes other than the current <code>selectedGlobe</code>.</td>
-            <td>
-              <code>geeServerDefs</code> are returned correctly and can be requested for any valid globe at any time.
->>>>>>> 01587327
             </td>
           </tr>
         </tbody>
