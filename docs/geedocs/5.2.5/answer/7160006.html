<!DOCTYPE html>
<html>
<head>
<meta charset="UTF-8"/>
<title>Release notes: Open GEE 5.2.5</title>
<link rel="stylesheet" href="../css/styles.css" type="text/css" media="all" />
<link rel="stylesheet" href="../css/containers.css" type="text/css" media="all" />
<!-- Global site tag (gtag.js) - Google Analytics -->
<script async src="https://www.googletagmanager.com/gtag/js?id=UA-108632131-2"></script>
<script>
window.dataLayer = window.dataLayer || [];
function gtag(){dataLayer.push(arguments);}
gtag('js', new Date());
gtag('config', 'UA-108632131-2');
</script>
</head>
<body>
<!-- 7160002.html -->
<div class="container">
<div class="sidebar1">
  <p class="sidebar-toc"><a href="../answer/7160006.html" class="current-file">Open GEE 5.2.5</a></p>
  <p class="sidebar-toc"><a href="../answer/7160004.html">Open GEE 5.2.4</a></p>
  <p class="sidebar-toc"><a href="../answer/7160003.html">Open GEE 5.2.3</a></p>
  <p class="sidebar-toc"><a href="../answer/7160002.html">Open GEE 5.2.2</a></p>
  <p class="sidebar-toc"><a href="../answer/7160001.html">Open GEE 5.2.1</a></p>
  <p class="sidebar-toc"><a href="../answer/7160000.html">Open GEE 5.2.0</a></p>
  <p class="sidebar-toc"><a href="../answer/7159245.html">GEE 5.1.3</a></p>
  <p class="sidebar-toc"><a href="../answer/6259403.html">GEE 5.1.2</a></p>
  <p class="sidebar-toc"><a href="../answer/6159443.html">GEE 5.1.1</a></p>
  <p class="sidebar-toc"><a href="../answer/6078762.html">GEE 5.1.0</a></p>
  <p class="sidebar-toc"><a href="../answer/6053170.html">GEE 5.0.2</a></p>
  <p class="sidebar-toc"><a href="../answer/4556704.html">GEE 5.0.1</a></p>
  <p class="sidebar-toc"><a href="../answer/3424202.html">GEE 5.0</a></p>
</div>
<div class="content">
<a name="top_of_file"></a>
<p><img src="../art/common/googlelogo_color_260x88dp.png" width="130" height="44" alt="Google logo" /></p>
<h1><a href="../index.html">Google Earth Enterprise Documentation Home</a> | Release notes</h1>
<h2>Release notes: Open GEE 5.2.5</h2>

<p>Open GEE 5.2.5 is currently in development</p>

  <h5>
    <p id="overview_5.2.5">New Features</p>
  </h5>
    <p><strong>When a GEE server is queried for server definitions the response can be returned in proper JSON format.</strong> The <code>v</code> parameter can be added to query string to specify which version of the API will be returned. The valid options are <code>v=1</code> and <code>v=2</code>. Version one returns data in the current format. Version two returns data in JSON format. An example url which returns data in JSON format looks like: <code>http://&lt;GEE earth server&gt;/&lt;database_publish_point&gt;/query?request=Json&amp;v=2</code>.</p>
    <p><strong>Additional options when publishing from the command line.</strong> Users can now enable POI search, enhanced search, and WMS when publishing from the command line.
    <p><strong>Portable globe packet dumps</strong>.
        <code>geglxinfo</code> is now capable of extracting packets from 3d portable globes.
        This is useful for exploring contents of a 3d portable file.
    </p>
    <p><strong>Continue past empty levels.</strong>
      Cutter has a new advanced option when cutting from a 2d map.  This "Continue past empty levels"
      option causes cutter to continue building the cutfile in the polygon region down to the region level even if
      the GEE server thinks there is no imagery to display at intermediate zoom levels.
    </p>
    <p><strong>Installations scripts are disabled when Open GEE packages are installed.</strong>  The install and uninstall scripts will now check if Open GEE has been installed with a package manager before installation begins, and will not make any changes when the packages are installed.
  <h5>
    <p id="supported_5.2.5">Supported Platforms</p>
  </h5>
  <p>The Open GEE 5.2.5 release is supported on 64-bit versions of the following operating systems:</p>
    <ul>
      <li>Red Hat Enterprise Linux version 6.x and 7.x, including the most recent security patches</li>
      <li>CentOS 6.x and 7.x</li>
      <li>Ubuntu 14.04 LTS and 16.04 LTS</li>
    </ul>
    <p>Google Earth Enterprise 5.2.5 is compatible with Google Earth Enterprise Client (EC) version 7.1.5 and above.</p>
    <p><p>To upgrade from Open GEE 5.2.0, do NOT uninstall it. We recommend that you upgrade Open GEE 5.2.0 by simply installing Open GEE 5.2.5. Installing Open GEE 5.2.5 on top of Open GEE 5.2.0 will ensure that your PostgreSQL databases are backed up and upgraded correctly to the new PostgreSQL version used by Open GEE 5.2.5.</p></p>
  <h5>
    <h5>
      <p id="resolved_issues_5.2.5">Resolved Issues</p>
    </h5>
    <div>
      <table class="nice-table">
        <tbody>
          <tr>
            <th>Number</th>
            <th class="narrow">Description</th>
            <th>Resolution</th>
          </tr>
          <tr>
            <td>968</td>
            <td><code>/etc/init.d/gefusion stop</code> Does Not Ensure Daemons Stop</td>
            <td>
              The System V init script has been migrated to using platform-specific utilities for
              starting and stopping daemons (Damonize on Red Hat, <code>start-stop-daemon</code>
              on Debian platforms).  Those handle daemon states correctly.  The
              <code>gestartdaemon</code> and <code>gestopdaemon</code> utilities have been removed.
            </td>
          </tr>
<<<<<<< HEAD
	  <tr>
            <td>1038</td>
            <td><code>genewmapdatabase</code> does not allow flat imagery to be used with mercator databses</td>
            <td><code>genewmapdatabase</code> now looks for flat imagery projects as well as 
               mercator imagery projects when adding imagery projects to mercator databases. 
               Mercator imagery projects are given priority over flat imagery projects in the 
               case of a naming collision. Flat databases can still only use flat imagery 
               projects.</td>
=======
          <tr>
            <td>1012</td>
            <td>Cutter produces incorrect very low resolution result from 2d mercator map</td>
            <td>
              If a 2d map contains imagery at resolution level 24 and cutter tries to create a portable
              map with a region level of 24 the resulting portable map will now contain the high
              resolution imagery.
            </td>
          </tr>
          <tr>
            <td>1020</td>
            <td>State updates are slow for large builds</td>
            <td>
              Updating the state of asset versions used in large builds (such as when canceling or cleaning a project) is now much more efficient.
            </td>
>>>>>>> 33e7c823
          </tr>
        </tbody>
      </table>
  <h5>
  <h5>
    <p id="known_issues_5.2.5">Known Issues</p>
  </h5>
    <table class="nice-table">
      <tbody>
        <tr>
          <th>Number</th>
          <th class="narrow">Description</th>
          <th>Workaround</th>
        </tr>
        <tr>
          <td>4</td>
          <td>Google basemap fails to load in 2D Mercator Maps</td>
          <td>Obtain a valid Google Maps API key and include it in <code>/opt/google/gehttpd/htdocs/maps/maps_google.html</code>.</td>
        </tr>
        <tr>
          <td>8</td>
          <td>Ensure GEE Portable Cutter Job Completes</td>
          <td>No current work around.</td>
        </tr>
        <tr>
          <td>9</td>
          <td>Improve FileUnpacker Handling of Invalid Files</td>
          <td>No current work around.</td>
        </tr>
        <tr>
          <td>20</td>
          <td>Simplify build process for portable builds on MacOS</td>
          <td>Building and running Portable Server on MacOS should be possible with minimal changes.</td>
        </tr>
        <tr>
          <td>34</td>
          <td>Scons build creates temporary directories named “0” </td>
          <td>No current work around.</td>
        </tr>
        <tr>
          <td>126</td>
          <td>The Fusion installer creates a backup on the first run</td>
          <td>No current work around. The created backup can be deleted.</td>
        </tr>
        <tr>
          <td>127</td>
          <td>Incorrect error messages from Fusion installer</td>
          <td>No current work around.</td>
        </tr>
        <tr>
          <td>190</td>
          <td>Hostname mismatch check in installers doesn't work as expected</td>
          <td>No current work around.</td>
        </tr>
        <tr>
          <td>193</td>
          <td>Updated docs are not copied if the <code>/tmp/fusion_os_install</code> directory already exists</td>
          <td>Delete <code>/tmp/fusion_os_install</code> at the beginning of the stage_install build process.</td>
        </tr>
        <tr>
          <td>200</td>
          <td>stage_install fails on the tutorial files when <code>/home</code> and <code>/tmp</code> are on different file systems</td>
          <td>Ensure that <code>/home</code> and <code>/tmp</code> are on the same file system or download the tutorial files to <code>/opt/google/share/tutorials/fusion/</code> after installing Fusion.</td>
        </tr>
        <tr>
          <td>201</td>
          <td>Some tiles are displayed incorrectly in the Enterprise Client when terrain is enabled</td>
          <td>No current work around.</td>
        </tr>
        <tr>
          <td>202</td>
          <td>Icons are not displayed on vector layers in the Enterprise Client</td>
          <td>No current work around. It is not clear if this is an error in GEE or in the Enterprise Client.</td>
        </tr>
        <tr>
          <td>203</td>
          <td>Some vector layer options are not saved</td>
          <td>No current work around.</td>
        </tr>
        <tr>
          <td>221</td>
          <td>The asset manager may display that a job is "Queued" when in fact the job is "Blocked"</td>
          <td>No current work around.</td>
        </tr>
        <tr>
          <td>234</td>
          <td>Geserver raises error executing apache_logs.pyc</td>
          <td>No current work around.</td>
        </tr>
        <tr>
          <td>254</td>
          <td>Automasking fails for images stored with UTM projection</td>
          <td>Use GDAL to convert the images to a different projection before ingesting them into Fusion.</td>
        </tr>
        <tr>
          <td>269</td>
          <td>gevectorimport doesn't crop features</td>
          <td>Use GDAL/OGR to crop vector dataset before importing them using Fusion.</td>
        </tr>
        <tr>
          <td>295</td>
          <td>Fix buffer overflows and leaks in unit tests</td>
          <td>No current work around.</td>
        </tr>
        <tr>
          <td>309</td>
          <td>Check for the FusionConnection before new asset is populated</td>
          <td>Make sure that gefusion service is started.</td>
        </tr>
        <tr>
          <td>320</td>
          <td>The Portable Server web page uses obsolete REST calls</td>
          <td>Do not use the buttons on the Portable Server web interface for adding remote servers or broadcasting to remote servers as these features are no longer supported.</td>
        </tr>
        <tr>
          <td>326</td>
          <td>Libraries may be loaded from the wrong directory</td>
          <td>Delete any library versions that should not be loaded or use LD_LIBRARY_PATH to load libraries from <code>/opt/google/lib</code>.</td>
        </tr>
        <tr>
          <td>340</td>
          <td>GE Fusion Terrain is black</td>
          <td>No current work around.</td>
        </tr>
        <tr>
          <td>342</td>
          <td>Fusion crashes when opening an unsupported file type</td>
          <td>Re-open Fusion and avoid opening unsupported file types.</td>
        </tr>
        <tr>
          <td>343</td>
          <td>gefusion: File ->open->*.kiasset*,*.ktasset*,*.kip does not work</td>
          <td>kip is not a supported format. Void opening files with .kip extension.</td>
        </tr>
        <tr>
          <td>380</td>
          <td>Provider field in resource-view is blank</td>
          <td>Open the individual resource to see the provider.</td>
        </tr>
        <tr>
          <td>401</td>
          <td>GEE commands are not in the path for sudo. </td>
          <td>Specify the full path when running commands or add <code>/opt/google/bin</code> to the path for all users, including the super user.</td>
        </tr>
        <tr>
          <td>402</td>
          <td>Provider manager window locked to main window.</td>
          <td>No current work around.</td>
        </tr>
        <tr>
          <td>403</td>
          <td>Missing Close button on system manager window in RHEL 7</td>
          <td>Right-click the title bar and select Close.</td>
        </tr>
        <tr>
          <td>404</td>
          <td>Opaque polygons in preview.</td>
          <td>No current work around.</td>
        </tr>
        <tr>
          <td>405</td>
          <td>Vector layer preview not cleared in some situations</td>
          <td>Reset the preview window to the correct state by either clicking on it or previewing another vector layer.</td>
        </tr>
        <tr>
          <td>407</td>
          <td>Corrupt data warning when starting Fusion</td>
          <td>No current work around but Fusion loads and runs correctly.</td>
        </tr>
        <tr>
          <td>419</td>
          <td>Fix Fusion Graphics Acceleration in Ubuntu 14 Docker Container Hosted on Ubuntu 16</td>
          <td>No current work around.</td>
        </tr>
        <tr>
          <td>437</td>
          <td>Rebooting VM while it is building resources results in a corrupted XML</td>
          <td>No current work around.</td>
        </tr>
        <tr>
          <td>439</td>
          <td>Uninstalling Fusion without stopping it results in unexpected error message</td>
          <td>Ignore that error message.</td>
        </tr>
        <tr>
          <td>440</td>
          <td>Fuzzy imagery in historical imagery tests.</td>
          <td>No current work around.</td>
        </tr>
        <tr>
          <td>442</td>
          <td>Multiple database pushes after upgrade don't report a warning</td>
          <td>No current work around.</td>
        </tr>
        <tr>
          <td>444</td>
          <td>Fusion installer does not upgrade the asset root on RHEL 7</td>
          <td>Upgrade the asset root manually by running the command that is printed when you try to start the Fusion service.</td>
        </tr>
        <tr>
          <td>445</td>
          <td>Path to tutorial source volume in gee_test instructions is different from path used in installers</td>
          <td>Use <code>/opt/google/share/tutorials</code>.</td>
        </tr>
        <tr>
          <td>448</td>
          <td>Out of Memory issues</td>
          <td>Use a system that has more than 4GB RAM.</td>
        </tr>
        <tr>
          <td>453</td>
          <td>Improve `check_server_processes_running` detection for uninstall</td>
          <td>No current work around.</td>
        </tr>
        <tr>
          <td>456</td>
          <td>Inconsistent behavior of vector layers after upgrade</td>
          <td>No current work around.</td>
        </tr>
        <tr>
          <td>460</td>
          <td>Possibility of seg fault in QDateWrapper</td>
          <td>No current work around.</td>
        </tr>
        <tr>
          <td>474</td>
          <td>Running gee_check on some supported platforms reports that the platform is not supported</td>
          <td>You can ignore the failed test if using a supported platform (Ubuntu 14.04, Ubuntu 16.04, RHEL 7, and CentOS 7).</td>
        </tr>
        <tr>
          <td>477</td>
          <td>'service geserver stop/start/restart' doesn't work on Ubuntu 16.04 without a reboot</td>
          <td>Reboot and try again.</td>
        </tr>
        <tr>
          <td>487</td>
          <td>gdal - python utilities do not recognize osgeo module</td>
          <td>Install <code>python-gdal</code>.</td>
        </tr>
        <tr>
          <td>507</td>
          <td>Volume host is reported unavailable if `hostname` doesn't match volume host</td>
          <td>Set the host values in <code>/gevol/assets/.config/volumes.xml</code> to the FQDN and restart the Fusion service.</td>
        </tr>
        <tr>
          <td>557</td>
          <td>WMS service problem with 'width' &amp; 'height' &amp; 'bbox'</td>
          <td>No current work around.</td>
        </tr>
        <tr>
          <td>569</td>
          <td>geserver service installation and uninstallation issues</td>
          <td>Before uninstalling geserver verify if it's running or not.</td>
        </tr>
        <tr>
          <td>590</td>
          <td>Maps API Javascript Files Not Found</td>
          <td>No current work around.</td>
        </tr>
        <tr>
          <td>594</td>
          <td>Save errors only reported for the first image</td>
          <td>Close the form in question and try again.</td>
        </tr>
        <tr>
          <td>640</td>
          <td>Save button disabled in 'Map Layer' creation dialog when an error encountered</td>
          <td>Close the resource form and open it again to make the save option available again.</td>
        </tr>
        <tr>
          <td>651</td>
          <td>Release executables and libraries depend on gtest</td>
          <td>Follow current build instructions that requires <code>gtest</code> to be installed.</td>
        </tr>
	      <tr>
          <td>669</td>
          <td>Missing repo in RHEL 7 build instructions</td>
          <td>Enable <code>rhel-7-server-optional-rpms</code> and <code>rhel-7-server-optional-source-rpms</code> repos.</td>
        </tr>
        <tr>
          <td>686</td>
          <td>Scons fails to detect libpng library on CentOS 6</td>
          <td>Ensure that a default <code>g++</code> compiler is installed.</td>
        </tr>
        <tr>
          <td>700</td>
          <td>Add EL6/EL7 check to RPMs</td>
          <td>Make sure that RPMS are installed on same EL version that they were produced for.</td>
        </tr>
        <tr>
          <td>788</td>
          <td>Search fails after transferring and publishing a database using disconnected send from the command line</td>
          <td>Re-publish the database from the web interface.</td>
        </tr>
        <tr>
          <td>825</td>
          <td>Geserver fails to startup fully due to conflicting protobuf library</td>
          <td>Run <code>pip uninstall protobuf</code> to uninstall the protobuf library installed by pip. </td>
        </tr>
      </tbody>
    </table>
  <div class="footer">
    <p class="BackToTop"><a href="#top_of_file">Back to top</a>

    <hr />
    </p>
    <p class="copyright">&copy;2018 Open GEE Contributors</p>
  </div>
</div>
</body>
</html><|MERGE_RESOLUTION|>--- conflicted
+++ resolved
@@ -88,16 +88,6 @@
               <code>gestartdaemon</code> and <code>gestopdaemon</code> utilities have been removed.
             </td>
           </tr>
-<<<<<<< HEAD
-	  <tr>
-            <td>1038</td>
-            <td><code>genewmapdatabase</code> does not allow flat imagery to be used with mercator databses</td>
-            <td><code>genewmapdatabase</code> now looks for flat imagery projects as well as 
-               mercator imagery projects when adding imagery projects to mercator databases. 
-               Mercator imagery projects are given priority over flat imagery projects in the 
-               case of a naming collision. Flat databases can still only use flat imagery 
-               projects.</td>
-=======
           <tr>
             <td>1012</td>
             <td>Cutter produces incorrect very low resolution result from 2d mercator map</td>
@@ -113,7 +103,15 @@
             <td>
               Updating the state of asset versions used in large builds (such as when canceling or cleaning a project) is now much more efficient.
             </td>
->>>>>>> 33e7c823
+          </tr>
+          <tr>
+            <td>1038</td>
+            <td><code>genewmapdatabase</code> does not allow flat imagery to be used with mercator databses</td>
+            <td><code>genewmapdatabase</code> now looks for flat imagery projects as well as 
+               mercator imagery projects when adding imagery projects to mercator databases. 
+               Mercator imagery projects are given priority over flat imagery projects in the 
+               case of a naming collision. Flat databases can still only use flat imagery 
+               projects.</td>
           </tr>
         </tbody>
       </table>
