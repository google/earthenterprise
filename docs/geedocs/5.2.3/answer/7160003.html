<!DOCTYPE html>
<html>
<head>
<meta charset="UTF-8"/>
<title>Release notes: Open GEE 5.2.3</title>
<link rel="stylesheet" href="../css/styles.css" type="text/css" media="all" />
<link rel="stylesheet" href="../css/containers.css" type="text/css" media="all" />
<!-- Global site tag (gtag.js) - Google Analytics -->
<script async src="https://www.googletagmanager.com/gtag/js?id=UA-108632131-2"></script>
<script>
window.dataLayer = window.dataLayer || [];
function gtag(){dataLayer.push(arguments);}
gtag('js', new Date());
gtag('config', 'UA-108632131-2');
</script>
</head>
<body>
<!-- 7160002.html -->
<div class="container">
<div class="sidebar1">
  <p class="sidebar-toc"><a href="../answer/7160003.html" class="current-file">Open GEE 5.2.3</a></p>
  <p class="sidebar-toc"><a href="../answer/7160002.html">Open GEE 5.2.2</a></p>
  <p class="sidebar-toc"><a href="../answer/7160001.html">Open GEE 5.2.1</a></p>
  <p class="sidebar-toc"><a href="../answer/7160000.html">Open GEE 5.2.0</a></p>
  <p class="sidebar-toc"><a href="../answer/7159245.html">GEE 5.1.3</a></p>
  <p class="sidebar-toc"><a href="../answer/6259403.html">GEE 5.1.2</a></p>
  <p class="sidebar-toc"><a href="../answer/6159443.html">GEE 5.1.1</a></p>
  <p class="sidebar-toc"><a href="../answer/6078762.html">GEE 5.1.0</a></p>
  <p class="sidebar-toc"><a href="../answer/6053170.html">GEE 5.0.2</a></p>
  <p class="sidebar-toc"><a href="../answer/4556704.html">GEE 5.0.1</a></p>
  <p class="sidebar-toc"><a href="../answer/3424202.html">GEE 5.0</a></p>
</div>
<div class="content">
<a name="top_of_file"></a>
<p><img src="../art/common/googlelogo_color_260x88dp.png" width="130" height="44" alt="Google logo" /></p>
<h1><a href="../index.html">Google Earth Enterprise Documentation Home</a> | Release notes</h1>
<h2>Release notes: Open GEE 5.2.3</h2>

<p>Open GEE 5.2.3 is currently in beta testing</p>

  <h5>
    <p id="overview_5.2.3">New Features</p>
  </h5>
    <p><strong>C++11 support</strong>. With release 5.2.3 Open GEE C++ code now supports and defaults to compiling using the <code>-std=gnu++11</code> compile flag.  This default can be overridden and the C++ code can be compiled using the <code>-std=gnu++98</code> flag instead.  However, Open GEE 5.2.3 will be the last release to support compiling C++ code using the <code>-std=gnu++98</code> flag.  The subsequent releases after Open GEE 5.2.3 will require the use of the <code>-std=gnu++11</code> flag when compiling C++ code.</p>
    <p><strong>Remove TCP/IP connections to PostgreSQL</strong>. With release 5.2.3 Open GEE code will now connect to PostgreSQL exclusively using Unix domain sockets. This will make it easier to secure PostgreSQL for security sensitive installations.</p>
    <p><strong>Volume deletion</strong>. <code>geconfigureassetroot</code> now supports the option <code>--removevolume</code> for volume deletion.</p>
    <p><strong>Performance tuning for gecombineterrain</strong>. <code>gecombineterrain</code> now supports the option <code>--numCompressThreads</code> which allows configuration of the threads used for operation.  If not specified <code>gecombineterrain</code> defaults this option to match the number of available CPUs.</p>
    <p><strong>Package name customization at build time</strong>. Scons build now accepts a custom label argument which is appended to the version in RPM file names.</p>
    <p><strong>Rewrite KML URLs</strong>. Users can rewrite the URLs for KML resorces included in databases at publish time.</p>
    <p><strong>Maps API Javascript Files</strong>. Maps API Javascript files are now available and installed at <code>/opt/google/gehttpd/htdocs/maps/mapfiles</code>.</p>
  <h5>
    <p id="supported_5.2.3">Supported Platforms</p>
  </h5>
  <p>The Open GEE 5.2.3 release is supported on 64-bit versions of the following operating systems:</p>
    <ul>
      <li>Red Hat Enterprise Linux version 6.x and 7.x, including the most recent security patches</li>
      <li>CentOS 6.x and 7.x</li>
      <li>Ubuntu 14.04 LTS and 16.04 LTS</li>
    </ul>
    <p>Google Earth Enterprise 5.2.3 is compatible with Google Earth Enterprise Client (EC) version 7.1.5 and above.</p>
    <p><p>To upgrade from Open GEE 5.2.0, do NOT uninstall it. We recommend that you upgrade Open GEE 5.2.0 by simply installing Open GEE 5.2.3. Installing Open GEE 5.2.3 on top of Open GEE 5.2.0 will ensure that your PostgreSQL databases are backed up and upgraded correctly to the new PostgreSQL version used by Open GEE 5.2.3.</p></p>
  <h5>
    <h5>
      <p id="resolved_issues_5.2.3">Resolved Issues</p>
    </h5>
    <div>
      <table class="nice-table">
        <tbody>
          <tr>
            <th>Number</th>
            <th class="narrow">Description</th>
            <th>Resolution</th>
          </tr>
          <tr>
            <td>225</td>
            <td>Fusion lets you create folder with space in the name</td>
            <td>AssetManager UI only allows letters, numbers, and underscores for directory name creation</td>
          </tr>
	  <tr>
	    <td>226</td>
	    <td>Verify the wrongly spelled "aquisition" is not appearing anywhere in the product</td>
	    <td>Fixed these spelling errors by replacing with Acquisition in multiple files.</td>
	  </tr>
          <tr>
            <td>337</td>
            <td>Add a compiler version check to scons scripts</td>
            <td>Scons scripts ensure gcc version 4.8+ is installed before continuing with builds</td>
          </tr>
          <tr>
            <td>342</td>
            <td>Fusion UI crashes when opening non supported type of file</td>
            <td>Added check to kiasset, ktasset, xml file load to handle invalid files</td>
          </tr>
          <tr>
            <td>535</td>
            <td>DownloadTutorial.sh often is not staged properly for install</td>
            <td>Tutorial download script is now included in the Fusion RPM</td>
          </tr>
          <tr>
            <td>682</td>
            <td>Update geconfigurepublishroot to fully correct file permissions</td>
            <td>geconfigurepublishroot recursively sets the owner and permissions for publish root</td>
          </tr>
          <tr>
            <td>731</td>
            <td>Error in publish of SSL-enabled database</td>
            <td>Temporary fix from 5.2.2 was found to be the best solution</td>
          </tr>
          <tr>
            <td>762</td>
            <td>Package libraries and utilities common to Fusion and Server for Ubuntu 16</td>
            <td>opengee-common deb packages can be created for Ubuntu 16</td>
          </tr>
          <tr>
            <td>806</td>
            <td>gecombineterrain defaulted to only 1 cpu to process data and ignored arguments</td>
            <td>Added --numCompressThreads option to accept the number of threads to use.  Default value is the number of CPUs available.  Deprecated --numcpus option</td>
          </tr>
          <tr>
            <td>821</td>
            <td>Calling geeInitMap results in an infinite recursive loop</td>
            <td>Code to display non-existent polygon removed</td>
          </tr>
          <tr>
            <td>835</td>
            <td>GE Server gets its URL from the client instead of itself</td>
<<<<<<< HEAD
            <td>Fixed code so that when you publish DB, GEServer's URL will be used and not the URL which we get from the Publish request message</td>
          </tr>
=======
            <td>Fixed code so that when you publish DB, GEServer's URL will be used and not the URL which we get from the Publish request message.</td>
          </tr>        
          <tr>
            <td>877</td>
            <td>Fusion RPM install scripts to only <code>chown</code> the asset root when necessary</td>
            <td>
              Recursively <code>chown</code> only when the asset root directory has incorrect ownership on a Fusion master host.
              This allows upgrading Fusion on machines where changing asset root ownership recursively would be very expensive.
            </td>
          </tr>        
>>>>>>> 54e0f258
        </tbody>
      </table>
  <h5>
  <h5>
    <p id="known_issues_5.2.3">Known Issues</p>
  </h5>
    <table class="nice-table">
      <tbody>
        <tr>
          <th>Number</th>
          <th class="narrow">Description</th>
          <th>Workaround</th>
        </tr>
        <tr>
          <td>4</td>
          <td>Google basemap fails to load in 2D Mercator Maps</td>
          <td>Obtain a valid Google Maps API key and include it in <code>/opt/google/gehttpd/htdocs/maps/maps_google.html</code>.</td>
        </tr>
        <tr>
          <td>8</td>
          <td>Ensure GEE Portable Cutter Job Completes</td>
          <td>No current work around.</td>
        </tr>
        <tr>
          <td>9</td>
          <td>Improve FileUnpacker Handling of Invalid Files</td>
          <td>No current work around.</td>
        </tr>
        <tr>
          <td>20</td>
          <td>Simplify build process for portable builds on MacOS</td>
          <td>Building and running Portable Server on MacOS should be possible with minimal changes.</td>
        </tr>
        <tr>
          <td>34</td>
          <td>Scons build creates temporary directories named “0” </td>
          <td>No current work around.</td>
        </tr>
        <tr>
          <td>126</td>
          <td>The Fusion installer creates a backup on the first run</td>
          <td>No current work around. The created backup can be deleted.</td>
        </tr>
        <tr>
          <td>127</td>
          <td>Incorrect error messages from Fusion installer</td>
          <td>No current work around.</td>
        </tr>
        <tr>
          <td>190</td>
          <td>Hostname mismatch check in installers doesn't work as expected</td>
          <td>No current work around.</td>
        </tr>
        <tr>
          <td>193</td>
          <td>Updated docs are not copied if the <code>/tmp/fusion_os_install</code> directory already exists</td>
          <td>Delete <code>/tmp/fusion_os_install</code> at the beginning of the stage_install build process.</td>
        </tr>
        <tr>
          <td>200</td>
          <td>stage_install fails on the tutorial files when <code>/home</code> and <code>/tmp</code> are on different file systems</td>
          <td>Ensure that <code>/home</code> and <code>/tmp</code> are on the same file system or download the tutorial files to <code>/opt/google/share/tutorials/fusion/</code> after installing Fusion.</td>
        </tr>
        <tr>
          <td>201</td>
          <td>Some tiles are displayed incorrectly in the Enterprise Client when terrain is enabled</td>
          <td>No current work around.</td>
        </tr>
        <tr>
          <td>202</td>
          <td>Icons are not displayed on vector layers in the Enterprise Client</td>
          <td>No current work around. It is not clear if this is an error in GEE or in the Enterprise Client.</td>
        </tr>
        <tr>
          <td>203</td>
          <td>Some vector layer options are not saved</td>
          <td>No current work around.</td>
        </tr>
        <tr>
          <td>221</td>
          <td>The asset manager may display that a job is "Queued" when in fact the job is "Blocked"</td>
          <td>No current work around.</td>
        </tr>
        <tr>
          <td>234</td>
          <td>Geserver raises error executing apache_logs.pyc</td>
          <td>No current work around.</td>
        </tr>
        <tr>
          <td>254</td>
          <td>Automasking fails for images stored with UTM projection</td>
          <td>Use GDAL to convert the images to a different projection before ingesting them into Fusion.</td>
        </tr>
        <tr>
          <td>269</td>
          <td>gevectorimport doesn't crop features</td>
          <td>Use GDAL/OGR to crop vector dataset before importing them using Fusion.</td>
        </tr>
        <tr>
          <td>295</td>
          <td>Fix buffer overflows and leaks in unit tests</td>
          <td>No current work around.</td>
        </tr>
        <tr>
          <td>309</td>
          <td>Check for the FusionConnection before new asset is populated</td>
          <td>Make sure that gefusion service is started.</td>
        </tr>
        <tr>
          <td>320</td>
          <td>The Portable Server web page uses obsolete REST calls</td>
          <td>Do not use the buttons on the Portable Server web interface for adding remote servers or broadcasting to remote servers as these features are no longer supported.</td>
        </tr>
        <tr>
          <td>326</td>
          <td>Libraries may be loaded from the wrong directory</td>
          <td>Delete any library versions that should not be loaded or use LD_LIBRARY_PATH to load libraries from <code>/opt/google/lib</code>.</td>
        </tr>
        <tr>
          <td>340</td>
          <td>GE Fusion Terrain is black</td>
          <td>No current work around.</td>
        </tr>
        <tr>
          <td>342</td>
          <td>Fusion crashes when opening an unsupported file type</td>
          <td>Re-open Fusion and avoid opening unsupported file types.</td>
        </tr>
        <tr>
          <td>343</td>
          <td>gefusion: File ->open->*.kiasset*,*.ktasset*,*.kip does not work</td>
          <td>kip is not a supported format. Void opening files with .kip extension.</td>
        </tr>
        <tr>
          <td>380</td>
          <td>Provider field in resource-view is blank</td>
          <td>Open the individual resource to see the provider.</td>
        </tr>
        <tr>
          <td>401</td>
          <td>GEE commands are not in the path for sudo. </td>
          <td>Specify the full path when running commands or add <code>/opt/google/bin</code> to the path for all users, including the super user.</td>
        </tr>
        <tr>
          <td>402</td>
          <td>Provider manager window locked to main window.</td>
          <td>No current work around.</td>
        </tr>
        <tr>
          <td>403</td>
          <td>Missing Close button on system manager window in RHEL 7</td>
          <td>Right-click the title bar and select Close.</td>
        </tr>
        <tr>
          <td>404</td>
          <td>Opaque polygons in preview.</td>
          <td>No current work around.</td>
        </tr>
        <tr>
          <td>405</td>
          <td>Vector layer preview not cleared in some situations</td>
          <td>Reset the preview window to the correct state by either clicking on it or previewing another vector layer.</td>
        </tr>
        <tr>
          <td>407</td>
          <td>Corrupt data warning when starting Fusion</td>
          <td>No current work around but Fusion loads and runs correctly.</td>
        </tr>
        <tr>
          <td>419</td>
          <td>Fix Fusion Graphics Acceleration in Ubuntu 14 Docker Container Hosted on Ubuntu 16</td>
          <td>No current work around.</td>
        </tr>
        <tr>
          <td>437</td>
          <td>Rebooting VM while it is building resources results in a corrupted XML</td>
          <td>No current work around.</td>
        </tr>
        <tr>
          <td>439</td>
          <td>Uninstalling Fusion without stopping it results in unexpected error message</td>
          <td>Ignore that error message.</td>
        </tr>
        <tr>
          <td>440</td>
          <td>Fuzzy imagery in historical imagery tests.</td>
          <td>No current work around.</td>
        </tr>
        <tr>
          <td>442</td>
          <td>Multiple database pushes after upgrade don't report a warning</td>
          <td>No current work around.</td>
        </tr>
        <tr>
          <td>444</td>
          <td>Fusion installer does not upgrade the asset root on RHEL 7</td>
          <td>Upgrade the asset root manually by running the command that is printed when you try to start the Fusion service.</td>
        </tr>
        <tr>
          <td>445</td>
          <td>Path to tutorial source volume in gee_test instructions is different from path used in installers</td>
          <td>Use <code>/opt/google/share/tutorials</code>.</td>
        </tr>
        <tr>
          <td>448</td>
          <td>Out of Memory issues</td>
          <td>Use a system that has more than 4GB RAM.</td>
        </tr>
        <tr>
          <td>453</td>
          <td>Improve `check_server_processes_running` detection for uninstall</td>
          <td>No current work around.</td>
        </tr>
        <tr>
          <td>456</td>
          <td>Inconsistent behavior of vector layers after upgrade</td>
          <td>No current work around.</td>
        </tr>
        <tr>
          <td>460</td>
          <td>Possibility of seg fault in QDateWrapper</td>
          <td>No current work around.</td>
        </tr>
        <tr>
          <td>474</td>
          <td>Running gee_check on some supported platforms reports that the platform is not supported</td>
          <td>You can ignore the failed test if using a supported platform (Ubuntu 14.04, Ubuntu 16.04, RHEL 7, and CentOS 7).</td>
        </tr>
        <tr>
          <td>477</td>
          <td>'service geserver stop/start/restart' doesn't work on Ubuntu 16.04 without a reboot</td>
          <td>Reboot and try again.</td>
        </tr>
        <tr>
          <td>487</td>
          <td>gdal - python utilities do not recognize osgeo module</td>
          <td>Install <code>python-gdal</code>.</td>
        </tr>
        <tr>
          <td>507</td>
          <td>Volume host is reported unavailable if `hostname` doesn't match volume host</td>
          <td>Set the host values in <code>/gevol/assets/.config/volumes.xml</code> to the FQDN and restart the Fusion service.</td>
        </tr>
        <tr>
          <td>557</td>
          <td>WMS service problem with 'width' &amp; 'height' &amp; 'bbox'</td>
          <td>No current work around.</td>
        </tr>
        <tr>
          <td>569</td>
          <td>geserver service installation and uninstallation issues</td>
          <td>Before uninstalling geserver verify if it's running or not.</td>
        </tr>
        <tr>
          <td>590</td>
          <td>Maps API Javascript Files Not Found</td>
          <td>No current work around.</td>
        </tr>
        <tr>
          <td>594</td>
          <td>Save errors only reported for the first image</td>
          <td>Close the form in question and try again.</td>
        </tr>
        <tr>
          <td>640</td>
          <td>Save button disabled in 'Map Layer' creation dialog when an error encountered</td>
          <td>Close the resource form and open it again to make the save option available again.</td>
        </tr>
        <tr>
          <td>651</td>
          <td>Release executables and libraries depend on gtest</td>
          <td>Follow current build instructions that requires <code>gtest</code> to be installed.</td>
        </tr>
	      <tr>
          <td>669</td>
          <td>Missing repo in RHEL 7 build instructions</td>
          <td>Enable <code>rhel-7-server-optional-rpms</code> and <code>rhel-7-server-optional-source-rpms</code> repos.</td>
        </tr>
        <tr>
          <td>686</td>
          <td>Scons fails to detect libpng library on CentOS 6</td>
          <td>Ensure that a default <code>g++</code> compiler is installed.</td>
        </tr>
        <tr>
          <td>700</td>
          <td>Add EL6/EL7 check to RPMs</td>
          <td>Make sure that RPMS are installed on same EL version that they were produced for.</td>
        </tr>
        <tr>
          <td>788</td>
          <td>Search fails after transferring and publishing a database using disconnected send from the command line</td>
          <td>Re-publish the database from the web interface.</td>
        </tr>
        <tr>
          <td>825</td>
          <td>Geserver fails to startup fully due to conflicting protobuf library</td>
          <td>Run <code>pip uninstall protobuf</code> to uninstall the protobuf library installed by pip. </td>
        </tr>
      </tbody>
    </table>
  <div class="footer">
    <p class="BackToTop"><a href="#top_of_file">Back to top</a>

    <hr />
    </p>
    <p class="copyright">&copy;2018 Open GEE Contributors</p>
  </div>
</div>
</body>
</html><|MERGE_RESOLUTION|>--- conflicted
+++ resolved
@@ -124,10 +124,6 @@
           <tr>
             <td>835</td>
             <td>GE Server gets its URL from the client instead of itself</td>
-<<<<<<< HEAD
-            <td>Fixed code so that when you publish DB, GEServer's URL will be used and not the URL which we get from the Publish request message</td>
-          </tr>
-=======
             <td>Fixed code so that when you publish DB, GEServer's URL will be used and not the URL which we get from the Publish request message.</td>
           </tr>        
           <tr>
@@ -138,7 +134,6 @@
               This allows upgrading Fusion on machines where changing asset root ownership recursively would be very expensive.
             </td>
           </tr>        
->>>>>>> 54e0f258
         </tbody>
       </table>
   <h5>
