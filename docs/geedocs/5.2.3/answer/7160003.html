--- conflicted
+++ resolved
@@ -124,12 +124,8 @@
           <tr>
             <td>835</td>
             <td>GE Server gets its URL from the client instead of itself</td>
-<<<<<<< HEAD
-            <td>Fixed code so that when you publish DB, GEServer's URL will be used and not the URL which we get from the Publish request message</td>
-          </tr>
-=======
             <td>Fixed code so that when you publish DB, GEServer's URL will be used and not the URL which we get from the Publish request message.</td>
-          </tr>        
+          </tr>
           <tr>
             <td>877</td>
             <td>Fusion RPM install scripts to only <code>chown</code> the asset root when necessary</td>
@@ -137,8 +133,7 @@
               Recursively <code>chown</code> only when the asset root directory has incorrect ownership on a Fusion master host.
               This allows upgrading Fusion on machines where changing asset root ownership recursively would be very expensive.
             </td>
-          </tr>        
->>>>>>> 6781de7e
+          </tr>
         </tbody>
       </table>
   <h5>
