<!DOCTYPE html> <html> <head> <meta charset="UTF-8"/>
<<<<<<< HEAD
  <title>Legal notices</title>
  <link rel="stylesheet" href="../css/styles.css" type="text/css" media="all" /> <link rel="stylesheet" href="../css/containers.css" type="text/css" media="all" /> </head> <body>
  <!-- 2987876.html -->
  <div class="container">
    <div class="sidebar1">
  <p class="sidebar-toc"><a href="../answer/2987876.html" class="current-file">Legal notices</a></p>
    </div>
    <div class="content">
  <a name="top_of_file"></a>
  <p><img src="../art/common/googlelogo_color_260x88dp.png" width="130" height="44" alt="Google logo" /></p>
  <h1><a href="../index.html">Google Earth Enterprise Documentation Home</a></h1>
  <h2>Legal notices</h2>
  
  <p>Copyright &copy; 2008-2017 Google, Inc.<br/>
  Copyright &copy; 2017-2018 Open GEE Contributors<br/>
  All rights reserved.</p>
  <p>
    Google, Google Earth, and Keyhole are trademarks or registered trademarks of Google, Inc. in the United States and
    elsewhere. Other trademarks not owned by Google, Inc. are the property of their respective owners.
  </p>
  <p>
    All Google and Keyhole logos and graphics are copyrighted. The content of this publication is furnished for 
    informational use only, is subject to change without notice, and should not be construed as a commitment by 
    Google, Inc. or Open GEE Contributors.
  </p>
  <p>
    Open Google Earth Enterprise is licensed under the 
    <a href="https://raw.githubusercontent.com/google/earthenterprise/master/LICENSE">Apache License v2.0</a>
  </p>
  <p>
    Open Google Earth Enterprise utilizes the following products as integrated components, linked libraries, or
    optional modules. No usage rights, expressed or implied, are provided for said products independent of Open Google 
    Earth Enterprise, unless otherwise stated in the product documentation. All trademarks are the property of their
    respective owners. Each product is released under its own respective license. License information is available
    under the
    <a href="https://github.com/google/earthenterprise/tree/master/earth_enterprise/third_party">third_party directory</a>
    of the repository.
  </p>
  <ul>
  <li>Apache</li>
  <li>APR</li>
  <li>Firefox</li>
  <li>GDAL</li>
  <li>libcURL</li>
  <li>libjs</li>
  <li>MesaLib</lib>
  <li>MGRS</li>
  <li>mm</li>
  <li>mod_wsgi</li>
  <li>OpenJPEG</li>
  <li>OpenLDAP</li>
  <li>OpenSSL</li>
  <li>PCRE</li>
  <li>PIL</li>
  <li>PostGIS</li>
  <li>PostgreSQL</li>
  <li>psycopg2</li>
  <li>Python</li>
  <li>Qt</li>
  <li>setuptools</li>
  <li>Skia</li>
  <li>Tornado</li>
  </ul>
  <div class="footer"><p class="BackToTop"><a href="#top_of_file">Back to top</a> <hr /></p> <p class="copyright">&copy;2015 Google; &copy;2017-2018 Open GEE Contributors</p></div>
  </div></body> </html>  
=======
<title>Legal notices</title>
<link rel="stylesheet" href="../css/styles.css" type="text/css" media="all" /> <link rel="stylesheet" href="../css/containers.css" type="text/css" media="all" /> </head> <body>
<!-- 2987876.html -->
<div class="container">
  <div class="sidebar1">
<p class="sidebar-toc"><a href="../answer/2987876.html" class="current-file">Legal notices</a></p>
  </div>
  <div class="content">
<a name="top_of_file"></a>
<p><img src="../art/common/googlelogo_color_260x88dp.png" width="130" height="44" alt="Google logo" /></p>
<h1><a href="../index.html">Google Earth Enterprise Documentation Home</a></h1>
<h2>Legal notices</h2>

<p>Copyright &copy; 2008-2017 Google, Inc.<br/>
Copyright &copy; 2017-2018 Open GEE Contributors<br/>
All rights reserved.</p>
<p>
  Google, Google Earth, and Keyhole are trademarks or registered trademarks of Google, Inc. in the United States and
  elsewhere. Other trademarks not owned by Google, Inc. are the property of their respective owners.
</p>
<p>
  All Google and Keyhole logos and graphics are copyrighted. The content of this publication is furnished for 
  informational use only, is subject to change without notice, and should not be construed as a commitment by 
  Google, Inc. or Open GEE Contributors.
</p>
<p>
  Open Google Earth Enterprise is licensed under the 
  <a href="https://raw.githubusercontent.com/google/earthenterprise/master/LICENSE">Apache License v2.0</a>
</p>
<p>
  Open Google Earth Enterprise utilizes the following products as integrated components, linked libraries, or
  optional modules. No usage rights, expressed or implied, are provided for said products independent of Open Google 
  Earth Enterprise, unless otherwise stated in the product documentation. All trademarks are the property of their
  respective owners. Each product is released under its own respective license. License information is available
  under the
  <a href="https://github.com/google/earthenterprise/tree/master/earth_enterprise/third_party">third_party directory</a>
  of the repository.
</p>
<ul>
<li>Apache</li>
<li>APR</li>
<li>Firefox</li>
<li>GDAL</li>
<li>libcURL</li>
<li>libjs</li>
<li>MesaLib</lib>
<li>MGRS</li>
<li>mm</li>
<li>mod_wsgi</li>
<li>OpenJPEG</li>
<li>OpenLDAP</li>
<li>OpenSSL</li>
<li>PCRE</li>
<li>PIL</li>
<li>PostGIS</li>
<li>PostgreSQL</li>
<li>psycopg2</li>
<li>Python</li>
<li>Qt</li>
<li>setuptools</li>
<li>Skia</li>
<li>Tornado</li>
</ul>
<div class="footer"><p class="BackToTop"><a href="#top_of_file">Back to top</a> <hr /></p> <p class="copyright">&copy;2015 Google; &copy;2017-2018 Open GEE Contributors</p></div>
</div></body> </html>
>>>>>>> 8e2806f4
<|MERGE_RESOLUTION|>--- conflicted
+++ resolved
@@ -1,5 +1,4 @@
 <!DOCTYPE html> <html> <head> <meta charset="UTF-8"/>
-<<<<<<< HEAD
   <title>Legal notices</title>
   <link rel="stylesheet" href="../css/styles.css" type="text/css" media="all" /> <link rel="stylesheet" href="../css/containers.css" type="text/css" media="all" /> </head> <body>
   <!-- 2987876.html -->
@@ -64,71 +63,4 @@
   <li>Tornado</li>
   </ul>
   <div class="footer"><p class="BackToTop"><a href="#top_of_file">Back to top</a> <hr /></p> <p class="copyright">&copy;2015 Google; &copy;2017-2018 Open GEE Contributors</p></div>
-  </div></body> </html>  
-=======
-<title>Legal notices</title>
-<link rel="stylesheet" href="../css/styles.css" type="text/css" media="all" /> <link rel="stylesheet" href="../css/containers.css" type="text/css" media="all" /> </head> <body>
-<!-- 2987876.html -->
-<div class="container">
-  <div class="sidebar1">
-<p class="sidebar-toc"><a href="../answer/2987876.html" class="current-file">Legal notices</a></p>
-  </div>
-  <div class="content">
-<a name="top_of_file"></a>
-<p><img src="../art/common/googlelogo_color_260x88dp.png" width="130" height="44" alt="Google logo" /></p>
-<h1><a href="../index.html">Google Earth Enterprise Documentation Home</a></h1>
-<h2>Legal notices</h2>
-
-<p>Copyright &copy; 2008-2017 Google, Inc.<br/>
-Copyright &copy; 2017-2018 Open GEE Contributors<br/>
-All rights reserved.</p>
-<p>
-  Google, Google Earth, and Keyhole are trademarks or registered trademarks of Google, Inc. in the United States and
-  elsewhere. Other trademarks not owned by Google, Inc. are the property of their respective owners.
-</p>
-<p>
-  All Google and Keyhole logos and graphics are copyrighted. The content of this publication is furnished for 
-  informational use only, is subject to change without notice, and should not be construed as a commitment by 
-  Google, Inc. or Open GEE Contributors.
-</p>
-<p>
-  Open Google Earth Enterprise is licensed under the 
-  <a href="https://raw.githubusercontent.com/google/earthenterprise/master/LICENSE">Apache License v2.0</a>
-</p>
-<p>
-  Open Google Earth Enterprise utilizes the following products as integrated components, linked libraries, or
-  optional modules. No usage rights, expressed or implied, are provided for said products independent of Open Google 
-  Earth Enterprise, unless otherwise stated in the product documentation. All trademarks are the property of their
-  respective owners. Each product is released under its own respective license. License information is available
-  under the
-  <a href="https://github.com/google/earthenterprise/tree/master/earth_enterprise/third_party">third_party directory</a>
-  of the repository.
-</p>
-<ul>
-<li>Apache</li>
-<li>APR</li>
-<li>Firefox</li>
-<li>GDAL</li>
-<li>libcURL</li>
-<li>libjs</li>
-<li>MesaLib</lib>
-<li>MGRS</li>
-<li>mm</li>
-<li>mod_wsgi</li>
-<li>OpenJPEG</li>
-<li>OpenLDAP</li>
-<li>OpenSSL</li>
-<li>PCRE</li>
-<li>PIL</li>
-<li>PostGIS</li>
-<li>PostgreSQL</li>
-<li>psycopg2</li>
-<li>Python</li>
-<li>Qt</li>
-<li>setuptools</li>
-<li>Skia</li>
-<li>Tornado</li>
-</ul>
-<div class="footer"><p class="BackToTop"><a href="#top_of_file">Back to top</a> <hr /></p> <p class="copyright">&copy;2015 Google; &copy;2017-2018 Open GEE Contributors</p></div>
-</div></body> </html>
->>>>>>> 8e2806f4
+  </div></body> </html>