<!DOCTYPE html>
<html>
<head>
<meta charset="UTF-8"/>
<title>Release notes: Open GEE 5.3.1</title>
<link rel="stylesheet" href="../css/styles.css" type="text/css" media="all" />
<link rel="stylesheet" href="../css/containers.css" type="text/css" media="all" />
<!-- Global site tag (gtag.js) - Google Analytics -->
<script async src="https://www.googletagmanager.com/gtag/js?id=UA-108632131-2"></script>
<script>
window.dataLayer = window.dataLayer || [];
function gtag(){dataLayer.push(arguments);}
gtag('js', new Date());
gtag('config', 'UA-108632131-2');
</script>
</head>
<body>
<!-- 7160002.html -->
<div class="container">
<div class="sidebar1">
  <p class="sidebar-toc"><a href="../answer/7160008.html" class="current-file">Open GEE 5.3.1</a></p>
  <p class="sidebar-toc"><a href="../answer/7160007.html">Open GEE 5.3.0</a></p>
  <p class="sidebar-toc"><a href="../answer/7160006.html">Open GEE 5.2.5</a></p>
  <p class="sidebar-toc"><a href="../answer/7160004.html">Open GEE 5.2.4</a></p>
  <p class="sidebar-toc"><a href="../answer/7160003.html">Open GEE 5.2.3</a></p>
  <p class="sidebar-toc"><a href="../answer/7160002.html">Open GEE 5.2.2</a></p>
  <p class="sidebar-toc"><a href="../answer/7160001.html">Open GEE 5.2.1</a></p>
  <p class="sidebar-toc"><a href="../answer/7160000.html">Open GEE 5.2.0</a></p>
  <p class="sidebar-toc"><a href="../answer/7159245.html">GEE 5.1.3</a></p>
  <p class="sidebar-toc"><a href="../answer/6259403.html">GEE 5.1.2</a></p>
  <p class="sidebar-toc"><a href="../answer/6159443.html">GEE 5.1.1</a></p>
  <p class="sidebar-toc"><a href="../answer/6078762.html">GEE 5.1.0</a></p>
  <p class="sidebar-toc"><a href="../answer/6053170.html">GEE 5.0.2</a></p>
  <p class="sidebar-toc"><a href="../answer/4556704.html">GEE 5.0.1</a></p>
  <p class="sidebar-toc"><a href="../answer/3424202.html">GEE 5.0</a></p>
</div>
<div class="content">
<a name="top_of_file"></a>
<p><img src="../art/common/googlelogo_color_260x88dp.png" width="130" height="44" alt="Google logo" /></p>
<h1><a href="../index.html">Google Earth Enterprise Documentation Home</a> | Release notes</h1>
<h2>Release notes: Open GEE 5.3.1</h2>

<p>Open GEE 5.3.1 is currently in development</p>

  <h5>
    <p id="overview_5.3.1">New Features</p>
  </h5>
<<<<<<< HEAD
    <p><strong>Uninstallation scripts are now copied over to the installation at <code>/opt/google/install</code>.  </strong>This will allow the user to uninstall from the installation instead of having to have a copy of the source code on hand.</p>
    <p><strong>Cutter embeds extra metadata into portable files.</strong>  The bounding box metadata can be used to improve loading performance in some applications.
=======
    <p><strong>Uninstallation scripts are now copied to <code>/opt/google/install</code>. </strong>This will allow the user to uninstall without having to have a copy of the source code on hand.</p>
    <p><strong>Memory and performance improvements for large builds.</strong> Memory utilization and performance have been improved, especially for large builds.</p>
    <p><strong>Increased logging during long Fusion operations.</strong> Fusion can now be configured to log progress while calculating overlaps between resources.</p>
    <p><strong>Overlay option is now supported in terrain project command-line interfaces.</strong> <code>genewterrainproject</code>, <code>geaddterrainproject</code> and <code>gemodifyterrainproject</code> has new option for overlay support.</p>
>>>>>>> 67b08273
  <h5>
    <p id="supported_5.3.1">Supported Platforms</p>
  </h5>
  <p>The Open GEE 5.3.1 release is supported on 64-bit versions of the following operating systems:</p>
    <ul>
      <li>Red Hat Enterprise Linux version 6.x and 7.x, including the most recent security patches</li>
      <li>CentOS 6.x and 7.x</li>
      <li>Ubuntu 14.04 LTS and 16.04 LTS</li>
    </ul>
    <p>Google Earth Enterprise 5.3.1 is compatible with Google Earth Enterprise Client (EC) version 7.1.5 and above.</p>
    <p><p>To upgrade from Open GEE 5.2.0, do NOT uninstall it. We recommend that you upgrade Open GEE 5.2.0 by simply installing Open GEE 5.3.1. Installing Open GEE 5.3.1 on top of Open GEE 5.2.0 will ensure that your PostgreSQL databases are backed up and upgraded correctly to the new PostgreSQL version used by Open GEE 5.3.1.</p></p>
  <h5>
    <h5>
      <p id="resolved_issues_5.3.1">Resolved Issues</p>
    </h5>
    <div>
      <table class="nice-table">
        <tbody>
          <tr>
            <th>Number</th>
            <th class="narrow">Description</th>
            <th>Resolution</th>
          </tr>
          <tr>
            <td>999</td>
            <td>Put first resolved issue in 5.3.1 title here</td>
            <td>
              Put first resolved issue in 5.3.1 description here
            </td>
          </tr>
        </tbody>
      </table>
  <h5>
  <h5>
    <p id="known_issues_5.3.1">Known Issues</p>
  </h5>
    <table class="nice-table">
      <tbody>
        <tr>
          <th>Number</th>
          <th class="narrow">Description</th>
          <th>Workaround</th>
        </tr>
        <tr>
          <td>4</td>
          <td>Google basemap fails to load in 2D Mercator Maps</td>
          <td>Obtain a valid Google Maps API key and include it in <code>/opt/google/gehttpd/htdocs/maps/maps_google.html</code>.</td>
        </tr>
        <tr>
          <td>8</td>
          <td>Ensure GEE Portable Cutter Job Completes</td>
          <td>No current work around.</td>
        </tr>
        <tr>
          <td>9</td>
          <td>Improve FileUnpacker Handling of Invalid Files</td>
          <td>No current work around.</td>
        </tr>
        <tr>
          <td>20</td>
          <td>Simplify build process for portable builds on MacOS</td>
          <td>Building and running Portable Server on MacOS should be possible with minimal changes.</td>
        </tr>
        <tr>
          <td>34</td>
          <td>Scons build creates temporary directories named “0” </td>
          <td>No current work around.</td>
        </tr>
        <tr>
          <td>126</td>
          <td>The Fusion installer creates a backup on the first run</td>
          <td>No current work around. The created backup can be deleted.</td>
        </tr>
        <tr>
          <td>190</td>
          <td>Hostname mismatch check in installers doesn't work as expected</td>
          <td>No current work around.</td>
        </tr>
        <tr>
          <td>193</td>
          <td>Updated docs are not copied if the <code>/tmp/fusion_os_install</code> directory already exists</td>
          <td>Delete <code>/tmp/fusion_os_install</code> at the beginning of the stage_install build process.</td>
        </tr>
        <tr>
          <td>201</td>
          <td>Some tiles are displayed incorrectly in the Enterprise Client when terrain is enabled</td>
          <td>No current work around.</td>
        </tr>
        <tr>
          <td>202</td>
          <td>Icons are not displayed on vector layers in the Enterprise Client</td>
          <td>No current work around. It is not clear if this is an error in GEE or in the Enterprise Client.</td>
        </tr>
        <tr>
          <td>203</td>
          <td>Some vector layer options are not saved</td>
          <td>No current work around.</td>
        </tr>
        <tr>
          <td>221</td>
          <td>The asset manager may display that a job is "Queued" when in fact the job is "Blocked"</td>
          <td>No current work around.</td>
        </tr>
        <tr>
          <td>234</td>
          <td>Geserver raises error executing apache_logs.pyc</td>
          <td>No current work around.</td>
        </tr>
        <tr>
          <td>254</td>
          <td>Automasking fails for images stored with UTM projection</td>
          <td>Use GDAL to convert the images to a different projection before ingesting them into Fusion.</td>
        </tr>
        <tr>
          <td>269</td>
          <td>gevectorimport doesn't crop features</td>
          <td>Use GDAL/OGR to crop vector dataset before importing them using Fusion.</td>
        </tr>
        <tr>
          <td>295</td>
          <td>Fix buffer overflows and leaks in unit tests</td>
          <td>No current work around.</td>
        </tr>
        <tr>
          <td>309</td>
          <td>Check for the FusionConnection before new asset is populated</td>
          <td>Make sure that gefusion service is started.</td>
        </tr>
        <tr>
          <td>320</td>
          <td>The Portable Server web page uses obsolete REST calls</td>
          <td>Do not use the buttons on the Portable Server web interface for adding remote servers or broadcasting to remote servers as these features are no longer supported.</td>
        </tr>
        <tr>
          <td>326</td>
          <td>Libraries may be loaded from the wrong directory</td>
          <td>Delete any library versions that should not be loaded or use LD_LIBRARY_PATH to load libraries from <code>/opt/google/lib</code>.</td>
        </tr>
        <tr>
          <td>340</td>
          <td>GE Fusion Terrain is black</td>
          <td>No current work around.</td>
        </tr>
        <tr>
          <td>342</td>
          <td>Fusion crashes when opening an unsupported file type</td>
          <td>Re-open Fusion and avoid opening unsupported file types.</td>
        </tr>
        <tr>
          <td>343</td>
          <td>gefusion: File ->open->*.kiasset*,*.ktasset*,*.kip does not work</td>
          <td>kip is not a supported format. Void opening files with .kip extension.</td>
        </tr>
        <tr>
          <td>380</td>
          <td>Provider field in resource-view is blank</td>
          <td>Open the individual resource to see the provider.</td>
        </tr>
        <tr>
          <td>401</td>
          <td>GEE commands are not in the path for sudo. </td>
          <td>Specify the full path when running commands or add <code>/opt/google/bin</code> to the path for all users, including the super user.</td>
        </tr>
        <tr>
          <td>402</td>
          <td>Provider manager window locked to main window.</td>
          <td>No current work around.</td>
        </tr>
        <tr>
          <td>403</td>
          <td>Missing Close button on system manager window in RHEL 7</td>
          <td>Right-click the title bar and select Close.</td>
        </tr>
        <tr>
          <td>404</td>
          <td>Opaque polygons in preview.</td>
          <td>No current work around.</td>
        </tr>
        <tr>
          <td>405</td>
          <td>Vector layer preview not cleared in some situations</td>
          <td>Reset the preview window to the correct state by either clicking on it or previewing another vector layer.</td>
        </tr>
        <tr>
          <td>407</td>
          <td>Corrupt data warning when starting Fusion</td>
          <td>No current work around but Fusion loads and runs correctly.</td>
        </tr>
        <tr>
          <td>419</td>
          <td>Fix Fusion Graphics Acceleration in Ubuntu 14 Docker Container Hosted on Ubuntu 16</td>
          <td>No current work around.</td>
        </tr>
        <tr>
          <td>437</td>
          <td>Rebooting VM while it is building resources results in a corrupted XML</td>
          <td>No current work around.</td>
        </tr>
        <tr>
          <td>439</td>
          <td>Uninstalling Fusion without stopping it results in unexpected error message</td>
          <td>Ignore that error message.</td>
        </tr>
        <tr>
          <td>440</td>
          <td>Fuzzy imagery in historical imagery tests.</td>
          <td>No current work around.</td>
        </tr>
        <tr>
          <td>442</td>
          <td>Multiple database pushes after upgrade don't report a warning</td>
          <td>No current work around.</td>
        </tr>
        <tr>
          <td>444</td>
          <td>Fusion installer does not upgrade the asset root on RHEL 7</td>
          <td>Upgrade the asset root manually by running the command that is printed when you try to start the Fusion service.</td>
        </tr>
        <tr>
          <td>445</td>
          <td>Path to tutorial source volume in gee_test instructions is different from path used in installers</td>
          <td>Use <code>/opt/google/share/tutorials</code>.</td>
        </tr>
        <tr>
          <td>448</td>
          <td>Out of Memory issues</td>
          <td>Use a system that has more than 4GB RAM.</td>
        </tr>
        <tr>
          <td>453</td>
          <td>Improve `check_server_processes_running` detection for uninstall</td>
          <td>No current work around.</td>
        </tr>
        <tr>
          <td>456</td>
          <td>Inconsistent behavior of vector layers after upgrade</td>
          <td>No current work around.</td>
        </tr>
        <tr>
          <td>460</td>
          <td>Possibility of seg fault in QDateWrapper</td>
          <td>No current work around.</td>
        </tr>
        <tr>
          <td>474</td>
          <td>Running gee_check on some supported platforms reports that the platform is not supported</td>
          <td>You can ignore the failed test if using a supported platform (Ubuntu 14.04, Ubuntu 16.04, RHEL 7, and CentOS 7).</td>
        </tr>
        <tr>
          <td>477</td>
          <td>'service geserver stop/start/restart' doesn't work on Ubuntu 16.04 without a reboot</td>
          <td>Reboot and try again.</td>
        </tr>
        <tr>
          <td>487</td>
          <td>gdal - python utilities do not recognize osgeo module</td>
          <td>Install <code>python-gdal</code>.</td>
        </tr>
        <tr>
          <td>507</td>
          <td>Volume host is reported unavailable if `hostname` doesn't match volume host</td>
          <td>Set the host values in <code>/gevol/assets/.config/volumes.xml</code> to the FQDN and restart the Fusion service.</td>
        </tr>
        <tr>
          <td>557</td>
          <td>WMS service problem with 'width' &amp; 'height' &amp; 'bbox'</td>
          <td>No current work around.</td>
        </tr>
        <tr>
          <td>569</td>
          <td>geserver service installation and uninstallation issues</td>
          <td>Before uninstalling geserver verify if it's running or not.</td>
        </tr>
        <tr>
          <td>590</td>
          <td>Maps API Javascript Files Not Found</td>
          <td>No current work around.</td>
        </tr>
        <tr>
          <td>594</td>
          <td>Save errors only reported for the first image</td>
          <td>Close the form in question and try again.</td>
        </tr>
        <tr>
          <td>640</td>
          <td>Save button disabled in 'Map Layer' creation dialog when an error encountered</td>
          <td>Close the resource form and open it again to make the save option available again.</td>
        </tr>
        <tr>
          <td>651</td>
          <td>Release executables and libraries depend on gtest</td>
          <td>Follow current build instructions that requires <code>gtest</code> to be installed.</td>
        </tr>
	      <tr>
          <td>669</td>
          <td>Missing repo in RHEL 7 build instructions</td>
          <td>Enable <code>rhel-7-server-optional-rpms</code> and <code>rhel-7-server-optional-source-rpms</code> repos.</td>
        </tr>
        <tr>
          <td>686</td>
          <td>Scons fails to detect libpng library on CentOS 6</td>
          <td>Ensure that a default <code>g++</code> compiler is installed.</td>
        </tr>
        <tr>
          <td>700</td>
          <td>Add EL6/EL7 check to RPMs</td>
          <td>Make sure that RPMS are installed on same EL version that they were produced for.</td>
        </tr>
        <tr>
          <td>788</td>
          <td>Search fails after transferring and publishing a database using disconnected send from the command line</td>
          <td>Re-publish the database from the web interface.</td>
        </tr>
        <tr>
          <td>825</td>
          <td>Geserver fails to startup fully due to conflicting protobuf library</td>
          <td>Run <code>pip uninstall protobuf</code> to uninstall the protobuf library installed by pip. </td>
        </tr>
      </tbody>
    </table>
  <div class="footer">
    <p class="BackToTop"><a href="#top_of_file">Back to top</a>

    <hr />
    </p>
    <p class="copyright">&copy;2019 Open GEE Contributors</p>
  </div>
</div>
</body>
</html><|MERGE_RESOLUTION|>--- conflicted
+++ resolved
@@ -45,15 +45,11 @@
   <h5>
     <p id="overview_5.3.1">New Features</p>
   </h5>
-<<<<<<< HEAD
-    <p><strong>Uninstallation scripts are now copied over to the installation at <code>/opt/google/install</code>.  </strong>This will allow the user to uninstall from the installation instead of having to have a copy of the source code on hand.</p>
-    <p><strong>Cutter embeds extra metadata into portable files.</strong>  The bounding box metadata can be used to improve loading performance in some applications.
-=======
     <p><strong>Uninstallation scripts are now copied to <code>/opt/google/install</code>. </strong>This will allow the user to uninstall without having to have a copy of the source code on hand.</p>
     <p><strong>Memory and performance improvements for large builds.</strong> Memory utilization and performance have been improved, especially for large builds.</p>
     <p><strong>Increased logging during long Fusion operations.</strong> Fusion can now be configured to log progress while calculating overlaps between resources.</p>
     <p><strong>Overlay option is now supported in terrain project command-line interfaces.</strong> <code>genewterrainproject</code>, <code>geaddterrainproject</code> and <code>gemodifyterrainproject</code> has new option for overlay support.</p>
->>>>>>> 67b08273
+    <p><strong>Cutter embeds extra metadata into portable files.</strong>  The bounding box metadata can be used to improve loading performance in some applications.</p>
   <h5>
     <p id="supported_5.3.1">Supported Platforms</p>
   </h5>
