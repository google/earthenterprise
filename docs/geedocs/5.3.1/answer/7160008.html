<!DOCTYPE html>
<html>
<head>
<meta charset="UTF-8"/>
<title>Release notes: Open GEE 5.3.1</title>
<link rel="stylesheet" href="../css/styles.css" type="text/css" media="all" />
<link rel="stylesheet" href="../css/containers.css" type="text/css" media="all" />
<!-- Global site tag (gtag.js) - Google Analytics -->
<script async src="https://www.googletagmanager.com/gtag/js?id=UA-108632131-2"></script>
<script>
window.dataLayer = window.dataLayer || [];
function gtag(){dataLayer.push(arguments);}
gtag('js', new Date());
gtag('config', 'UA-108632131-2');
</script>
</head>
<body>
<!-- 7160002.html -->
<div class="container">
<div class="sidebar1">
  <p class="sidebar-toc"><a href="../answer/7160008.html" class="current-file">Open GEE 5.3.1</a></p>
  <p class="sidebar-toc"><a href="../answer/7160007.html">Open GEE 5.3.0</a></p>
  <p class="sidebar-toc"><a href="../answer/7160006.html">Open GEE 5.2.5</a></p>
  <p class="sidebar-toc"><a href="../answer/7160004.html">Open GEE 5.2.4</a></p>
  <p class="sidebar-toc"><a href="../answer/7160003.html">Open GEE 5.2.3</a></p>
  <p class="sidebar-toc"><a href="../answer/7160002.html">Open GEE 5.2.2</a></p>
  <p class="sidebar-toc"><a href="../answer/7160001.html">Open GEE 5.2.1</a></p>
  <p class="sidebar-toc"><a href="../answer/7160000.html">Open GEE 5.2.0</a></p>
  <p class="sidebar-toc"><a href="../answer/7159245.html">GEE 5.1.3</a></p>
  <p class="sidebar-toc"><a href="../answer/6259403.html">GEE 5.1.2</a></p>
  <p class="sidebar-toc"><a href="../answer/6159443.html">GEE 5.1.1</a></p>
  <p class="sidebar-toc"><a href="../answer/6078762.html">GEE 5.1.0</a></p>
  <p class="sidebar-toc"><a href="../answer/6053170.html">GEE 5.0.2</a></p>
  <p class="sidebar-toc"><a href="../answer/4556704.html">GEE 5.0.1</a></p>
  <p class="sidebar-toc"><a href="../answer/3424202.html">GEE 5.0</a></p>
</div>
<div class="content">
<a name="top_of_file"></a>
<p><img src="../art/common/googlelogo_color_260x88dp.png" width="130" height="44" alt="Google logo" /></p>
<h1><a href="../index.html">Google Earth Enterprise Documentation Home</a> | Release notes</h1>
<h2>Release notes: Open GEE 5.3.1</h2>

  <h3 id="overview_5.3.1">New Features</h3>
  <p><strong>Uninstallation scripts are now copied to <code>/opt/google/install</code>. </strong>This will allow the user to uninstall without having to have a copy of the source code on hand.</p>
  <p><strong>Memory and performance improvements for large builds.</strong> Memory utilization and performance have been improved, especially for large builds.</p>
  <p><strong>Increased logging during long Fusion operations.</strong> Fusion can now be configured to log progress while calculating overlaps between resources.</p>
  <p><strong>Overlay option is now supported in terrain project command-line interfaces.</strong> <code>genewterrainproject</code>, <code>geaddterrainproject</code> and <code>gemodifyterrainproject</code> have a new option for overlay support.</p>
  <p><strong>Cutter embeds extra metadata into portable files.</strong>  The bounding box metadata can be used to improve loading performance in some applications.</p>
  <h3 id="supported_5.3.1">Supported Platforms</h3>

  <p>The Open GEE 5.3.1 release is supported on 64-bit versions of the following operating systems:</p>
    <ul>
      <li>Red Hat Enterprise Linux version 6.x and 7.x, including the most recent security patches</li>
      <li>CentOS 6.x and 7.x</li>
      <li>Ubuntu 14.04 LTS and 16.04 LTS</li>
    </ul>
    <p>Google Earth Enterprise 5.3.1 is compatible with Google Earth Enterprise Client (EC) version 7.1.5 and above.</p>
    <p><p>To upgrade from Open GEE 5.2.0, do NOT uninstall it. We recommend that you upgrade Open GEE 5.2.0 by simply installing Open GEE 5.3.1. Installing Open GEE 5.3.1 on top of Open GEE 5.2.0 will ensure that your PostgreSQL databases are backed up and upgraded correctly to the new PostgreSQL version used by Open GEE 5.3.1.</p></p>

    <h3 id="resolved_issues_5.3.1">Resolved Issues</h3>
    <div>
<<<<<<< HEAD
      <table class="nice-table">
        <tbody>
          <tr>
            <th>Number</th>
            <th class="narrow">Description</th>
            <th>Resolution</th>
          </tr>
          <tr>
            <td>393</td>
            <td>KML validation message is hidden under KML input box.</td>
            <td>
              This change just updates the z-index of the "Invalid KML" dialog box to a higher value than the "Paste KML" z-index.
            </td>
          </tr>

          <tr>
            <td>1236</td>
            <td>Polygons and Polygon constructors should handle a KML string.</td>
            <td>
              In polygontoqtnodes.h, the Polygons and Polygon constructors expect a KML filename from which it creates an ifstream object to read the KML file. A very small change also allows it to read KML that's in an istringstream object. This is added for situations where the KML string has been read from a portable file.
            </td>
          </tr>

          <tr>
            <td>1255</td>
            <td>Limits internal version string to 3 parts to fix patch releases.</td>
            <td>
              Fusion will only track 3 parts of the version string in order to maintain compatibility with the asset root and with client/server messages.
            </td>
          </tr>

          <tr>
            <td>1277</td>
            <td>Change asset and asset version keys to ints.</td>
            <td>
              Fusion uses strings to refer to assets and asset versions (the string corresponds to the asset's location under the asset root). This results in lots of duplicate, possibly long strings since every asset needs to hold the string referring to every other asset it has a relationship with (children, parents, inputs, and listeners). For large builds this can take lots of memory and use extra processing time since string comparisons are inefficient. We should update Fusion to use ints instead of strings when referring to assets and just store a single table relating strings to assets. This should reduce memory consumption and improve performance.
            </td>
          </tr>

          <tr>
            <td>1292</td>
            <td>Invalid qtpacket status with SharedString fixes.</td>
            <td>
              On the release_5.2.5.1_experimental branch with the SharedString fixes, if one builds a project the status of the qtpacket will show as Bad even though it actually built successfully.  This fixes the issue.
            </td>
          </tr>

          <tr>
            <td>1300</td>
            <td>Add overlay cli.</td>
            <td>
              Adds 4 new options to genewterrainproject and gemodifyterrainproject.
            </td>
          </tr>

          <tr>
            <td>1301</td>
            <td>Combine storage-related code.</td>
            <td>
              The code for storing and retrieving assets from disk, caching them in memory, and tracking modified assets is somewhat scattered. We should combine this code to make it easier to understand, easier to switch storage backends, and easier to improve, such as through parallelization. The first step in this direction is to create a storage manager that manages reading, writing, and caching.
            </td>
          </tr>

          <tr>
            <td>1317</td>
            <td>Test cases for genewimageryresource.</td>
            <td>
              Create a set of gauge tests that will test the various command line options for the genewimageryresource utility.
            </td>
          </tr>

          <tr>
            <td>1339</td>
            <td>Building with incomplete assets can result in Blocked databases.</td>
            <td>
              Added error handling to certain asset caching to prevent incomplete assets from being cached. This prevents a version of the DelayedBuildChildren class of errors, and rectifies the <code>run_historical.sh</code> script problem.
            </td>
          </tr>

          <tr>
            <td>1344</td>
            <td>Add method in GlcUnpacker to "walk" a single layer.</td>
            <td>
              The GlcUnpacker class has a method to walk all of the map packets in all layers of a GLX file.  There should be a corresponding method to walk only the packets in a single layer.
            </td>
          </tr>

        </tbody>
      </table>
  <h5>
  <h5>
    <p id="known_issues_5.3.1">Known Issues</p>
  </h5>
=======
     <table class="nice-table">
       <tbody>
         <tr>
           <th>Number</th>
           <th class="narrow">Description</th>
           <th>Resolution</th>
         </tr>
         <tr>
           <td>1255</td>
           <td>Version errors with GEE patch releases</td>
           <td>
             Limited internal version string to 3 parts to fix patch releases.
           </td>
         </tr>
         <tr>
           <td>1292</td>
           <td>Invalid qtpacket status with SharedString fixes.</td>
           <td>
             If one builds a project the status of the qtpacket will show as Bad even though it actually built successfully.
             This fixes the issue.
           </td>
         </tr>
        <tr>
          <td>1304</td>
          <td>Creating issues tickets in OpenGEE repo does not provide guidelines</td>
          <td>
            Added template to create new issues in Open GEE repo.
          </td>
        </tr>
        <tr>
          <td>1317</td>
          <td>Lacking Test cases for genewimageryresource</td>
          <td>
            Added automated tests for Imagery resource creation.
          </td>
        </tr>
         <tr>
           <td>1339</td>
           <td>Building with incomplete assets can result in Blocked databases</td>
           <td>
             Added error handling to certain asset caching to prevent incomplete assets from being cached. This prevents a
             version of the DelayedBuildChildren class of errors, and rectifies the <code>run_historical.sh</code> script
             problem.
           </td>
        </tr>
      </tbody>
    </table>
    <h3 id="known_issues_5.3.1">Known Issues</h3>
>>>>>>> 23da2f8d
    <table class="nice-table">
      <tbody>
        <tr>
          <th>Number</th>
          <th class="narrow">Description</th>
          <th>Workaround</th>
        </tr>
        <tr>
          <td>4</td>
          <td>Google basemap fails to load in 2D Mercator Maps</td>
          <td>Obtain a valid Google Maps API key and include it in <code>/opt/google/gehttpd/htdocs/maps/maps_google.html</code>.</td>
        </tr>
        <tr>
          <td>8</td>
          <td>Ensure GEE Portable Cutter Job Completes</td>
          <td>No current work around.</td>
        </tr>
        <tr>
          <td>9</td>
          <td>Improve FileUnpacker Handling of Invalid Files</td>
          <td>No current work around.</td>
        </tr>
        <tr>
          <td>20</td>
          <td>Simplify build process for portable builds on MacOS</td>
          <td>Building and running Portable Server on MacOS should be possible with minimal changes.</td>
        </tr>
        <tr>
          <td>34</td>
          <td>Scons build creates temporary directories named “0” </td>
          <td>No current work around.</td>
        </tr>
        <tr>
          <td>126</td>
          <td>The Fusion installer creates a backup on the first run</td>
          <td>No current work around. The created backup can be deleted.</td>
        </tr>
        <tr>
          <td>190</td>
          <td>Hostname mismatch check in installers doesn't work as expected</td>
          <td>No current work around.</td>
        </tr>
        <tr>
          <td>193</td>
          <td>Updated docs are not copied if the <code>/tmp/fusion_os_install</code> directory already exists</td>
          <td>Delete <code>/tmp/fusion_os_install</code> at the beginning of the stage_install build process.</td>
        </tr>
        <tr>
          <td>201</td>
          <td>Some tiles are displayed incorrectly in the Enterprise Client when terrain is enabled</td>
          <td>No current work around.</td>
        </tr>
        <tr>
          <td>202</td>
          <td>Icons are not displayed on vector layers in the Enterprise Client</td>
          <td>No current work around. It is not clear if this is an error in GEE or in the Enterprise Client.</td>
        </tr>
        <tr>
          <td>203</td>
          <td>Some vector layer options are not saved</td>
          <td>No current work around.</td>
        </tr>
        <tr>
          <td>221</td>
          <td>The asset manager may display that a job is "Queued" when in fact the job is "Blocked"</td>
          <td>No current work around.</td>
        </tr>
        <tr>
          <td>234</td>
          <td>Geserver raises error executing apache_logs.pyc</td>
          <td>No current work around.</td>
        </tr>
        <tr>
          <td>254</td>
          <td>Automasking fails for images stored with UTM projection</td>
          <td>Use GDAL to convert the images to a different projection before ingesting them into Fusion.</td>
        </tr>
        <tr>
          <td>269</td>
          <td>gevectorimport doesn't crop features</td>
          <td>Use GDAL/OGR to crop vector dataset before importing them using Fusion.</td>
        </tr>
        <tr>
          <td>295</td>
          <td>Fix buffer overflows and leaks in unit tests</td>
          <td>No current work around.</td>
        </tr>
        <tr>
          <td>309</td>
          <td>Check for the FusionConnection before new asset is populated</td>
          <td>Make sure that gefusion service is started.</td>
        </tr>
        <tr>
          <td>320</td>
          <td>The Portable Server web page uses obsolete REST calls</td>
          <td>Do not use the buttons on the Portable Server web interface for adding remote servers or broadcasting to remote servers as these features are no longer supported.</td>
        </tr>
        <tr>
          <td>326</td>
          <td>Libraries may be loaded from the wrong directory</td>
          <td>Delete any library versions that should not be loaded or use LD_LIBRARY_PATH to load libraries from <code>/opt/google/lib</code>.</td>
        </tr>
        <tr>
          <td>340</td>
          <td>GE Fusion Terrain is black</td>
          <td>No current work around.</td>
        </tr>
        <tr>
          <td>342</td>
          <td>Fusion crashes when opening an unsupported file type</td>
          <td>Re-open Fusion and avoid opening unsupported file types.</td>
        </tr>
        <tr>
          <td>343</td>
          <td>gefusion: File ->open->*.kiasset*,*.ktasset*,*.kip does not work</td>
          <td>kip is not a supported format. Void opening files with .kip extension.</td>
        </tr>
        <tr>
          <td>380</td>
          <td>Provider field in resource-view is blank</td>
          <td>Open the individual resource to see the provider.</td>
        </tr>
        <tr>
          <td>401</td>
          <td>GEE commands are not in the path for sudo. </td>
          <td>Specify the full path when running commands or add <code>/opt/google/bin</code> to the path for all users, including the super user.</td>
        </tr>
        <tr>
          <td>402</td>
          <td>Provider manager window locked to main window.</td>
          <td>No current work around.</td>
        </tr>
        <tr>
          <td>403</td>
          <td>Missing Close button on system manager window in RHEL 7</td>
          <td>Right-click the title bar and select Close.</td>
        </tr>
        <tr>
          <td>404</td>
          <td>Opaque polygons in preview.</td>
          <td>No current work around.</td>
        </tr>
        <tr>
          <td>405</td>
          <td>Vector layer preview not cleared in some situations</td>
          <td>Reset the preview window to the correct state by either clicking on it or previewing another vector layer.</td>
        </tr>
        <tr>
          <td>407</td>
          <td>Corrupt data warning when starting Fusion</td>
          <td>No current work around but Fusion loads and runs correctly.</td>
        </tr>
        <tr>
          <td>419</td>
          <td>Fix Fusion Graphics Acceleration in Ubuntu 14 Docker Container Hosted on Ubuntu 16</td>
          <td>No current work around.</td>
        </tr>
        <tr>
          <td>437</td>
          <td>Rebooting VM while it is building resources results in a corrupted XML</td>
          <td>No current work around.</td>
        </tr>
        <tr>
          <td>439</td>
          <td>Uninstalling Fusion without stopping it results in unexpected error message</td>
          <td>Ignore that error message.</td>
        </tr>
        <tr>
          <td>440</td>
          <td>Fuzzy imagery in historical imagery tests.</td>
          <td>No current work around.</td>
        </tr>
        <tr>
          <td>442</td>
          <td>Multiple database pushes after upgrade don't report a warning</td>
          <td>No current work around.</td>
        </tr>
        <tr>
          <td>444</td>
          <td>Fusion installer does not upgrade the asset root on RHEL 7</td>
          <td>Upgrade the asset root manually by running the command that is printed when you try to start the Fusion service.</td>
        </tr>
        <tr>
          <td>445</td>
          <td>Path to tutorial source volume in gee_test instructions is different from path used in installers</td>
          <td>Use <code>/opt/google/share/tutorials</code>.</td>
        </tr>
        <tr>
          <td>448</td>
          <td>Out of Memory issues</td>
          <td>Use a system that has more than 4GB RAM.</td>
        </tr>
        <tr>
          <td>453</td>
          <td>Improve `check_server_processes_running` detection for uninstall</td>
          <td>No current work around.</td>
        </tr>
        <tr>
          <td>456</td>
          <td>Inconsistent behavior of vector layers after upgrade</td>
          <td>No current work around.</td>
        </tr>
        <tr>
          <td>460</td>
          <td>Possibility of seg fault in QDateWrapper</td>
          <td>No current work around.</td>
        </tr>
        <tr>
          <td>474</td>
          <td>Running gee_check on some supported platforms reports that the platform is not supported</td>
          <td>You can ignore the failed test if using a supported platform (Ubuntu 14.04, Ubuntu 16.04, RHEL 7, and CentOS 7).</td>
        </tr>
        <tr>
          <td>477</td>
          <td>'service geserver stop/start/restart' doesn't work on Ubuntu 16.04 without a reboot</td>
          <td>Reboot and try again.</td>
        </tr>
        <tr>
          <td>487</td>
          <td>gdal - python utilities do not recognize osgeo module</td>
          <td>Install <code>python-gdal</code>.</td>
        </tr>
        <tr>
          <td>507</td>
          <td>Volume host is reported unavailable if `hostname` doesn't match volume host</td>
          <td>Set the host values in <code>/gevol/assets/.config/volumes.xml</code> to the FQDN and restart the Fusion service.</td>
        </tr>
        <tr>
          <td>557</td>
          <td>WMS service problem with 'width' &amp; 'height' &amp; 'bbox'</td>
          <td>No current work around.</td>
        </tr>
        <tr>
          <td>569</td>
          <td>geserver service installation and uninstallation issues</td>
          <td>Before uninstalling geserver verify if it's running or not.</td>
        </tr>
        <tr>
          <td>590</td>
          <td>Maps API Javascript Files Not Found</td>
          <td>No current work around.</td>
        </tr>
        <tr>
          <td>594</td>
          <td>Save errors only reported for the first image</td>
          <td>Close the form in question and try again.</td>
        </tr>
        <tr>
          <td>640</td>
          <td>Save button disabled in 'Map Layer' creation dialog when an error encountered</td>
          <td>Close the resource form and open it again to make the save option available again.</td>
        </tr>
        <tr>
          <td>651</td>
          <td>Release executables and libraries depend on gtest</td>
          <td>Follow current build instructions that requires <code>gtest</code> to be installed.</td>
        </tr>
	      <tr>
          <td>669</td>
          <td>Missing repo in RHEL 7 build instructions</td>
          <td>Enable <code>rhel-7-server-optional-rpms</code> and <code>rhel-7-server-optional-source-rpms</code> repos.</td>
        </tr>
        <tr>
          <td>686</td>
          <td>Scons fails to detect libpng library on CentOS 6</td>
          <td>Ensure that a default <code>g++</code> compiler is installed.</td>
        </tr>
        <tr>
          <td>700</td>
          <td>Add EL6/EL7 check to RPMs</td>
          <td>Make sure that RPMS are installed on same EL version that they were produced for.</td>
        </tr>
        <tr>
          <td>788</td>
          <td>Search fails after transferring and publishing a database using disconnected send from the command line</td>
          <td>Re-publish the database from the web interface.</td>
        </tr>
        <tr>
          <td>825</td>
          <td>Geserver fails to startup fully due to conflicting protobuf library</td>
          <td>Run <code>pip uninstall protobuf</code> to uninstall the protobuf library installed by pip. </td>
        </tr>
        <tr>
          <td>1376</td>
          <td>Portable Globe Cutter fails in the last step when using HTTPS</td>
          <td>Switch to <code>http</code>. </td>
        </tr>
        <tr>
          <td>1381</td>
          <td>Stopping Fusion results in double free or corruption error in system manager</td>
          <td>No current work around but this issue does not seem to cause any other problem.</td>
        </tr>        
      </tbody>
    </table>
  <div class="footer">
    <p class="BackToTop"><a href="#top_of_file">Back to top</a>
    <hr />
    </p>
    <p class="copyright">&copy;2019 Open GEE Contributors</p>
  </div>
</div>
</body>
</html><|MERGE_RESOLUTION|>--- conflicted
+++ resolved
@@ -59,7 +59,6 @@
 
     <h3 id="resolved_issues_5.3.1">Resolved Issues</h3>
     <div>
-<<<<<<< HEAD
       <table class="nice-table">
         <tbody>
           <tr>
@@ -153,56 +152,6 @@
   <h5>
     <p id="known_issues_5.3.1">Known Issues</p>
   </h5>
-=======
-     <table class="nice-table">
-       <tbody>
-         <tr>
-           <th>Number</th>
-           <th class="narrow">Description</th>
-           <th>Resolution</th>
-         </tr>
-         <tr>
-           <td>1255</td>
-           <td>Version errors with GEE patch releases</td>
-           <td>
-             Limited internal version string to 3 parts to fix patch releases.
-           </td>
-         </tr>
-         <tr>
-           <td>1292</td>
-           <td>Invalid qtpacket status with SharedString fixes.</td>
-           <td>
-             If one builds a project the status of the qtpacket will show as Bad even though it actually built successfully.
-             This fixes the issue.
-           </td>
-         </tr>
-        <tr>
-          <td>1304</td>
-          <td>Creating issues tickets in OpenGEE repo does not provide guidelines</td>
-          <td>
-            Added template to create new issues in Open GEE repo.
-          </td>
-        </tr>
-        <tr>
-          <td>1317</td>
-          <td>Lacking Test cases for genewimageryresource</td>
-          <td>
-            Added automated tests for Imagery resource creation.
-          </td>
-        </tr>
-         <tr>
-           <td>1339</td>
-           <td>Building with incomplete assets can result in Blocked databases</td>
-           <td>
-             Added error handling to certain asset caching to prevent incomplete assets from being cached. This prevents a
-             version of the DelayedBuildChildren class of errors, and rectifies the <code>run_historical.sh</code> script
-             problem.
-           </td>
-        </tr>
-      </tbody>
-    </table>
-    <h3 id="known_issues_5.3.1">Known Issues</h3>
->>>>>>> 23da2f8d
     <table class="nice-table">
       <tbody>
         <tr>
