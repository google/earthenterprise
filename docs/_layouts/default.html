<!DOCTYPE html>
<html class='no-js' lang='en'>
    <head>
      <meta charset="utf-8">
      <link rel="shortcut icon" href="{{ site.baseurl}}/images/earth_logo_50.png">
      <meta http-equiv="X-UA-Compatible" content="IE=edge,chrome=1">
      <title>{{ page.title }}</title>
      <meta content='width=device-width, initial-scale=1.0' name='viewport'>
      <link href='https://fonts.googleapis.com/css?family=PT+Sans:400,700,400italic,700italic|Droid+Serif:400,700,400italic,700italic' rel='stylesheet' type='text/css'>
      <link href='{{ site.baseurl}}/css/framework.css' rel='stylesheet'>
      <link href='{{ site.baseurl}}/css/syntax.css' rel='stylesheet'>
      <link href='{{ site.baseurl}}/css/style.css' rel='stylesheet'>
      <link href='{{ site.baseurl}}/css/fontello.css' rel='stylesheet'>

      <script src='{{ site.baseurl}}/js/modernizr.js'></script>

    </head>
    <body>
      <div class='contain-to-grid sticky'>
        <nav class='top-bar' data-options='sticky_on: large' data-topbar=''>
          <ul class='title-area'>
            <li class='name'>
              <h1 style="font-size:1rem">
                <img src='{{ site.baseurl}}/images/earth_logo_50.png'>
                <a href='{{ site.baseurl}}/index.html'>{{ site.name }}</a>
              </h1>
            </li>
            <li class='toggle-topbar menu-icon'>
              <a href='#'>Menu</a>
            </li>
          </ul>
          <section class='top-bar-section'>
            <ul class="right">
              {% for item in site.data.nav %}
                {% if item.section_id == page.section_id %}
                  {% assign active_class = "active" %}
                {% else %}
                  {% assign active_class = "" %}
                {% endif %}

                {% if item.children %}
                  <li class="has-dropdown {{active_class}}">
                    <a href="{{ site.baseurl}}/{{ item.path }}">{{ item.name }}</a>
                    <ul class='dropdown'>
                      {% for child in item.children %}
                        <li>
                          {% if child.path contains "http" %}
                            <a href="{{ child.path }}">{{ child.name }}</a>
			  {% else %}
                            <a href="{{ site.baseurl}}/{{ child.path }}">{{ child.name }}</a>
                          {% else %}
                        </li>
                      {% endfor %}
                    </ul>
                  </li>
                {% else %}
                  <li class="{{active_class}}">
                    <a href="{{ site.baseurl}}/{{ item.path }}">{{ item.name }}</a>
                  </li>
                {% endif %}
              {% endfor %}
              <li class="">
                    <a href="{{site.githubWikiUrl}}">Develop</a>
              </li>
              <li class="">
<<<<<<< HEAD
                    <a href="{{site.releaseUrl}}">Releases</a>
=======
                    <a href="{{site.releasesUrl}}">Latest Release</a>
>>>>>>> 7224f82d
              </li>
              <li class="">
                    <a class="icon-github" href="{{site.githuburl}}">Github</a>
              </li>
            </ul>
          </section>
        </nav>
      </div>


      {{ content }}

      <div class='footer centered-text'>
        <div class='spacing'></div>
        <div class='row'>
          <div class='large-12 columns'></div>
          <h1 class='light'>
            <img src='{{ site.baseurl}}/images/earth_logo_50.png'>
            <br>
            <div class='spacing'></div>
            {{ site.name }}
          </h1>
          <div class='spacing'></div>
          <div class='spacing'></div>
          <div class='socials centered-text'>
            <a href='{{site.githuburl}}'>
              <i class='icon-github grey'></i>
            </a>
            <a href='mailto:gee-oss@googlegroups.com'>
              <i class='icon-mail grey'></i>
            </a>
          </div>
          <p class='copyright'>Copyright Google Earth Enterprise 2017 </p>
        </div>
      </div>

      <script src='{{ site.baseurl}}/js/jquery.min.js'></script>
      <script src='{{ site.baseurl}}/js/foundation.min.js'></script>
      <script src='{{ site.baseurl}}/js/jquery.countTo.js'></script>
      <script src='{{ site.baseurl}}/js/jquery.appear.js'></script>
      <script src='{{ site.baseurl}}/js/app.js'></script>
    </body>
</html><|MERGE_RESOLUTION|>--- conflicted
+++ resolved
@@ -63,11 +63,7 @@
                     <a href="{{site.githubWikiUrl}}">Develop</a>
               </li>
               <li class="">
-<<<<<<< HEAD
-                    <a href="{{site.releaseUrl}}">Releases</a>
-=======
-                    <a href="{{site.releasesUrl}}">Latest Release</a>
->>>>>>> 7224f82d
+                    <a href="{{site.releasesUrl}}">Releases</a>
               </li>
               <li class="">
                     <a class="icon-github" href="{{site.githuburl}}">Github</a>
